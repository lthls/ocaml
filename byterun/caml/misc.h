/**************************************************************************/
/*                                                                        */
/*                                 OCaml                                  */
/*                                                                        */
/*          Xavier Leroy and Damien Doligez, INRIA Rocquencourt           */
/*                                                                        */
/*   Copyright 1996 Institut National de Recherche en Informatique et     */
/*     en Automatique.                                                    */
/*                                                                        */
/*   All rights reserved.  This file is distributed under the terms of    */
/*   the GNU Lesser General Public License version 2.1, with the          */
/*   special exception on linking described in the file LICENSE.          */
/*                                                                        */
/**************************************************************************/

/* Miscellaneous macros and variables. */

#ifndef CAML_MISC_H
#define CAML_MISC_H

#ifndef CAML_NAME_SPACE
#include "compatibility.h"
#endif
#include "config.h"

/* Standard definitions */

#include <stddef.h>
#include <stdlib.h>

/* Basic types and constants */

typedef size_t asize_t;

#ifndef NULL
#define NULL 0
#endif

#ifdef CAML_INTERNALS
typedef char * addr;
#endif /* CAML_INTERNALS */

/* Noreturn is preserved for compatibility reasons.
   Instead of the legacy GCC/Clang-only
     foo Noreturn;
   you should prefer
     CAMLnoreturn_start foo CAMLnoreturn_end;
   which supports both GCC/Clang and MSVC.

   Note: CAMLnoreturn is a different macro defined in memory.h,
   to be used in function bodies rather than as a prototype attribute.
*/
#ifdef __GNUC__
  /* Works only in GCC 2.5 and later */
  #define CAMLnoreturn_start
  #define CAMLnoreturn_end __attribute__ ((noreturn))
  #define Noreturn __attribute__ ((noreturn))
#elif _MSC_VER >= 1500
  #define CAMLnoreturn_start __declspec(noreturn)
  #define CAMLnoreturn_end
  #define Noreturn
#else
  #define CAMLnoreturn_start
  #define CAMLnoreturn_end
  #define Noreturn
#endif



/* Export control (to mark primitives and to handle Windows DLL) */

#define CAMLexport
#define CAMLprim
#define CAMLextern extern

/* Weak function definitions that can be overridden by external libs */
/* Conservatively restricted to ELF and MacOSX platforms */
#if defined(__GNUC__) && (defined (__ELF__) || defined(__APPLE__))
#define CAMLweakdef __attribute__((weak))
#else
#define CAMLweakdef
#endif

/* Alignment */
#if defined(__GNUC__)
#define CAMLalign(n) __attribute__((aligned(n)))
#else
#error "How do I align values on this platform?"
#endif

#ifdef __cplusplus
extern "C" {
#endif

/* GC timing hooks. These can be assigned by the user.
   [caml_minor_gc_begin_hook] must not allocate nor change any heap value.
   The others can allocate and even call back to OCaml code.
*/
typedef void (*caml_timing_hook) (void);
extern caml_timing_hook caml_major_slice_begin_hook, caml_major_slice_end_hook;
extern caml_timing_hook caml_minor_gc_begin_hook, caml_minor_gc_end_hook;
extern caml_timing_hook caml_finalise_begin_hook, caml_finalise_end_hook;

/* Assertions */

#if !defined(CAML_NOASSERT) && defined(DEBUG)
#define CAMLassert(x) \
  ((x) ? (void) 0 : caml_failed_assert ( #x , __FILE__, __LINE__))
CAMLextern int caml_failed_assert (char *, char *, int);
#else
#define CAMLassert(x) ((void) 0)
#endif

#ifndef CAML_AVOID_CONFLICTS
#define Assert CAMLassert
#endif

#define CAML_STATIC_ASSERT_3(b, l) \
  typedef char static_assertion_failure_line_##l[(b) ? 1 : -1]
#define CAML_STATIC_ASSERT_2(b, l) CAML_STATIC_ASSERT_3(b, l)
#define CAML_STATIC_ASSERT(b) CAML_STATIC_ASSERT_2(b, __LINE__)

#ifdef __GNUC__
#define CAMLcheckresult __attribute__((warn_unused_result))
#else
#define CAMLcheckresult
#endif

#define Is_power_of_2(x) (((x) & ((x) - 1)) == 0)

CAMLextern void caml_fatal_error (const char *msg) Noreturn;
CAMLextern void caml_fatal_error_arg (const char *fmt, const char *arg) Noreturn;
CAMLextern void caml_fatal_error_arg2 (const char *fmt1, const char *arg1,
                                       const char *fmt2, const char *arg2) Noreturn;

/* Detection of available C built-in functions, the Clang way. */

#ifdef __has_builtin
#define Caml_has_builtin(x) __has_builtin(x)
#else
#define Caml_has_builtin(x) 0
#endif

/* Integer arithmetic with overflow detection.
   The functions return 0 if no overflow, 1 if overflow.
   The result of the operation is always stored at [*res].
   If no overflow is reported, this is the exact result.
   If overflow is reported, this is the exact result modulo 2 to the word size.
*/

static inline int caml_uadd_overflow(uintnat a, uintnat b, uintnat * res)
{
#if __GNUC__ >= 5 || Caml_has_builtin(__builtin_add_overflow)
  return __builtin_add_overflow(a, b, res);
#else
  uintnat c = a + b;
  *res = c;
  return c < a;
#endif
}

static inline int caml_usub_overflow(uintnat a, uintnat b, uintnat * res)
{
#if __GNUC__ >= 5 || Caml_has_builtin(__builtin_sub_overflow)
  return __builtin_sub_overflow(a, b, res);
#else
  uintnat c = a - b;
  *res = c;
  return a < b;
#endif
}

#if __GNUC__ >= 5 || Caml_has_builtin(__builtin_mul_overflow)
static inline int caml_umul_overflow(uintnat a, uintnat b, uintnat * res)
{
  return __builtin_mul_overflow(a, b, res);
}
#else
extern int caml_umul_overflow(uintnat a, uintnat b, uintnat * res);
#endif

/* Windows Unicode support */

#ifdef _WIN32

typedef wchar_t char_os;

#define _T(x) L ## x

#define access_os _waccess
#define open_os _wopen
#define stat_os _wstati64
#define unlink_os _wunlink
#define rename_os caml_win32_rename
#define chdir_os _wchdir
#define getcwd_os _wgetcwd
#define getenv_os _wgetenv
#define system_os _wsystem
#define rmdir_os _wrmdir
#define utime_os _wutime
#define putenv_os _wputenv
#define chmod_os _wchmod
#define execv_os _wexecv
#define execve_os _wexecve
#define execvp_os _wexecvp
#define execvpe_os _wexecvpe
#define strcmp_os wcscmp
#define strlen_os wcslen
#define sscanf_os swscanf

#define caml_stat_strdup_os caml_stat_wcsdup
#define caml_stat_strconcat_os caml_stat_wcsconcat

#define caml_stat_strdup_to_os caml_stat_strdup_to_utf16
#define caml_stat_strdup_of_os caml_stat_strdup_of_utf16
#define caml_copy_string_of_os caml_copy_string_of_utf16

#else /* _WIN32 */

typedef char char_os;

#define _T(x) x

#define access_os access
#define open_os open
#define stat_os stat
#define unlink_os unlink
#define rename_os rename
#define chdir_os chdir
#define getcwd_os getcwd
#define getenv_os getenv
#define system_os system
#define rmdir_os rmdir
#define utime_os utime
#define putenv_os putenv
#define chmod_os chmod
#define execv_os execv
#define execve_os execve
#define execvp_os execvp
#define execvpe_os execvpe
#define strcmp_os strcmp
#define strlen_os strlen
#define sscanf_os sscanf

#define caml_stat_strdup_os caml_stat_strdup
#define caml_stat_strconcat_os caml_stat_strconcat

#define caml_stat_strdup_to_os caml_stat_strdup
#define caml_stat_strdup_of_os caml_stat_strdup
#define caml_copy_string_of_os caml_copy_string

#endif /* _WIN32 */


/* Use macros for some system calls being called from OCaml itself.
  These calls can be either traced for security reasons, or changed to
  virtualize the program. */


#ifndef CAML_WITH_CPLUGINS

#define CAML_SYS_EXIT(retcode) exit(retcode)
#define CAML_SYS_OPEN(filename,flags,perm) open_os(filename,flags,perm)
#define CAML_SYS_CLOSE(fd) close(fd)
#define CAML_SYS_STAT(filename,st) stat_os(filename,st)
#define CAML_SYS_UNLINK(filename) unlink_os(filename)
#define CAML_SYS_RENAME(old_name,new_name) rename_os(old_name, new_name)
#define CAML_SYS_CHDIR(dirname) chdir_os(dirname)
#define CAML_SYS_GETENV(varname) getenv_os(varname)
#define CAML_SYS_SYSTEM(command) system_os(command)
#define CAML_SYS_READ_DIRECTORY(dirname,tbl) caml_read_directory(dirname,tbl)

#else


#define CAML_CPLUGINS_EXIT 0
#define CAML_CPLUGINS_OPEN 1
#define CAML_CPLUGINS_CLOSE 2
#define CAML_CPLUGINS_STAT 3
#define CAML_CPLUGINS_UNLINK 4
#define CAML_CPLUGINS_RENAME 5
#define CAML_CPLUGINS_CHDIR 6
#define CAML_CPLUGINS_GETENV 7
#define CAML_CPLUGINS_SYSTEM 8
#define CAML_CPLUGINS_READ_DIRECTORY 9
#define CAML_CPLUGINS_PRIMS_MAX 9

#define CAML_CPLUGINS_PRIMS_BITMAP  ((1 << CAML_CPLUGINS_PRIMS_MAX)-1)

extern intnat (*caml_cplugins_prim)(int,intnat,intnat,intnat);

#define CAML_SYS_PRIM_1(code,prim,arg1)               \
  (caml_cplugins_prim == NULL) ? prim(arg1) :    \
  caml_cplugins_prim(code,(intnat) (arg1),0,0)
#define CAML_SYS_STRING_PRIM_1(code,prim,arg1)               \
  (caml_cplugins_prim == NULL) ? prim(arg1) :    \
  (char_os*)caml_cplugins_prim(code,(intnat) (arg1),0,0)
#define CAML_SYS_VOID_PRIM_1(code,prim,arg1)               \
  (caml_cplugins_prim == NULL) ? prim(arg1) :    \
  (void)caml_cplugins_prim(code,(intnat) (arg1),0,0)
#define CAML_SYS_PRIM_2(code,prim,arg1,arg2)                         \
  (caml_cplugins_prim == NULL) ? prim(arg1,arg2) :              \
  caml_cplugins_prim(code,(intnat) (arg1), (intnat) (arg2),0)
#define CAML_SYS_PRIM_3(code,prim,arg1,arg2,arg3)                            \
  (caml_cplugins_prim == NULL) ? prim(arg1,arg2,arg3) :                 \
  caml_cplugins_prim(code,(intnat) (arg1), (intnat) (arg2),(intnat) (arg3))

#define CAML_SYS_EXIT(retcode) \
  CAML_SYS_VOID_PRIM_1(CAML_CPLUGINS_EXIT,exit,retcode)
#define CAML_SYS_OPEN(filename,flags,perm)                      \
  CAML_SYS_PRIM_3(CAML_CPLUGINS_OPEN,open_os,filename,flags,perm)
#define CAML_SYS_CLOSE(fd)                      \
  CAML_SYS_PRIM_1(CAML_CPLUGINS_CLOSE,close,fd)
#define CAML_SYS_STAT(filename,st)                      \
  CAML_SYS_PRIM_2(CAML_CPLUGINS_STAT,stat_os,filename,st)
#define CAML_SYS_UNLINK(filename)                       \
  CAML_SYS_PRIM_1(CAML_CPLUGINS_UNLINK,unlink_os,filename)
#define CAML_SYS_RENAME(old_name,new_name)                              \
  CAML_SYS_PRIM_2(CAML_CPLUGINS_RENAME,rename_os,old_name,new_name)
#define CAML_SYS_CHDIR(dirname)                         \
  CAML_SYS_PRIM_1(CAML_CPLUGINS_CHDIR,chdir_os,dirname)
#define CAML_SYS_GETENV(varname)                        \
  CAML_SYS_STRING_PRIM_1(CAML_CPLUGINS_GETENV,getenv_os,varname)
#define CAML_SYS_SYSTEM(command)                        \
  CAML_SYS_PRIM_1(CAML_CPLUGINS_SYSTEM,system_os,command)
#define CAML_SYS_READ_DIRECTORY(dirname,tbl)                            \
  CAML_SYS_PRIM_2(CAML_CPLUGINS_READ_DIRECTORY,caml_read_directory,     \
                  dirname,tbl)

#define CAML_CPLUGIN_CONTEXT_API 0

struct cplugin_context {
  int api_version;
  int prims_bitmap;
  char_os *exe_name;
  char_os** argv;
  char_os *plugin; /* absolute filename of plugin, do a copy if you need it ! */
  char *ocaml_version;
/* end of CAML_CPLUGIN_CONTEXT_API version 0 */
};

extern void caml_cplugins_init(char_os * exe_name, char_os **argv);

/* A plugin MUST define a symbol "caml_cplugin_init" with the prototype:

void caml_cplugin_init(struct cplugin_context *ctx)
*/

/* to write plugins for CAML_SYS_READ_DIRECTORY, we will need the
   definition of struct ext_table to be public. */

#endif /* CAML_WITH_CPLUGINS */

/* Data structures */

struct ext_table {
  int size;
  int capacity;
  void ** contents;
};

extern void caml_ext_table_init(struct ext_table * tbl, int init_capa);
extern int caml_ext_table_add(struct ext_table * tbl, void * data);
extern void caml_ext_table_free(struct ext_table * tbl, int free_entries);
extern void caml_ext_table_remove(struct ext_table * tbl, void * data);
extern void caml_ext_table_clear(struct ext_table * tbl, int free_entries);

<<<<<<< HEAD
=======
CAMLextern int caml_read_directory(char_os * dirname, struct ext_table * contents);

/* Deprecated aliases */
#define caml_aligned_malloc caml_stat_alloc_aligned_noexc
#define caml_strdup caml_stat_strdup
#define caml_strconcat caml_stat_strconcat

>>>>>>> 0d68080b
#ifdef CAML_INTERNALS

/* GC flags and messages */

<<<<<<< HEAD
void caml_gc_log (char *, ...)
#ifdef __GNUC__
  __attribute__ ((format (printf, 1, 2)))
#endif
;

=======
extern uintnat caml_verb_gc;
>>>>>>> 0d68080b
void caml_gc_message (int, char *, ...)
#ifdef __GNUC__
  __attribute__ ((format (printf, 2, 3)))
#endif
;

/* Runtime warnings */
extern uintnat caml_runtime_warnings;
int caml_runtime_warnings_active(void);

<<<<<<< HEAD

=======
>>>>>>> 0d68080b
#ifdef DEBUG
#ifdef ARCH_SIXTYFOUR
#define Debug_tag(x) (0xD700D7D7D700D6D7ul \
                      | ((uintnat) (x) << 16) \
                      | ((uintnat) (x) << 48))
#define Is_debug_tag(x) \
  (((x) & 0xff00ffffff00fffful) == 0xD700D7D7D700D6D7ul)
#else
#define Debug_tag(x) (0xD700D6D7ul | ((uintnat) (x) << 16))
#define Is_debug_tag(x) \
  (((x) & 0xff00fffful) == 0xD700D6D7ul)
#endif /* ARCH_SIXTYFOUR */

/*
  00 -> free words in minor heap
  01 -> fields of free list blocks in major heap
  03 -> heap chunks deallocated by heap shrinking
  04 -> fields deallocated by [caml_obj_truncate]
  10 -> uninitialised fields of minor objects
  11 -> uninitialised fields of major objects
  15 -> uninitialised words of [caml_stat_alloc_aligned] blocks
  85 -> filler bytes of [caml_stat_alloc_aligned]
  99 -> the magic prefix of a memory block allocated by [caml_stat_alloc]

  special case (byte by byte):
  D7 -> uninitialised words of [caml_stat_alloc] blocks
*/
#define Debug_free_minor     Debug_tag (0x00)
#define Debug_free_major     Debug_tag (0x01)
#define Debug_free_shrink    Debug_tag (0x03)
#define Debug_free_truncate  Debug_tag (0x04)
#define Debug_uninit_minor   Debug_tag (0x10)
#define Debug_uninit_major   Debug_tag (0x11)
#define Debug_uninit_align   Debug_tag (0x15)
#define Debug_filler_align   Debug_tag (0x85)
#define Debug_pool_magic     Debug_tag (0x99)

#define Debug_uninit_stat    0xD7

#endif /* DEBUG */

<<<<<<< HEAD
=======

>>>>>>> 0d68080b
/* snprintf emulation for Win32 */

#ifdef _WIN32
extern int caml_snprintf(char * buf, size_t size, const char * format, ...);
#define snprintf caml_snprintf
#endif

<<<<<<< HEAD
=======
#ifdef CAML_INSTR
/* Timers and counters for GC latency profiling (Linux-only) */

#include <time.h>
#include <stdio.h>

extern intnat caml_stat_minor_collections;
extern intnat CAML_INSTR_STARTTIME, CAML_INSTR_STOPTIME;

struct CAML_INSTR_BLOCK {
  struct timespec ts[10];
  char *tag[10];
  int index;
  struct CAML_INSTR_BLOCK *next;
};

extern struct CAML_INSTR_BLOCK *CAML_INSTR_LOG;

/* Declare a timer/counter name. [t] must be a new variable name. */
#define CAML_INSTR_DECLARE(t)                                       \
  struct CAML_INSTR_BLOCK *t = NULL

/* Allocate the data block for a given name.
   [t] must have been declared with [CAML_INSTR_DECLARE]. */
#define CAML_INSTR_ALLOC(t) do{                                     \
    if (caml_stat_minor_collections >= CAML_INSTR_STARTTIME         \
        && caml_stat_minor_collections < CAML_INSTR_STOPTIME){      \
      t = caml_stat_alloc_noexc (sizeof (struct CAML_INSTR_BLOCK)); \
      t->index = 0;                                                 \
      t->tag[0] = "";                                               \
      t->next = CAML_INSTR_LOG;                                     \
      CAML_INSTR_LOG = t;                                           \
    }                                                               \
  }while(0)

/* Allocate the data block and start the timer.
   [t] must have been declared with [CAML_INSTR_DECLARE]
   and allocated with [CAML_INSTR_ALLOC]. */
#define CAML_INSTR_START(t, msg) do{                                \
    if (t != NULL){                                                 \
      t->tag[0] = msg;                                              \
      clock_gettime (CLOCK_REALTIME, &(t->ts[0]));                  \
    }                                                               \
  }while(0)

/* Declare a timer, allocate its data, and start it.
   [t] must be a new variable name. */
#define CAML_INSTR_SETUP(t, msg)                                    \
  CAML_INSTR_DECLARE (t);                                           \
  CAML_INSTR_ALLOC (t);                                             \
  CAML_INSTR_START (t, msg)

/* Record an intermediate time within a given timer.
   [t] must have been declared, allocated, and started. */
#define CAML_INSTR_TIME(t, msg) do{                                 \
    if (t != NULL){                                                 \
      ++ t->index;                                                  \
      t->tag[t->index] = (msg);                                     \
      clock_gettime (CLOCK_REALTIME, &(t->ts[t->index]));           \
    }                                                               \
  }while(0)

/* Record an integer data point.
   If [msg] ends with # it will be interpreted as an integer-valued event.
   If it ends with @ it will be interpreted as an event counter.
*/
#define CAML_INSTR_INT(msg, data) do{                               \
    CAML_INSTR_SETUP (__caml_tmp, "");                              \
    if (__caml_tmp != NULL){                                        \
      __caml_tmp->index = 1;                                        \
      __caml_tmp->tag[1] = msg;                                     \
      __caml_tmp->ts[1].tv_sec = 0;                                 \
      __caml_tmp->ts[1].tv_nsec = (data);                           \
    }                                                               \
  }while(0)

/* This function is called at the start of the program to set up
   the data for the above macros.
*/
extern void CAML_INSTR_INIT (void);

/* This function is automatically called by the runtime to output
   the collected data to the dump file. */
extern void CAML_INSTR_ATEXIT (void);

#else /* CAML_INSTR */

>>>>>>> 0d68080b
#define CAML_INSTR_DECLARE(t) /**/
#define CAML_INSTR_ALLOC(t) /**/
#define CAML_INSTR_START(t, name) /**/
#define CAML_INSTR_SETUP(t, name) /**/
#define CAML_INSTR_TIME(t, msg) /**/
#define CAML_INSTR_INT(msg, c) /**/
#define CAML_INSTR_INIT() /**/
#define CAML_INSTR_ATEXIT() /**/

#endif /* CAML_INTERNALS */

#ifdef __cplusplus
}
#endif

#endif /* CAML_MISC_H */<|MERGE_RESOLUTION|>--- conflicted
+++ resolved
@@ -365,8 +365,6 @@
 extern void caml_ext_table_remove(struct ext_table * tbl, void * data);
 extern void caml_ext_table_clear(struct ext_table * tbl, int free_entries);
 
-<<<<<<< HEAD
-=======
 CAMLextern int caml_read_directory(char_os * dirname, struct ext_table * contents);
 
 /* Deprecated aliases */
@@ -374,21 +372,16 @@
 #define caml_strdup caml_stat_strdup
 #define caml_strconcat caml_stat_strconcat
 
->>>>>>> 0d68080b
 #ifdef CAML_INTERNALS
 
 /* GC flags and messages */
 
-<<<<<<< HEAD
 void caml_gc_log (char *, ...)
 #ifdef __GNUC__
   __attribute__ ((format (printf, 1, 2)))
 #endif
 ;
 
-=======
-extern uintnat caml_verb_gc;
->>>>>>> 0d68080b
 void caml_gc_message (int, char *, ...)
 #ifdef __GNUC__
   __attribute__ ((format (printf, 2, 3)))
@@ -399,10 +392,6 @@
 extern uintnat caml_runtime_warnings;
 int caml_runtime_warnings_active(void);
 
-<<<<<<< HEAD
-
-=======
->>>>>>> 0d68080b
 #ifdef DEBUG
 #ifdef ARCH_SIXTYFOUR
 #define Debug_tag(x) (0xD700D7D7D700D6D7ul \
@@ -444,10 +433,7 @@
 
 #endif /* DEBUG */
 
-<<<<<<< HEAD
-=======
-
->>>>>>> 0d68080b
+
 /* snprintf emulation for Win32 */
 
 #ifdef _WIN32
@@ -455,96 +441,6 @@
 #define snprintf caml_snprintf
 #endif
 
-<<<<<<< HEAD
-=======
-#ifdef CAML_INSTR
-/* Timers and counters for GC latency profiling (Linux-only) */
-
-#include <time.h>
-#include <stdio.h>
-
-extern intnat caml_stat_minor_collections;
-extern intnat CAML_INSTR_STARTTIME, CAML_INSTR_STOPTIME;
-
-struct CAML_INSTR_BLOCK {
-  struct timespec ts[10];
-  char *tag[10];
-  int index;
-  struct CAML_INSTR_BLOCK *next;
-};
-
-extern struct CAML_INSTR_BLOCK *CAML_INSTR_LOG;
-
-/* Declare a timer/counter name. [t] must be a new variable name. */
-#define CAML_INSTR_DECLARE(t)                                       \
-  struct CAML_INSTR_BLOCK *t = NULL
-
-/* Allocate the data block for a given name.
-   [t] must have been declared with [CAML_INSTR_DECLARE]. */
-#define CAML_INSTR_ALLOC(t) do{                                     \
-    if (caml_stat_minor_collections >= CAML_INSTR_STARTTIME         \
-        && caml_stat_minor_collections < CAML_INSTR_STOPTIME){      \
-      t = caml_stat_alloc_noexc (sizeof (struct CAML_INSTR_BLOCK)); \
-      t->index = 0;                                                 \
-      t->tag[0] = "";                                               \
-      t->next = CAML_INSTR_LOG;                                     \
-      CAML_INSTR_LOG = t;                                           \
-    }                                                               \
-  }while(0)
-
-/* Allocate the data block and start the timer.
-   [t] must have been declared with [CAML_INSTR_DECLARE]
-   and allocated with [CAML_INSTR_ALLOC]. */
-#define CAML_INSTR_START(t, msg) do{                                \
-    if (t != NULL){                                                 \
-      t->tag[0] = msg;                                              \
-      clock_gettime (CLOCK_REALTIME, &(t->ts[0]));                  \
-    }                                                               \
-  }while(0)
-
-/* Declare a timer, allocate its data, and start it.
-   [t] must be a new variable name. */
-#define CAML_INSTR_SETUP(t, msg)                                    \
-  CAML_INSTR_DECLARE (t);                                           \
-  CAML_INSTR_ALLOC (t);                                             \
-  CAML_INSTR_START (t, msg)
-
-/* Record an intermediate time within a given timer.
-   [t] must have been declared, allocated, and started. */
-#define CAML_INSTR_TIME(t, msg) do{                                 \
-    if (t != NULL){                                                 \
-      ++ t->index;                                                  \
-      t->tag[t->index] = (msg);                                     \
-      clock_gettime (CLOCK_REALTIME, &(t->ts[t->index]));           \
-    }                                                               \
-  }while(0)
-
-/* Record an integer data point.
-   If [msg] ends with # it will be interpreted as an integer-valued event.
-   If it ends with @ it will be interpreted as an event counter.
-*/
-#define CAML_INSTR_INT(msg, data) do{                               \
-    CAML_INSTR_SETUP (__caml_tmp, "");                              \
-    if (__caml_tmp != NULL){                                        \
-      __caml_tmp->index = 1;                                        \
-      __caml_tmp->tag[1] = msg;                                     \
-      __caml_tmp->ts[1].tv_sec = 0;                                 \
-      __caml_tmp->ts[1].tv_nsec = (data);                           \
-    }                                                               \
-  }while(0)
-
-/* This function is called at the start of the program to set up
-   the data for the above macros.
-*/
-extern void CAML_INSTR_INIT (void);
-
-/* This function is automatically called by the runtime to output
-   the collected data to the dump file. */
-extern void CAML_INSTR_ATEXIT (void);
-
-#else /* CAML_INSTR */
-
->>>>>>> 0d68080b
 #define CAML_INSTR_DECLARE(t) /**/
 #define CAML_INSTR_ALLOC(t) /**/
 #define CAML_INSTR_START(t, name) /**/
