/**************************************************************************/
/*                                                                        */
/*                                 OCaml                                  */
/*                                                                        */
/*             Xavier Leroy, projet Cristal, INRIA Rocquencourt           */
/*                                                                        */
/*   Copyright 1996 Institut National de Recherche en Informatique et     */
/*     en Automatique.                                                    */
/*                                                                        */
/*   All rights reserved.  This file is distributed under the terms of    */
/*   the GNU Lesser General Public License version 2.1, with the          */
/*   special exception on linking described in the file LICENSE.          */
/*                                                                        */
/**************************************************************************/

/* Machine-dependent interface with the asm code */

#ifndef CAML_STACK_H
#define CAML_STACK_H

#ifdef CAML_INTERNALS

/* Macros to access the stack frame */

<<<<<<< HEAD
#ifdef TARGET_sparc
#define Saved_return_address(sp) *((intnat *)((sp) + 92))
#define Callback_link(sp) ((struct caml_context *)((sp) + 104)) //FIXME KC
#endif

=======
>>>>>>> 0d68080b
#ifdef TARGET_i386
#define Saved_return_address(sp) *((intnat *)((sp) - 4))
#ifndef SYS_win32
#define Callback_link(sp) ((struct caml_context *)((sp) + 16)) //FIXME KC
#else
#define Callback_link(sp) ((struct caml_context *)((sp) + 8)) //FIXME KC
#endif
#endif

#ifdef TARGET_power
#if defined(MODEL_ppc)
#define Saved_return_address(sp) *((intnat *)((sp) - 4))
#define Callback_link(sp) ((struct caml_context *)((sp) + 16))
#elif defined(MODEL_ppc64)
#define Saved_return_address(sp) *((intnat *)((sp) + 16))
#define Callback_link(sp) ((struct caml_context *)((sp) + (48 + 32)))
#elif defined(MODEL_ppc64le)
#define Saved_return_address(sp) *((intnat *)((sp) + 16))
#define Callback_link(sp) ((struct caml_context *)((sp) + (32 + 32)))
#else
#error "TARGET_power: wrong MODEL"
#endif
#define Already_scanned(sp, retaddr) ((retaddr) & 1)
#define Mask_already_scanned(retaddr) ((retaddr) & ~1)
#define Mark_scanned(sp, retaddr) Saved_return_address(sp) = (retaddr) | 1
#endif

#ifdef TARGET_s390x
#define Saved_return_address(sp) *((intnat *)((sp) - SIZEOF_PTR))
#define Trap_frame_size 16
#define Callback_link(sp) ((struct caml_context *)((sp) + Trap_frame_size)) //FIXME KC
#endif

#ifdef TARGET_arm
#define Saved_return_address(sp) *((intnat *)((sp) - 4))
#define Callback_link(sp) ((struct caml_context *)((sp) + 8)) //FIXME KC
#endif

#ifdef TARGET_amd64
#define Saved_return_address(sp) *((intnat *)((sp) - 8))
#endif

#ifdef TARGET_arm64
#define Saved_return_address(sp) *((intnat *)((sp) - 8))
#define Context_needs_padding /* keep stack 16-byte aligned */
#endif

/* Structure of OCaml callback contexts */

struct caml_context {
  uintnat exception_ptr_offset; /* exception pointer offset from top of stack */
  value * gc_regs;              /* pointer to register block */
#ifdef Context_needs_padding
  value padding;
#endif
};

/* Declaration of variables used in the asm code */
extern value * caml_globals[];
extern intnat caml_globals_inited;
extern intnat * caml_frametable[];

/* XXX KC
CAMLextern frame_descr * caml_next_frame_descriptor(uintnat * pc, char ** sp);
 */

#endif /* CAML_INTERNALS */

#endif /* CAML_STACK_H */<|MERGE_RESOLUTION|>--- conflicted
+++ resolved
@@ -22,14 +22,6 @@
 
 /* Macros to access the stack frame */
 
-<<<<<<< HEAD
-#ifdef TARGET_sparc
-#define Saved_return_address(sp) *((intnat *)((sp) + 92))
-#define Callback_link(sp) ((struct caml_context *)((sp) + 104)) //FIXME KC
-#endif
-
-=======
->>>>>>> 0d68080b
 #ifdef TARGET_i386
 #define Saved_return_address(sp) *((intnat *)((sp) - 4))
 #ifndef SYS_win32
