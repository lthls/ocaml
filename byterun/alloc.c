/**************************************************************************/
/*                                                                        */
/*                                 OCaml                                  */
/*                                                                        */
/*          Xavier Leroy and Damien Doligez, INRIA Rocquencourt           */
/*                                                                        */
/*   Copyright 1996 Institut National de Recherche en Informatique et     */
/*     en Automatique.                                                    */
/*                                                                        */
/*   All rights reserved.  This file is distributed under the terms of    */
/*   the GNU Lesser General Public License version 2.1, with the          */
/*   special exception on linking described in the file LICENSE.          */
/*                                                                        */
/**************************************************************************/

#define CAML_INTERNALS

/* 1. Allocation functions doing the same work as the macros in the
      case where [Setup_for_gc] and [Restore_after_gc] are no-ops.
   2. Convenience functions related to allocation.
*/

#include <string.h>
#include <stdarg.h>
#include "caml/alloc.h"
#include "caml/custom.h"
#include "caml/major_gc.h"
#include "caml/memory.h"
#include "caml/mlvalues.h"
#include "caml/fiber.h"
#include "caml/domain.h"

CAMLexport value caml_alloc (mlsize_t wosize, tag_t tag)
{
  value result;
  mlsize_t i;

<<<<<<< HEAD
  Assert (tag < 256);
  Assert (tag != Infix_tag);
  if (wosize == 0){
    result = Atom (tag);
  }else if (wosize <= Max_young_wosize){
    Alloc_small (result, wosize, tag, { caml_handle_gc_interrupt(); });
    if (tag < No_scan_tag){
      for (i = 0; i < wosize; i++) {
        value init_val = Val_unit;
        #ifdef DEBUG
          init_val = Debug_uninit_minor;
        #endif
        Op_val(result)[i] = init_val;
=======
  CAMLassert (tag < 256);
  CAMLassert (tag != Infix_tag);
  if (wosize <= Max_young_wosize){
    if (wosize == 0){
      result = Atom (tag);
    }else{
      Alloc_small (result, wosize, tag);
      if (tag < No_scan_tag){
        for (i = 0; i < wosize; i++) Field (result, i) = Val_unit;
>>>>>>> 0d68080b
      }
    }

    if (tag == Stack_tag) Stack_sp(result) = 0;
  }else{
    result = caml_alloc_shr (wosize, tag);
    result = caml_check_urgent_gc(result);
  }

  return result;
}

static inline void enter_gc_preserving_vals(mlsize_t wosize, value* vals)
{
  CAMLparam0();
  /* Copy the values to be preserved to a different array.
     The original vals array never escapes, generating better code in
     the fast path. */
  CAMLlocalN(vals_copy, wosize);
  mlsize_t i;
  for (i = 0; i < wosize; i++) vals_copy[i] = vals[i];
  caml_handle_gc_interrupt();
  for (i = 0; i < wosize; i++) vals[i] = vals_copy[i];
  CAMLreturn0;
}

<<<<<<< HEAD
static inline value do_alloc_small(mlsize_t wosize, tag_t tag, value* vals)
{
  value v;
  mlsize_t i;
  Assert (tag < 256);
  Alloc_small(v, wosize, tag,
      { enter_gc_preserving_vals(wosize, vals); });
  for (i = 0; i < wosize; i++) {
    Op_val(v)[i] = vals[i];
  }
  return v;
}


CAMLexport value caml_alloc_1 (tag_t tag, value a)
{
  value v[1] = {a};
  return do_alloc_small(1, tag, v);
}

CAMLexport value caml_alloc_2 (tag_t tag, value a, value b)
{
  value v[2] = {a, b};
  return do_alloc_small(2, tag, v);
}

CAMLexport value caml_alloc_3 (tag_t tag, value a, value b, value c)
{
  value v[3] = {a, b, c};
  return do_alloc_small(3, tag, v);
}

CAMLexport value caml_alloc_4 (tag_t tag, value a, value b, value c, value d)
{
  value v[4] = {a, b, c, d};
  return do_alloc_small(4, tag, v);
}

CAMLexport value caml_alloc_5 (tag_t tag, value a, value b, value c, value d,
                               value e)
{
  value v[5] = {a, b, c, d, e};
  return do_alloc_small(5, tag, v);
}

CAMLexport value caml_alloc_6 (tag_t tag, value a, value b, value c, value d,
                               value e, value f)
{
  value v[6] = {a, b, c, d, e, f};
  return do_alloc_small(6, tag, v);
}

CAMLexport value caml_alloc_7 (tag_t tag, value a, value b, value c, value d,
                               value e, value f, value g)
{
  value v[7] = {a, b, c, d, e, f, g};
  return do_alloc_small(7, tag, v);
}

CAMLexport value caml_alloc_8 (tag_t tag, value a, value b, value c, value d,
                               value e, value f, value g, value h)
{
  value v[8] = {a, b, c, d, e, f, g, h};
  return do_alloc_small(8, tag, v);
}

CAMLexport value caml_alloc_9 (tag_t tag, value a, value b, value c, value d,
                               value e, value f, value g, value h, value i)
{
  value v[9] = {a, b, c, d, e, f, g, h, i};
  return do_alloc_small(9, tag, v);
}

CAMLexport value caml_alloc_N (mlsize_t wosize, tag_t tag, ...)
{
  va_list args;
  mlsize_t i;
  value vals[wosize];
  value ret;
  va_start(args, tag);
  for (i = 0; i < wosize; i++)
    vals[i] = va_arg(args, value);
  ret = do_alloc_small(wosize, tag, vals);
  va_end(args);
  return ret;
}


CAMLexport value caml_alloc_small (mlsize_t wosize, tag_t tag)
{
  return caml_alloc(wosize, tag);
=======
  CAMLassert (wosize > 0);
  CAMLassert (wosize <= Max_young_wosize);
  CAMLassert (tag < 256);
  Alloc_small (result, wosize, tag);
  return result;
>>>>>>> 0d68080b
}

CAMLexport value caml_alloc_small_with_my_or_given_profinfo (mlsize_t wosize,
  tag_t tag, uintnat profinfo)
{
  if (profinfo == 0) {
    return caml_alloc_small(wosize, tag);
  }
  else {
    value result;

<<<<<<< HEAD
    Assert (wosize > 0);
    Assert (wosize <= Max_young_wosize);
    Assert (tag < 256);
    Alloc_small_with_profinfo (result, wosize, tag,
      { caml_handle_gc_interrupt(); }, profinfo);
=======
    CAMLassert (wosize > 0);
    CAMLassert (wosize <= Max_young_wosize);
    CAMLassert (tag < 256);
    Alloc_small_with_profinfo (result, wosize, tag, profinfo);
>>>>>>> 0d68080b
    return result;
  }
}

/* [n] is a number of words (fields) */
CAMLexport value caml_alloc_tuple(mlsize_t n)
{
  return caml_alloc(n, 0);
}

/* [len] is a number of bytes (chars) */
CAMLexport value caml_alloc_string (mlsize_t len)
{
  mlsize_t offset_index;
  mlsize_t wosize = (len + sizeof (value)) / sizeof (value);
  value result = caml_alloc(wosize, String_tag);

  Op_val (result) [wosize - 1] = 0;
  offset_index = Bsize_wsize (wosize) - 1;
  Byte (result, offset_index) = offset_index - len;
  return result;
}

/* [len] is a number of bytes (chars) */
CAMLexport value caml_alloc_initialized_string (mlsize_t len, const char *p)
{
  value result = caml_alloc_string (len);
  memcpy((char *)String_val(result), p, len);
  return result;
}

/* [len] is a number of words.
   [mem] and [max] are relative (without unit).
*/
CAMLexport value caml_alloc_final (mlsize_t len, final_fun fun,
                                   mlsize_t mem, mlsize_t max)
{
  return caml_alloc_custom(caml_final_custom_operations(fun),
                           len * sizeof(value), mem, max);
}

CAMLexport value caml_copy_string(char const *s)
{
  int len;
  value res;

  len = strlen(s);
  res = caml_alloc_initialized_string(len, s);
  return res;
}

CAMLexport value caml_alloc_array(value (*funct)(char const *),
                                  char const * const* arr)
{
  CAMLparam0 ();
  mlsize_t nbr, n;
  CAMLlocal2 (v, result);

  nbr = 0;
  while (arr[nbr] != 0) nbr++;
<<<<<<< HEAD
  if (nbr == 0) {
    CAMLreturn (Atom(0));
  } else {
    result = caml_alloc (nbr, 0);
    for (n = 0; n < nbr; n++) {
      caml_modify_field(result, n, funct(arr[n]));
    }
    CAMLreturn (result);
=======
  result = caml_alloc (nbr, 0);
  for (n = 0; n < nbr; n++) {
    /* The two statements below must be separate because of evaluation
       order (don't take the address &Field(result, n) before
       calling funct, which may cause a GC and move result). */
    v = funct(arr[n]);
    caml_modify(&Field(result, n), v);
>>>>>>> 0d68080b
  }
  CAMLreturn (result);
}

/* [len] is a number of floats */
CAMLprim value caml_alloc_float_array(mlsize_t len)
{
#ifdef FLAT_FLOAT_ARRAY
  mlsize_t wosize = len * Double_wosize;
  value result;
<<<<<<< HEAD
  if (wosize == 0)
    return Atom(0);
  else if (wosize <= Max_young_wosize){
    Alloc_small (result, wosize, Double_array_tag, { caml_handle_gc_interrupt(); });
=======
  /* For consistency with [caml_make_vect], which can't tell whether it should
     create a float array or not when the size is zero, the tag is set to
     zero when the size is zero. */
  if (wosize <= Max_young_wosize){
    if (wosize == 0)
      return Atom(0);
    else
      Alloc_small (result, wosize, Double_array_tag);
>>>>>>> 0d68080b
  }else {
    result = caml_alloc_shr (wosize, Double_array_tag);
    result = caml_check_urgent_gc (result);
  }
  return result;
#else
  return caml_alloc (len, 0);
#endif
}


CAMLexport value caml_copy_string_array(char const * const * arr)
{
  return caml_alloc_array(caml_copy_string, arr);
}

CAMLexport int caml_convert_flag_list(value list, const int *flags)
{
  int res;
  res = 0;
  while (list != Val_int(0)) {
    res |= flags[Int_field(list, 0)];
    list = Field_imm(list, 1);
  }
  return res;
}

/* For compiling let rec over values */

/* [size] is a [value] representing number of words (fields) */
CAMLprim value caml_alloc_dummy(value size)
{
  mlsize_t wosize = Long_val(size);
  return caml_alloc (wosize, 0);
}

/* [size] is a [value] representing number of words (fields) */
CAMLprim value caml_alloc_dummy_function(value size,value arity)
{
  /* the arity argument is used by the js_of_ocaml runtime */
  return caml_alloc_dummy(size);
}

/* [size] is a [value] representing number of floats. */
CAMLprim value caml_alloc_dummy_float (value size)
{
  mlsize_t wosize = Long_val(size) * Double_wosize;
  return caml_alloc (wosize, 0);
}

CAMLprim value caml_update_dummy(value dummy, value newval)
{
  CAMLparam2(dummy, newval);
  CAMLlocal1(x);
  mlsize_t size, i;
  tag_t tag;

  size = Wosize_val(newval);
  tag = Tag_val (newval);
  CAMLassert (size == Wosize_val(dummy));
  CAMLassert (tag < No_scan_tag || tag == Double_array_tag);

  Tag_val(dummy) = tag;
  if (tag == Double_array_tag){
    size = Wosize_val (newval) / Double_wosize;
    for (i = 0; i < size; i++){
      Store_double_flat_field (dummy, i, Double_flat_field (newval, i));
    }
  }else{
    for (i = 0; i < size; i++){
      caml_read_field(newval, i, &x);
      caml_modify_field (dummy, i, x);
    }
  }
  CAMLreturn (Val_unit);
}



<|MERGE_RESOLUTION|>--- conflicted
+++ resolved
@@ -35,9 +35,8 @@
   value result;
   mlsize_t i;
 
-<<<<<<< HEAD
-  Assert (tag < 256);
-  Assert (tag != Infix_tag);
+  CAMLassert (tag < 256);
+  CAMLassert (tag != Infix_tag);
   if (wosize == 0){
     result = Atom (tag);
   }else if (wosize <= Max_young_wosize){
@@ -49,17 +48,6 @@
           init_val = Debug_uninit_minor;
         #endif
         Op_val(result)[i] = init_val;
-=======
-  CAMLassert (tag < 256);
-  CAMLassert (tag != Infix_tag);
-  if (wosize <= Max_young_wosize){
-    if (wosize == 0){
-      result = Atom (tag);
-    }else{
-      Alloc_small (result, wosize, tag);
-      if (tag < No_scan_tag){
-        for (i = 0; i < wosize; i++) Field (result, i) = Val_unit;
->>>>>>> 0d68080b
       }
     }
 
@@ -86,12 +74,11 @@
   CAMLreturn0;
 }
 
-<<<<<<< HEAD
 static inline value do_alloc_small(mlsize_t wosize, tag_t tag, value* vals)
 {
   value v;
   mlsize_t i;
-  Assert (tag < 256);
+  CAMLassert (tag < 256);
   Alloc_small(v, wosize, tag,
       { enter_gc_preserving_vals(wosize, vals); });
   for (i = 0; i < wosize; i++) {
@@ -178,13 +165,6 @@
 CAMLexport value caml_alloc_small (mlsize_t wosize, tag_t tag)
 {
   return caml_alloc(wosize, tag);
-=======
-  CAMLassert (wosize > 0);
-  CAMLassert (wosize <= Max_young_wosize);
-  CAMLassert (tag < 256);
-  Alloc_small (result, wosize, tag);
-  return result;
->>>>>>> 0d68080b
 }
 
 CAMLexport value caml_alloc_small_with_my_or_given_profinfo (mlsize_t wosize,
@@ -196,18 +176,11 @@
   else {
     value result;
 
-<<<<<<< HEAD
-    Assert (wosize > 0);
-    Assert (wosize <= Max_young_wosize);
-    Assert (tag < 256);
-    Alloc_small_with_profinfo (result, wosize, tag,
-      { caml_handle_gc_interrupt(); }, profinfo);
-=======
     CAMLassert (wosize > 0);
     CAMLassert (wosize <= Max_young_wosize);
     CAMLassert (tag < 256);
-    Alloc_small_with_profinfo (result, wosize, tag, profinfo);
->>>>>>> 0d68080b
+    Alloc_small_with_profinfo (result, wosize, tag,
+      { caml_handle_gc_interrupt(); }, profinfo);
     return result;
   }
 }
@@ -268,24 +241,14 @@
 
   nbr = 0;
   while (arr[nbr] != 0) nbr++;
-<<<<<<< HEAD
   if (nbr == 0) {
     CAMLreturn (Atom(0));
   } else {
     result = caml_alloc (nbr, 0);
     for (n = 0; n < nbr; n++) {
-      caml_modify_field(result, n, funct(arr[n]));
+      Store_field(result, n, funct(arr[n]));
     }
     CAMLreturn (result);
-=======
-  result = caml_alloc (nbr, 0);
-  for (n = 0; n < nbr; n++) {
-    /* The two statements below must be separate because of evaluation
-       order (don't take the address &Field(result, n) before
-       calling funct, which may cause a GC and move result). */
-    v = funct(arr[n]);
-    caml_modify(&Field(result, n), v);
->>>>>>> 0d68080b
   }
   CAMLreturn (result);
 }
@@ -296,22 +259,14 @@
 #ifdef FLAT_FLOAT_ARRAY
   mlsize_t wosize = len * Double_wosize;
   value result;
-<<<<<<< HEAD
-  if (wosize == 0)
-    return Atom(0);
-  else if (wosize <= Max_young_wosize){
-    Alloc_small (result, wosize, Double_array_tag, { caml_handle_gc_interrupt(); });
-=======
   /* For consistency with [caml_make_vect], which can't tell whether it should
      create a float array or not when the size is zero, the tag is set to
      zero when the size is zero. */
-  if (wosize <= Max_young_wosize){
-    if (wosize == 0)
-      return Atom(0);
-    else
-      Alloc_small (result, wosize, Double_array_tag);
->>>>>>> 0d68080b
-  }else {
+  if (wosize == 0) {
+    return Atom(0);
+  } else if (wosize <= Max_young_wosize) {
+    Alloc_small (result, wosize, Double_array_tag, { caml_handle_gc_interrupt(); });
+  } else {
     result = caml_alloc_shr (wosize, Double_array_tag);
     result = caml_check_urgent_gc (result);
   }
@@ -386,7 +341,4 @@
     }
   }
   CAMLreturn (Val_unit);
-}
-
-
-
+}