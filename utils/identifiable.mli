(**************************************************************************)
(*                                                                        *)
(*                                 OCaml                                  *)
(*                                                                        *)
(*                       Pierre Chambart, OCamlPro                        *)
(*           Mark Shinwell and Leo White, Jane Street Europe              *)
(*                                                                        *)
(*   Copyright 2013--2016 OCamlPro SAS                                    *)
(*   Copyright 2014--2016 Jane Street Group LLC                           *)
(*                                                                        *)
(*   All rights reserved.  This file is distributed under the terms of    *)
(*   the GNU Lesser General Public License version 2.1, with the          *)
(*   special exception on linking described in the file LICENSE.          *)
(*                                                                        *)
(**************************************************************************)

(** Uniform interface for common data structures over various things. *)

module type Thing = sig
  type t

  include Hashtbl.HashedType with type t := t
  include Map.OrderedType with type t := t

  val output : out_channel -> t -> unit
  val print : Format.formatter -> t -> unit
end

module Pair : functor (A : Thing) (B : Thing) -> Thing with type t = A.t * B.t

module type S = sig
  type t

  module T : Thing with type t = t
  include Thing with type t := T.t

  module Set : sig
    include Set.S
      with type elt = T.t
      and type t = Set.Make (T).t

    val output : out_channel -> t -> unit
    val print : Format.formatter -> t -> unit
    val to_string : t -> string
    val of_list : elt list -> t
    val map : (elt -> elt) -> t -> t
    val filter_map : t -> f:(elt -> elt option) -> t

    (** [get_singleton s] is [Some value] if the set is a singleton
        containing only [value]. Otherwise it is [None] *)
    val get_singleton : t -> elt option
  end

  module Map : sig
    include Map.S
      with type key = T.t
      and type 'a t = 'a Map.Make (T).t

    val filter_map : 'a t -> f:(key -> 'a -> 'b option) -> 'b t
    val of_list : (key * 'a) list -> 'a t

    (** [disjoint_union m1 m2] contains all bindings from [m1] and
        [m2]. If some binding is present in both and the associated
        value is not equal, a Fatal_error is raised *)
    val disjoint_union : ?eq:('a -> 'a -> bool) -> 'a t -> 'a t -> 'a t

    (** [union_right m1 m2] contains all bindings from [m1] and [m2]. If
        some binding is present in both, the one from [m2] is taken *)
    val union_right : 'a t -> 'a t -> 'a t

    (** [union_left m1 m2 = union_right m2 m1] *)
    val union_left : 'a t -> 'a t -> 'a t

    val union_merge : ('a -> 'a -> 'a) -> 'a t -> 'a t -> 'a t
    val rename : key t -> key -> key
    val map_keys : (key -> key) -> 'a t -> 'a t
    val keys : 'a t -> Set.t
    val data : 'a t -> 'a list
    val of_set : (key -> 'a) -> Set.t -> 'a t
    val transpose_keys_and_data : key t -> key t
<<<<<<< HEAD

    (** [get_singleton m] is [Some (key, value)] if the map is a
        singleton containing only the binding of [key] to
        [value]. Otherwise it is [None] *)
    val get_singleton : 'a t -> (key * 'a) option

=======
    val transpose_keys_and_data_set : key t -> Set.t t
>>>>>>> 561b8467
    val print :
      (Format.formatter -> 'a -> unit) -> Format.formatter -> 'a t -> unit
  end

  module Tbl : sig
    include Hashtbl.S
      with type key = T.t
      and type 'a t = 'a Hashtbl.Make (T).t

    val to_list : 'a t -> (T.t * 'a) list
    val of_list : (T.t * 'a) list -> 'a t

    val to_map : 'a t -> 'a Map.t
    val of_map : 'a Map.t -> 'a t
    val memoize : 'a t -> (key -> 'a) -> key -> 'a
    val map : 'a t -> ('a -> 'b) -> 'b t
  end
end

module Make (T : Thing) : S with type t := T.t<|MERGE_RESOLUTION|>--- conflicted
+++ resolved
@@ -78,16 +78,14 @@
     val data : 'a t -> 'a list
     val of_set : (key -> 'a) -> Set.t -> 'a t
     val transpose_keys_and_data : key t -> key t
-<<<<<<< HEAD
 
     (** [get_singleton m] is [Some (key, value)] if the map is a
         singleton containing only the binding of [key] to
         [value]. Otherwise it is [None] *)
     val get_singleton : 'a t -> (key * 'a) option
 
-=======
     val transpose_keys_and_data_set : key t -> Set.t t
->>>>>>> 561b8467
+
     val print :
       (Format.formatter -> 'a -> unit) -> Format.formatter -> 'a t -> unit
   end
