(**************************************************************************)
(*                                                                        *)
(*                                 OCaml                                  *)
(*                                                                        *)
(*                      Pierre Chambart, OCamlPro                         *)
(*                                                                        *)
(*   Copyright 2015 Institut National de Recherche en Informatique et     *)
(*     en Automatique.                                                    *)
(*                                                                        *)
(*   All rights reserved.  This file is distributed under the terms of    *)
(*   the GNU Lesser General Public License version 2.1, with the          *)
(*   special exception on linking described in the file LICENSE.          *)
(*                                                                        *)
(**************************************************************************)

type file = string

<<<<<<< HEAD
type source_provenance =
  | File of file
  | Pack of string
  | Startup
  | Toplevel

type compiler_pass =
  | All
  | Parsing of file
  | Parser of file
  | Dash_pp of file
  | Dash_ppx of file
  | Typing of file
  | Transl of file
  | Generate of file
  | Assemble of source_provenance
  | Clambda of source_provenance
  | Cmm of source_provenance
  | Compile_phrases of source_provenance
  | Selection of source_provenance
  | Comballoc of source_provenance
  | CSE of source_provenance
  | Trap_analysis of source_provenance
  | Liveness of source_provenance
  | Deadcode of source_provenance
  | Spill of source_provenance
  | Split of source_provenance
  | Regalloc of source_provenance
  | Linearize of source_provenance
  | Scheduling of source_provenance
  | Emit of source_provenance
  | Flambda_pass of string * source_provenance

let timings : (compiler_pass, float * float option) Hashtbl.t =
  Hashtbl.create 20

=======
>>>>>>> 1a8af593
external time_include_children: bool -> float = "caml_sys_time_include_children"
let cpu_time () = time_include_children true

type times = { start : float; duration : float }
type hierarchy =
  | E of (string, times * hierarchy) Hashtbl.t
[@@unboxed]

let hierarchy = ref (E (Hashtbl.create 2))
let reset () = hierarchy := E (Hashtbl.create 2)

let time_call ?(accumulate = false) name f =
  let E prev_hierarchy = !hierarchy in
  let this_times, this_table =
    (* We allow the recording of multiple categories by the same name, for tools like
       ocamldoc that use the compiler libs but don't care about timings information,
       and so may record, say, "parsing" multiple times. *)
    if accumulate
    then
      match Hashtbl.find prev_hierarchy name with
      | exception Not_found -> None, Hashtbl.create 2
      | times, E table ->
        Hashtbl.remove prev_hierarchy name;
        Some times, table
    else None, Hashtbl.create 2
  in
<<<<<<< HEAD
  let time = cpu_time () in
  Hashtbl.replace timings pass (time, Some previous_duration)

let accumulate pass =
  let time = cpu_time () in
  match Hashtbl.find timings pass with
  | exception Not_found -> assert false
  | _, None -> assert false
  | (start, Some duration) ->
    let duration = duration +. (time -. start) in
    Hashtbl.replace timings pass (start, Some duration)

let accumulate_time pass f x =
  restart pass;
  let r = f x in
  accumulate pass;
  r

let get pass =
  match Hashtbl.find timings pass with
  | _start, Some duration -> Some duration
  | _, None -> None
  | exception Not_found -> None

let kind_name = function
  | File f -> Printf.sprintf "sourcefile(%s)" f
  | Pack p -> Printf.sprintf "pack(%s)" p
  | Startup -> "startup"
  | Toplevel  -> "toplevel"

let pass_name = function
  | All -> "all"
  | Parsing file -> Printf.sprintf "parsing(%s)" file
  | Parser file -> Printf.sprintf "parser(%s)" file
  | Dash_pp file -> Printf.sprintf "-pp(%s)" file
  | Dash_ppx file -> Printf.sprintf "-ppx(%s)" file
  | Typing file -> Printf.sprintf "typing(%s)" file
  | Transl file -> Printf.sprintf "transl(%s)" file
  | Generate file -> Printf.sprintf "generate(%s)" file
  | Assemble k -> Printf.sprintf "assemble(%s)" (kind_name k)
  | Clambda k -> Printf.sprintf "clambda(%s)" (kind_name k)
  | Cmm k -> Printf.sprintf "cmm(%s)" (kind_name k)
  | Compile_phrases k -> Printf.sprintf "compile_phrases(%s)" (kind_name k)
  | Selection k -> Printf.sprintf "selection(%s)" (kind_name k)
  | Comballoc k -> Printf.sprintf "comballoc(%s)" (kind_name k)
  | CSE k -> Printf.sprintf "cse(%s)" (kind_name k)
  | Trap_analysis k -> Printf.sprintf "trap_analysis(%s)" (kind_name k)
  | Liveness k -> Printf.sprintf "liveness(%s)" (kind_name k)
  | Deadcode k -> Printf.sprintf "deadcode(%s)" (kind_name k)
  | Spill k -> Printf.sprintf "spill(%s)" (kind_name k)
  | Split k -> Printf.sprintf "split(%s)" (kind_name k)
  | Regalloc k -> Printf.sprintf "regalloc(%s)" (kind_name k)
  | Linearize k -> Printf.sprintf "linearize(%s)" (kind_name k)
  | Scheduling k -> Printf.sprintf "scheduling(%s)" (kind_name k)
  | Emit k -> Printf.sprintf "emit(%s)" (kind_name k)
  | Flambda_pass (pass, file) ->
    Printf.sprintf "flambda(%s)(%s)" pass (kind_name file)

let timings_list () =
  let l = Hashtbl.fold (fun pass times l -> (pass, times) :: l) timings [] in
=======
  hierarchy := E this_table;
  let start = cpu_time () in
  Misc.try_finally f
    (fun () ->
       hierarchy := E prev_hierarchy;
       let end_ = cpu_time () in
       let times =
         match this_times with
         | None -> { start; duration = end_ -. start }
         | Some { start = initial_start; duration } ->
           { start = initial_start; duration = duration +. end_ -. start }
       in
       Hashtbl.add prev_hierarchy name (times, E this_table))

let time ?accumulate pass f x = time_call ?accumulate pass (fun () -> f x)

let timings_list (E table) =
  let l = Hashtbl.fold (fun k d l -> (k, d) :: l) table [] in
>>>>>>> 1a8af593
  List.sort (fun (pass1, (start1, _)) (pass2, (start2, _)) ->
    compare (start1, pass1) (start2, pass2)) l

(* Because indentation is meaningful, and because the durations are
   the first element of each row, we can't pad them with spaces. *)
let duration_as_string ~pad duration = Printf.sprintf "%0*.03f" pad duration

let rec print ppf hierarchy ~total ~nesting =
  let total_of_children = ref 0. in
  let list = timings_list hierarchy in
  let max_duration_width =
    List.fold_left
      (fun acc (_, (times, _)) ->
         max acc (String.length (duration_as_string ~pad:0 times.duration)))
      0 list
  in
  let print_pass ~duration ~pass =
    let duration_as_string =
      duration_as_string ~pad:max_duration_width duration in
    if float_of_string duration_as_string <> 0. then
      Format.fprintf ppf "%s%ss %s@\n"
        (String.make (nesting * 2) ' ') duration_as_string pass
  in
  List.iter (fun (pass, ({ start = _; duration }, sub_hierarchy)) ->
    print_pass ~duration ~pass;
    print ppf sub_hierarchy ~total:duration ~nesting:(nesting + 1);
    total_of_children := !total_of_children +. duration;
  ) list;
  if list <> [] || nesting = 0 then
    print_pass ~duration:(total -. !total_of_children) ~pass:"other";
;;

let print ?(total = cpu_time ()) ppf =
  print ppf !hierarchy ~total ~nesting:0

let generate = "generate"
let transl = "transl"
let typing = "typing"<|MERGE_RESOLUTION|>--- conflicted
+++ resolved
@@ -15,45 +15,6 @@
 
 type file = string
 
-<<<<<<< HEAD
-type source_provenance =
-  | File of file
-  | Pack of string
-  | Startup
-  | Toplevel
-
-type compiler_pass =
-  | All
-  | Parsing of file
-  | Parser of file
-  | Dash_pp of file
-  | Dash_ppx of file
-  | Typing of file
-  | Transl of file
-  | Generate of file
-  | Assemble of source_provenance
-  | Clambda of source_provenance
-  | Cmm of source_provenance
-  | Compile_phrases of source_provenance
-  | Selection of source_provenance
-  | Comballoc of source_provenance
-  | CSE of source_provenance
-  | Trap_analysis of source_provenance
-  | Liveness of source_provenance
-  | Deadcode of source_provenance
-  | Spill of source_provenance
-  | Split of source_provenance
-  | Regalloc of source_provenance
-  | Linearize of source_provenance
-  | Scheduling of source_provenance
-  | Emit of source_provenance
-  | Flambda_pass of string * source_provenance
-
-let timings : (compiler_pass, float * float option) Hashtbl.t =
-  Hashtbl.create 20
-
-=======
->>>>>>> 1a8af593
 external time_include_children: bool -> float = "caml_sys_time_include_children"
 let cpu_time () = time_include_children true
 
@@ -80,68 +41,6 @@
         Some times, table
     else None, Hashtbl.create 2
   in
-<<<<<<< HEAD
-  let time = cpu_time () in
-  Hashtbl.replace timings pass (time, Some previous_duration)
-
-let accumulate pass =
-  let time = cpu_time () in
-  match Hashtbl.find timings pass with
-  | exception Not_found -> assert false
-  | _, None -> assert false
-  | (start, Some duration) ->
-    let duration = duration +. (time -. start) in
-    Hashtbl.replace timings pass (start, Some duration)
-
-let accumulate_time pass f x =
-  restart pass;
-  let r = f x in
-  accumulate pass;
-  r
-
-let get pass =
-  match Hashtbl.find timings pass with
-  | _start, Some duration -> Some duration
-  | _, None -> None
-  | exception Not_found -> None
-
-let kind_name = function
-  | File f -> Printf.sprintf "sourcefile(%s)" f
-  | Pack p -> Printf.sprintf "pack(%s)" p
-  | Startup -> "startup"
-  | Toplevel  -> "toplevel"
-
-let pass_name = function
-  | All -> "all"
-  | Parsing file -> Printf.sprintf "parsing(%s)" file
-  | Parser file -> Printf.sprintf "parser(%s)" file
-  | Dash_pp file -> Printf.sprintf "-pp(%s)" file
-  | Dash_ppx file -> Printf.sprintf "-ppx(%s)" file
-  | Typing file -> Printf.sprintf "typing(%s)" file
-  | Transl file -> Printf.sprintf "transl(%s)" file
-  | Generate file -> Printf.sprintf "generate(%s)" file
-  | Assemble k -> Printf.sprintf "assemble(%s)" (kind_name k)
-  | Clambda k -> Printf.sprintf "clambda(%s)" (kind_name k)
-  | Cmm k -> Printf.sprintf "cmm(%s)" (kind_name k)
-  | Compile_phrases k -> Printf.sprintf "compile_phrases(%s)" (kind_name k)
-  | Selection k -> Printf.sprintf "selection(%s)" (kind_name k)
-  | Comballoc k -> Printf.sprintf "comballoc(%s)" (kind_name k)
-  | CSE k -> Printf.sprintf "cse(%s)" (kind_name k)
-  | Trap_analysis k -> Printf.sprintf "trap_analysis(%s)" (kind_name k)
-  | Liveness k -> Printf.sprintf "liveness(%s)" (kind_name k)
-  | Deadcode k -> Printf.sprintf "deadcode(%s)" (kind_name k)
-  | Spill k -> Printf.sprintf "spill(%s)" (kind_name k)
-  | Split k -> Printf.sprintf "split(%s)" (kind_name k)
-  | Regalloc k -> Printf.sprintf "regalloc(%s)" (kind_name k)
-  | Linearize k -> Printf.sprintf "linearize(%s)" (kind_name k)
-  | Scheduling k -> Printf.sprintf "scheduling(%s)" (kind_name k)
-  | Emit k -> Printf.sprintf "emit(%s)" (kind_name k)
-  | Flambda_pass (pass, file) ->
-    Printf.sprintf "flambda(%s)(%s)" pass (kind_name file)
-
-let timings_list () =
-  let l = Hashtbl.fold (fun pass times l -> (pass, times) :: l) timings [] in
-=======
   hierarchy := E this_table;
   let start = cpu_time () in
   Misc.try_finally f
@@ -160,7 +59,6 @@
 
 let timings_list (E table) =
   let l = Hashtbl.fold (fun k d l -> (k, d) :: l) table [] in
->>>>>>> 1a8af593
   List.sort (fun (pass1, (start1, _)) (pass2, (start2, _)) ->
     compare (start1, pass1) (start2, pass2)) l
 
