(**************************************************************************)
(*                                                                        *)
(*                                 OCaml                                  *)
(*                                                                        *)
(*             Xavier Leroy, projet Cristal, INRIA Rocquencourt           *)
(*                        Nicolas Ojeda Bar, LexiFi                       *)
(*                                                                        *)
(*   Copyright 2016 Institut National de Recherche en Informatique et     *)
(*     en Automatique.                                                    *)
(*                                                                        *)
(*   All rights reserved.  This file is distributed under the terms of    *)
(*   the GNU Lesser General Public License version 2.1, with the          *)
(*   special exception on linking described in the file LICENSE.          *)
(*                                                                        *)
(**************************************************************************)

(** Target processor-native integers.

   This module provides operations on the type of
   signed 32-bit integers (on 32-bit target platforms) or
   signed 64-bit integers (on 64-bit target platforms).
   This integer type has exactly the same width as that of a
   pointer type in the C compiler.  All arithmetic operations over
   are taken modulo 2{^32} or 2{^64} depending
   on the word size of the target architecture.
*)

type t
(** The type of target integers. *)

val zero : t
(** The target integer 0.*)

val one : t
(** The target integer 1.*)

val minus_one : t
(** The target integer -1.*)

val neg : t -> t
(** Unary negation. *)

val add : t -> t -> t
(** Addition. *)

val sub : t -> t -> t
(** Subtraction. *)

val mul : t -> t -> t
(** Multiplication. *)

val div : t -> t -> t
(** Integer division.  Raise [Division_by_zero] if the second
   argument is zero.  This division rounds the real quotient of
   its arguments towards zero, as specified for {!Pervasives.(/)}. *)

val div_unsigned : t -> t -> t
(** Same as [div], except that arguments and result are interpreted as {e
    unsigned} 32-bit integers. *)

val rem : t -> t -> t
(** Integer remainder.  If [y] is not zero, the result
   of [Targetint.rem x y] satisfies the following properties:
   [Targetint.zero <= Nativeint.rem x y < Targetint.abs y] and
   [x = Targetint.add (Targetint.mul (Targetint.div x y) y)
                      (Targetint.rem x y)].
   If [y = 0], [Targetint.rem x y] raises [Division_by_zero]. *)

val rem_unsigned : t -> t -> t
(** Same as [rem], except that arguments and result are interpreted as {e
    unsigned} integers. *)

val succ : t -> t
(** Successor.
   [Targetint.succ x] is [Targetint.add x Targetint.one]. *)

val pred : t -> t
(** Predecessor.
   [Targetint.pred x] is [Targetint.sub x Targetint.one]. *)

val abs : t -> t
(** Return the absolute value of its argument. *)

val size : int
(** The size in bits of a target native integer. *)

type num_bits =
  | Thirty_two
  | Sixty_four

val num_bits : num_bits

val max_int : t
(** The greatest representable target integer,
    either 2{^31} - 1 on a 32-bit platform,
    or 2{^63} - 1 on a 64-bit platform. *)

val min_int : t
(** The smallest representable target integer,
   either -2{^31} on a 32-bit platform,
   or -2{^63} on a 64-bit platform. *)

val logand : t -> t -> t
(** Bitwise logical and. *)

val logor : t -> t -> t
(** Bitwise logical or. *)

val logxor : t -> t -> t
(** Bitwise logical exclusive or. *)

val lognot : t -> t
(** Bitwise logical negation. *)

val shift_left : t -> int -> t
(** [Targetint.shift_left x y] shifts [x] to the left by [y] bits.
    The result is unspecified if [y < 0] or [y >= bitsize],
    where [bitsize] is [32] on a 32-bit platform and
    [64] on a 64-bit platform. *)

val shift_right : t -> int -> t
(** [Targetint.shift_right x y] shifts [x] to the right by [y] bits.
    This is an arithmetic shift: the sign bit of [x] is replicated
    and inserted in the vacated bits.
    The result is unspecified if [y < 0] or [y >= bitsize]. *)

val shift_right_logical : t -> int -> t
(** [Targetint.shift_right_logical x y] shifts [x] to the right
    by [y] bits.
    This is a logical shift: zeroes are inserted in the vacated bits
    regardless of the sign of [x].
    The result is unspecified if [y < 0] or [y >= bitsize]. *)

val of_int : int -> t
(** Convert the given integer (type [int]) to a target integer
    (type [t]), module the target word size. *)

val of_int_exn : int -> t
(** Convert the given integer (type [int]) to a target integer
    (type [t]).  Raises a fatal error if the conversion is not exact. *)

val to_int : t -> int
(** Convert the given target integer (type [t]) to an
    integer (type [int]).  The high-order bit is lost during
    the conversion. *)

val of_float : float -> t
(** Convert the given floating-point number to a target integer,
   discarding the fractional part (truncate towards 0).
   The result of the conversion is undefined if, after truncation,
   the number is outside the range
   \[{!Targetint.min_int}, {!Targetint.max_int}\]. *)

val to_float : t -> float
(** Convert the given target integer to a floating-point number. *)

val of_int32 : int32 -> t
(** Convert the given 32-bit integer (type [int32])
    to a target integer. *)

val to_int32 : t -> int32
(** Convert the given target integer to a
    32-bit integer (type [int32]).  On 64-bit platforms,
    the 64-bit native integer is taken modulo 2{^32},
    i.e. the top 32 bits are lost.  On 32-bit platforms,
    the conversion is exact. *)

val of_int64 : int64 -> t
(** Convert the given 64-bit integer (type [int64])
    to a target integer. *)

val to_int64 : t -> int64
(** Convert the given target integer to a
    64-bit integer (type [int64]). *)

val of_string : string -> t
(** Convert the given string to a target integer.
    The string is read in decimal (by default) or in hexadecimal,
    octal or binary if the string begins with [0x], [0o] or [0b]
    respectively.
    Raise [Failure "int_of_string"] if the given string is not
    a valid representation of an integer, or if the integer represented
    exceeds the range of integers representable in type [nativeint]. *)

val to_string : t -> string
(** Return the string representation of its argument, in decimal. *)

<<<<<<< HEAD
=======
val compare: t -> t -> int
(** The comparison function for target integers, with the same specification as
    {!Pervasives.compare}.  Along with the type [t], this function [compare]
    allows the module [Targetint] to be passed as argument to the functors
    {!Set.Make} and {!Map.Make}. *)

val compare_unsigned: t -> t -> int
(** Same as [compare], except that arguments are interpreted as {e unsigned}
    integers. *)

val equal: t -> t -> bool
(** The equal function for target ints. *)

>>>>>>> ff12e515
type repr =
  | Int32 of int32
  | Int64 of int64

val repr : t -> repr
(** The concrete representation of a native integer. *)

val min : t -> t -> t
(** Returns the smaller integer. *)

val max : t -> t -> t
(** Returns the larger integer. *)

include Identifiable.S with type t := t

module Pair : sig
  type nonrec t = t * t

  include Identifiable.S with type t := t
end

val cross_product : Set.t -> Set.t -> Pair.Set.t

(** Extract the least significant 16 bits from the given target integer,
    exchange the order of the two bytes extracted, then form a new target
    integer by zero-extending those two bytes. *)
val get_least_significant_16_bits_then_byte_swap : t -> t

val compare_unsigned : t -> t -> int

module OCaml : sig
  (** Operations using the semantics of the type "int" on the target
      machine.  That is to say, 31-bit arithmetic on 32-bit targets; and
      63-bit arithmetic on 64-bit targets. *)

  type t

  (* CR mshinwell: Maybe this should move somewhere else
    let max_array_length = max_wosize ()
    let max_string_length = word_size / 8 * max_array_length - 1
  *)
  val max_string_length : t
end<|MERGE_RESOLUTION|>--- conflicted
+++ resolved
@@ -185,8 +185,6 @@
 val to_string : t -> string
 (** Return the string representation of its argument, in decimal. *)
 
-<<<<<<< HEAD
-=======
 val compare: t -> t -> int
 (** The comparison function for target integers, with the same specification as
     {!Pervasives.compare}.  Along with the type [t], this function [compare]
@@ -200,7 +198,6 @@
 val equal: t -> t -> bool
 (** The equal function for target ints. *)
 
->>>>>>> ff12e515
 type repr =
   | Int32 of int32
   | Int64 of int64
@@ -228,8 +225,6 @@
     exchange the order of the two bytes extracted, then form a new target
     integer by zero-extending those two bytes. *)
 val get_least_significant_16_bits_then_byte_swap : t -> t
-
-val compare_unsigned : t -> t -> int
 
 module OCaml : sig
   (** Operations using the semantics of the type "int" on the target
