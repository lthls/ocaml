--- conflicted
+++ resolved
@@ -500,28 +500,12 @@
 val get_ellipsis_text : unit -> string
 (** Return the text of the ellipsis. *)
 
-<<<<<<< HEAD
-(** {6:tags Semantic Tags} *)
-
-type tag = string
-
-(** {i Semantic tags} (or simply {e tags}) are used to decorate printed
-  entities for user's defined purposes, e.g. setting font and giving size
-  indications for a display device, or marking delimitation of semantic
-  entities (e.g. HTML or TeX elements or terminal escape sequences).
-
-  By default, those tags do not influence line splitting calculation:
-  the tag 'markers' are not considered as part of the printing
-  material that drives line splitting (in other words, the length of
-  those strings is considered as zero for line splitting).
-=======
 (** {1:tags Semantic tags} *)
 
 type tag = string
 
 (** {i Semantic tags} (or simply {e tags}) are user's defined delimiters
   to associate user's specific operations to printed entities.
->>>>>>> 0d68080b
 
   Common usage of semantic tags is text decoration to get specific font or
   text size rendering for a display device, or marking delimitation of
@@ -566,15 +550,7 @@
   Being written directly into the output device of the formatter, semantic
   tag marker strings are not considered as part of the printing material that
   drives line splitting (in other words, the length of the strings
-<<<<<<< HEAD
-  corresponding to tag markers is considered as zero for line
-  splitting). In addition, advanced users may take advantage of
-  the specificity of tag markers to be precisely output when the
-  pretty printer has already decided where to split the lines, and
-  precisely when the queue is flushed into the output device.
-=======
   corresponding to tag markers is considered as zero for line splitting).
->>>>>>> 0d68080b
 
   Thus, semantic tag handling is in some sense transparent to pretty-printing
   and does not interfere with usual indentation. Hence, a single
@@ -743,11 +719,7 @@
   @since 4.01.0
 *)
 
-<<<<<<< HEAD
-(** {6:tagsmeaning Changing the meaning of printing semantic tags} *)
-=======
 (** {1:tagsmeaning Redefining semantic tag operations} *)
->>>>>>> 0d68080b
 
 type formatter_tag_functions = {
   mark_open_tag : tag -> string;
