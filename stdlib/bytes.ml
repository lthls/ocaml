--- conflicted
+++ resolved
@@ -113,11 +113,7 @@
 let iteri f a =
   for i = 0 to length a - 1 do f i (unsafe_get a i) done
 
-<<<<<<< HEAD
-let ensure_ge x y = if x >= y then x else invalid_arg "Bytes.concat"
-=======
 let ensure_ge (x:int) y = if x >= y then x else invalid_arg "Bytes.concat"
->>>>>>> 0d68080b
 
 let rec sum_lengths acc seplen = function
   | [] -> acc
@@ -249,8 +245,6 @@
 let index s c = index_rec s (length s) 0 c
 
 (* duplicated in string.ml *)
-<<<<<<< HEAD
-=======
 let rec index_rec_opt s lim i c =
   if i >= lim then None else
   if unsafe_get s i = c then Some i else index_rec_opt s lim (i + 1) c
@@ -259,22 +253,18 @@
 let index_opt s c = index_rec_opt s (length s) 0 c
 
 (* duplicated in string.ml *)
->>>>>>> 0d68080b
 let index_from s i c =
   let l = length s in
   if i < 0 || i > l then invalid_arg "String.index_from / Bytes.index_from" else
   index_rec s l i c
 
 (* duplicated in string.ml *)
-<<<<<<< HEAD
-=======
 let index_from_opt s i c =
   let l = length s in
   if i < 0 || i > l then invalid_arg "String.index_from_opt / Bytes.index_from_opt" else
   index_rec_opt s l i c
 
 (* duplicated in string.ml *)
->>>>>>> 0d68080b
 let rec rindex_rec s i c =
   if i < 0 then raise Not_found else
   if unsafe_get s i = c then i else rindex_rec s (i - 1) c
