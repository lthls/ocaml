#########################################################################
#                                                                       #
#                                 OCaml                                 #
#                                                                       #
#            Xavier Leroy, projet Cristal, INRIA Rocquencourt           #
#                                                                       #
#   Copyright 1999 Institut National de Recherche en Informatique et    #
#   en Automatique.  All rights reserved.  This file is distributed     #
#   under the terms of the Q Public License version 1.0.                #
#                                                                       #
#########################################################################

include ../config/Makefile
CAMLRUN ?= ../boot/ocamlrun
CAMLYACC ?= ../boot/ocamlyacc

CAMLC=$(CAMLRUN) ../boot/ocamlc -nostdlib -I ../boot
CAMLOPT=$(CAMLRUN) ../ocamlopt -nostdlib -I ../stdlib
CAMLLEX=$(CAMLRUN) ../boot/ocamllex
INCLUDES=-I ../utils -I ../parsing -I ../typing -I ../bytecomp -I ../asmcomp \
	 -I ../driver -I ../toplevel
COMPFLAGS= -strict-sequence -w +27+32..39 -warn-error A -safe-string $(INCLUDES)
LINKFLAGS=$(INCLUDES)

all: ocamldep ocamlprof ocamlcp ocamloptp ocamlmktop ocamlmklib dumpobj \
     objinfo read_cmt stripdebug cmpbyt

# scrapelabels addlabels

.PHONY: all

opt.opt: ocamldep.opt read_cmt.opt
.PHONY: opt.opt

# The dependency generator

CAMLDEP_OBJ=depend.cmo ocamldep.cmo
<<<<<<< HEAD
CAMLDEP_IMPORTS=misc.cmo config.cmo identifiable.cmo numbers.cmo \
  clflags.cmo terminfo.cmo \
=======
CAMLDEP_IMPORTS=timings.cmo misc.cmo config.cmo clflags.cmo terminfo.cmo \
>>>>>>> b7df26e3
  warnings.cmo location.cmo longident.cmo docstrings.cmo \
  syntaxerr.cmo ast_helper.cmo parser.cmo lexer.cmo parse.cmo \
  ccomp.cmo ast_mapper.cmo pparse.cmo compenv.cmo builtin_attributes.cmo

ocamldep: depend.cmi $(CAMLDEP_OBJ)
	$(CAMLC) $(LINKFLAGS) -compat-32 -o ocamldep $(CAMLDEP_IMPORTS) $(CAMLDEP_OBJ)

ocamldep.opt: depend.cmi $(CAMLDEP_OBJ:.cmo=.cmx)
	$(CAMLOPT) $(LINKFLAGS) -o ocamldep.opt $(CAMLDEP_IMPORTS:.cmo=.cmx) \
	           $(CAMLDEP_OBJ:.cmo=.cmx)

# ocamldep is precious: sometimes we are stuck in the middle of a
# bootstrap and we need to remake the dependencies
clean::
	if test -f ocamldep; then mv -f ocamldep ocamldep.bak; else :; fi
	rm -f ocamldep.opt


INSTALL_BINDIR=$(DESTDIR)$(BINDIR)
INSTALL_LIBDIR=$(DESTDIR)$(LIBDIR)

install::
	cp ocamldep $(INSTALL_BINDIR)/ocamldep$(EXE)
	if test -f ocamldep.opt; \
	  then cp ocamldep.opt $(INSTALL_BINDIR)/ocamldep.opt$(EXE); else :; fi

# The profiler

CSLPROF=ocamlprof.cmo
CSLPROF_IMPORTS=misc.cmo config.cmo identifiable.cmo numbers.cmo \
  clflags.cmo terminfo.cmo \
  warnings.cmo location.cmo longident.cmo docstrings.cmo \
  syntaxerr.cmo ast_helper.cmo parser.cmo lexer.cmo parse.cmo

ocamlprof: $(CSLPROF) profiling.cmo
	$(CAMLC) $(LINKFLAGS) -o ocamlprof $(CSLPROF_IMPORTS) $(CSLPROF)

ocamlcp: ocamlcp.cmo
	$(CAMLC) $(LINKFLAGS) -o ocamlcp warnings.cmo main_args.cmo ocamlcp.cmo

ocamloptp: ocamloptp.cmo
	$(CAMLC) $(LINKFLAGS) -o ocamloptp warnings.cmo main_args.cmo \
	         ocamloptp.cmo

opt:: profiling.cmx

install::
	cp ocamlprof $(INSTALL_BINDIR)/ocamlprof$(EXE)
	cp ocamlcp $(INSTALL_BINDIR)/ocamlcp$(EXE)
	cp ocamloptp $(INSTALL_BINDIR)/ocamloptp$(EXE)
	cp profiling.cmi profiling.cmo $(INSTALL_LIBDIR)

installopt::
	cp profiling.cmx profiling.$(O) $(INSTALL_LIBDIR)

clean::
	rm -f ocamlprof ocamlcp ocamloptp


# To help building mixed-mode libraries (OCaml + C)

ocamlmklib: ocamlmklibconfig.cmo ocamlmklib.cmo
	$(CAMLC) $(LINKFLAGS) -o ocamlmklib ocamlmklibconfig.cmo ocamlmklib.cmo

install::
	cp ocamlmklib $(INSTALL_BINDIR)/ocamlmklib$(EXE)

clean::
	rm -f ocamlmklib

ocamlmklibconfig.ml: ../config/Makefile
	(echo 'let bindir = "$(BINDIR)"'; \
         echo 'let ext_lib = "$(EXT_LIB)"'; \
         echo 'let ext_dll = "$(EXT_DLL)"'; \
         echo 'let supports_shared_libraries = $(SUPPORTS_SHARED_LIBRARIES)';\
         echo 'let mkdll = "$(MKDLL)"'; \
         echo 'let byteccrpath = "$(BYTECCRPATH)"'; \
         echo 'let nativeccrpath = "$(NATIVECCRPATH)"'; \
         echo 'let mksharedlibrpath = "$(MKSHAREDLIBRPATH)"'; \
         echo 'let toolpref = "$(TOOLPREF)"'; \
         sed -n -e 's/^#ml //p' ../config/Makefile) \
        > ocamlmklibconfig.ml

beforedepend:: ocamlmklibconfig.ml

clean::
	rm -f ocamlmklibconfig.ml

# Converter olabl/ocaml 2.99 to ocaml 3

OCAML299TO3= lexer299.cmo ocaml299to3.cmo
LIBRARY3= misc.cmo warnings.cmo location.cmo

ocaml299to3: $(OCAML299TO3)
	$(CAMLC) $(LINKFLAGS) -o ocaml299to3 $(LIBRARY3) $(OCAML299TO3)

lexer299.ml: lexer299.mll
	$(CAMLLEX) lexer299.mll

#install::
#	cp ocaml299to3 $(INSTALL_BINDIR)/ocaml299to3$(EXE)

clean::
	rm -f ocaml299to3 lexer299.ml

# Label remover for interface files (upgrade 3.02 to 3.03)

SCRAPELABELS= lexer301.cmo scrapelabels.cmo

scrapelabels: $(SCRAPELABELS)
	$(CAMLC) $(LINKFLAGS) -o scrapelabels $(LIBRARY3) $(SCRAPELABELS)

lexer301.ml: lexer301.mll
	$(CAMLLEX) lexer301.mll

#install::
#	cp scrapelabels $(INSTALL_LIBDIR)

clean::
	rm -f scrapelabels lexer301.ml

# Insert labels following an interface file (upgrade 3.02 to 3.03)

ADDLABELS_IMPORTS=misc.cmo config.cmo clflags.cmo \
  identifiable.cmo numbers.cmo terminfo.cmo \
  warnings.cmo location.cmo longident.cmo docstrings.cmo \
  syntaxerr.cmo ast_helper.cmo parser.cmo lexer.cmo parse.cmo

addlabels: addlabels.cmo
	$(CAMLC) $(LINKFLAGS) -w sl -o addlabels \
		$(ADDLABELS_IMPORTS) addlabels.cmo

#install::
#	cp addlabels $(INSTALL_LIBDIR)

clean::
	rm -f addlabels

# The preprocessor for asm generators

CVT_EMIT=cvt_emit.cmo

cvt_emit: $(CVT_EMIT)
	$(CAMLC) $(LINKFLAGS) -o cvt_emit $(CVT_EMIT)

# cvt_emit is precious: sometimes we are stuck in the middle of a
# bootstrap and we need to remake the dependencies
clean::
	if test -f cvt_emit; then mv -f cvt_emit cvt_emit.bak; else :; fi

cvt_emit.ml: cvt_emit.mll
	$(CAMLLEX) cvt_emit.mll

clean::
	rm -f cvt_emit.ml

beforedepend:: cvt_emit.ml


# Reading cmt files

READ_CMT= \
          ../compilerlibs/ocamlcommon.cma \
          ../compilerlibs/ocamlbytecomp.cma \
          \
          cmt2annot.cmo read_cmt.cmo

READ_CMT_OPT1 = $(READ_CMT:.cmo=.cmx)
READ_CMT_OPT = $(READ_CMT_OPT1:.cma=.cmxa)

read_cmt: $(READ_CMT)
	$(CAMLC) $(LINKFLAGS) -o read_cmt $(READ_CMT)

read_cmt.opt: $(READ_CMT_OPT)
	$(CAMLOPT) $(LINKFLAGS) -o read_cmt.opt $(READ_CMT_OPT)

clean::
	rm -f read_cmt read_cmt.opt

beforedepend::

# The bytecode disassembler

DUMPOBJ=opnames.cmo dumpobj.cmo

dumpobj: $(DUMPOBJ)
	$(CAMLC) $(LINKFLAGS) -o dumpobj \
	         misc.cmo tbl.cmo config.cmo ident.cmo \
	         opcodes.cmo bytesections.cmo $(DUMPOBJ)

clean::
	rm -f dumpobj

opnames.ml: ../byterun/caml/instruct.h
	unset LC_ALL || : ; \
	unset LC_CTYPE || : ; \
	unset LC_COLLATE LANG || : ; \
	sed -e '/\/\*/d' \
	    -e '/^#/d' \
	    -e 's/enum \(.*\) {/let names_of_\1 = [|/' \
	    -e 's/.*};$$/ |]/' \
	    -e 's/\([A-Z][A-Z_0-9a-z]*\)/"\1"/g' \
	    -e 's/,/;/g' \
	../byterun/caml/instruct.h > opnames.ml

clean::
	rm -f opnames.ml

beforedepend:: opnames.ml

# Display info on compiled files

ifeq "$(SYSTEM)" "macosx"
DEF_SYMBOL_PREFIX = '-Dsymbol_prefix="_"'
else
DEF_SYMBOL_PREFIX = '-Dsymbol_prefix=""'
endif

ifeq "$(CCOMPTYPE)" "msvc"
CCOUT = -Fe
else
EMPTY =
CCOUT = -o $(EMPTY)
endif

objinfo_helper$(EXE): objinfo_helper.c ../config/s.h
	$(BYTECC) $(CCOUT)objinfo_helper$(EXE) $(BYTECCCOMPOPTS) \
          $(DEF_SYMBOL_PREFIX) $(LIBBFD_INCLUDE) objinfo_helper.c $(LIBBFD_LINK)

OBJINFO=../compilerlibs/ocamlcommon.cma \
        ../compilerlibs/ocamlbytecomp.cma \
        ../asmcomp/printclambda.cmo \
        objinfo.cmo

objinfo: objinfo_helper$(EXE) $(OBJINFO)
	$(CAMLC) -o objinfo $(OBJINFO)

install::
	cp objinfo $(INSTALL_BINDIR)/ocamlobjinfo$(EXE)
	cp objinfo_helper$(EXE) $(INSTALL_LIBDIR)/objinfo_helper$(EXE)

clean::
	rm -f objinfo objinfo_helper$(EXE)

# Scan object files for required primitives

PRIMREQ=primreq.cmo

primreq: $(PRIMREQ)
	$(CAMLC) $(LINKFLAGS) -o primreq config.cmo $(PRIMREQ)

clean::
	rm -f primreq

# Copy a bytecode executable, stripping debug info

STRIPDEBUG=../compilerlibs/ocamlcommon.cma \
           ../compilerlibs/ocamlbytecomp.cma \
           stripdebug.cmo

stripdebug: $(STRIPDEBUG)
	$(CAMLC) $(LINKFLAGS) -o stripdebug $(STRIPDEBUG)

clean::
	rm -f stripdebug

# Compare two bytecode executables

CMPBYT=../compilerlibs/ocamlcommon.cma \
       ../compilerlibs/ocamlbytecomp.cma \
       cmpbyt.cmo

cmpbyt: $(CMPBYT)
	$(CAMLC) $(LINKFLAGS) -o cmpbyt $(CMPBYT)

clean::
	rm -f cmpbyt

ifeq "$(RUNTIMEI)" "true"
install::
	cp ocaml-instr-graph ocaml-instr-report $(INSTALL_BINDIR)/
endif

# Common stuff

.SUFFIXES:
.SUFFIXES: .ml .cmo .mli .cmi .cmx

.ml.cmo:
	$(CAMLC) -c $(COMPFLAGS) $<

.mli.cmi:
	$(CAMLC) -c $(COMPFLAGS) $<

.ml.cmx:
	$(CAMLOPT) $(COMPFLAGS) -c $<

clean::
	rm -f *.cmo *.cmi *.cma *.dll *.so *.lib *.a

depend: beforedepend
	$(CAMLRUN) ./ocamldep $(INCLUDES) *.mli *.ml > .depend

.PHONY: clean install beforedepend depend

include .depend<|MERGE_RESOLUTION|>--- conflicted
+++ resolved
@@ -35,12 +35,8 @@
 # The dependency generator
 
 CAMLDEP_OBJ=depend.cmo ocamldep.cmo
-<<<<<<< HEAD
-CAMLDEP_IMPORTS=misc.cmo config.cmo identifiable.cmo numbers.cmo \
+CAMLDEP_IMPORTS=timings.cmo misc.cmo config.cmo identifiable.cmo numbers.cmo \
   clflags.cmo terminfo.cmo \
-=======
-CAMLDEP_IMPORTS=timings.cmo misc.cmo config.cmo clflags.cmo terminfo.cmo \
->>>>>>> b7df26e3
   warnings.cmo location.cmo longident.cmo docstrings.cmo \
   syntaxerr.cmo ast_helper.cmo parser.cmo lexer.cmo parse.cmo \
   ccomp.cmo ast_mapper.cmo pparse.cmo compenv.cmo builtin_attributes.cmo
