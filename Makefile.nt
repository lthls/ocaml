--- conflicted
+++ resolved
@@ -496,15 +496,9 @@
               compilerlibs/ocamlbytecomp.cmxa \
               $(OPTSTART:.cmo=.cmx)
 	$(CAMLOPT) $(LINKFLAGS) -o ocamlopt.opt \
-<<<<<<< HEAD
-           compilerlibs/ocamlcommon.cmxa compilerlibs/ocamloptcomp.cmxa \
-	  compilerlibs/ocamlbytecomp.cmxa \
-           $(OPTSTART:.cmo=.cmx)
-=======
           compilerlibs/ocamlcommon.cmxa compilerlibs/ocamloptcomp.cmxa \
 	  compilerlibs/ocamlbytecomp.cmxa \
           $(OPTSTART:.cmo=.cmx)
->>>>>>> 0c0884bd
 
 partialclean::
 	rm -f ocamlopt.opt
