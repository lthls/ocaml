/**************************************************************************/
/*                                                                        */
/*                                 OCaml                                  */
/*                                                                        */
/*            Xavier Leroy, projet Cristal, INRIA Rocquencourt            */
/*                                                                        */
/*   Copyright 1996 Institut National de Recherche en Informatique et     */
/*     en Automatique.                                                    */
/*                                                                        */
/*   All rights reserved.  This file is distributed under the terms of    */
/*   the GNU Lesser General Public License version 2.1, with the          */
/*   special exception on linking described in the file LICENSE.          */
/*                                                                        */
/**************************************************************************/

#define CAML_INTERNALS

#include <string.h>
#include <ctype.h>
#include <caml/mlvalues.h>
#include <caml/alloc.h>
#include <caml/memory.h>
#include <caml/fail.h>
#include "caml/domain.h"

#include <pthread.h>

/* The backtracking NFA interpreter */

union backtrack_point {
  struct {
    value * pc;                 /* with low bit set */
    unsigned char * txt;
  } pos;
  struct {
    unsigned char ** loc;       /* with low bit clear */
    unsigned char * val;
  } undo;
};

#define Set_tag(p) ((value *) ((intnat)(p) | 1))
#define Clear_tag(p) ((value *) ((intnat)(p) & ~1))
#define Tag_is_set(p) ((intnat)(p) & 1)

#define BACKTRACK_STACK_BLOCK_SIZE 200

struct backtrack_stack {
  struct backtrack_stack * previous;
  union backtrack_point point[BACKTRACK_STACK_BLOCK_SIZE];
};

#define Opcode(x) ((x) & 0xFF)
#define Arg(x) ((uintnat)(x) >> 8)
#define SignedArg(x) ((intnat)(x) >> 8)

enum {
  CHAR,       /* match a single character */
  CHARNORM,   /* match a single character, after normalization */
  STRING,     /* match a character string */
  STRINGNORM, /* match a character string, after normalization */
  CHARCLASS,  /* match a character class */
  BOL,        /* match at beginning of line */
  EOL,        /* match at end of line */
  WORDBOUNDARY, /* match on a word boundary */
  BEGGROUP,   /* record the beginning of a group */
  ENDGROUP,   /* record the end of a group */
  REFGROUP,   /* match a previously matched group */
  ACCEPT,     /* report success */
  SIMPLEOPT,  /* match a character class 0 or 1 times */
  SIMPLESTAR, /* match a character class 0, 1 or several times */
  SIMPLEPLUS, /* match a character class 1 or several times */
  GOTO,       /* unconditional branch */
  PUSHBACK,   /* record a backtrack point --
                 where to jump in case of failure */
  SETMARK,    /* remember current position in given register # */
  CHECKPROGRESS /* backtrack if no progress was made w.r.t. reg # */
};

/* Accessors in a compiled regexp */
#define Prog(re) Field(re, 0)
#define Cpool(re) Field(re, 1)
#define Normtable(re) Field(re, 2)
#define Numgroups(re) Int_val(Field(re, 3))
#define Numregisters(re) Int_val(Field(re, 4))
#define Startchars(re) Int_val(Field(re, 5))

/* Record positions of matched groups */
#define DEFAULT_NUM_GROUPS 10
struct re_group {
  unsigned char * start;
  unsigned char * end;
};

/* Record positions reached during matching; used to check progress
   in repeated matching of a regexp. */
#define NUM_REGISTERS 64
<<<<<<< HEAD
static pthread_key_t re_register_key;

/* The initial backtracking stack key */
static pthread_key_t initial_stack_key;

static void free_backtrack_stack(struct backtrack_stack *);

static struct backtrack_stack *get_backtrack_stack()
{
  struct backtrack_stack *stack = pthread_getspecific(initial_stack_key);

  if (stack == NULL) {
    stack = caml_stat_alloc(sizeof(struct backtrack_stack));
    stack->previous = NULL;
    pthread_setspecific(initial_stack_key, stack);
    return stack;
  }
  else
    return stack;
}

static unsigned char **get_re_register()
{
  unsigned char **re_register = pthread_getspecific(re_register_key);

  if (re_register == NULL) {
    re_register =  caml_stat_alloc(sizeof(unsigned char *) * NUM_REGISTERS);
    pthread_setspecific(re_register_key, re_register);
    return re_register;
  }
  else
    return re_register;
}

/* we save the previous domain_stop_hook to setup our own here */
static void (* prev_domain_stop_hook) (void);

/* used to free up resources on domain shutdown */
static void caml_str_domain_stop_hook (void)
{
  unsigned char **reg;
  struct backtrack_stack *stack;

  stack = get_backtrack_stack();

  if (stack != NULL) {
    /* free all stacks in the chaining */
    free_backtrack_stack(stack);
    /* free initial backtrack stack as well */
    caml_stat_free(stack);
    pthread_setspecific(initial_stack_key, NULL);
  }

  reg = get_re_register();

  if (reg != NULL) {
    caml_stat_free(reg);
    pthread_setspecific(re_register_key, NULL);
  }

  prev_domain_stop_hook();

  return;
};

CAMLprim value caml_str_initialize(value unit) /* ML */
{
  CAMLparam0();

  prev_domain_stop_hook = caml_domain_stop_hook;
  caml_domain_stop_hook = caml_str_domain_stop_hook;
  pthread_key_create(&initial_stack_key,  NULL);
  pthread_key_create(&re_register_key, NULL);

  CAMLreturn(Val_unit);
}
=======
typedef unsigned char * progress_registers[NUM_REGISTERS];
>>>>>>> 6e053e0d

/* Free a chained list of backtracking stacks */
static void free_backtrack_stack(struct backtrack_stack * stack)
{
  struct backtrack_stack * prevstack;
  while ((prevstack = stack->previous) != NULL) {
    caml_stat_free(stack);
    stack = prevstack;
  }
}

/* Membership in a bit vector representing a set of booleans */
#define In_bitset(s,i,tmp) (tmp = (i), ((s)[tmp >> 3] >> (tmp & 7)) & 1)

/* Determine if a character is a word constituent */
/* PR#4874: word constituent = letter, digit, underscore. */

static const unsigned char re_word_letters[32] = {
  0x00, 0x00, 0x00, 0x00,       /* 0x00-0x1F: none */
  0x00, 0x00, 0xFF, 0x03,       /* 0x20-0x3F: digits 0-9 */
  0xFE, 0xFF, 0xFF, 0x87,       /* 0x40-0x5F: A to Z, _ */
  0xFE, 0xFF, 0xFF, 0x07,       /* 0x60-0x7F: a to z */
  0x00, 0x00, 0x00, 0x00,       /* 0x80-0x9F: none */
  0x00, 0x00, 0x00, 0x00,       /* 0xA0-0xBF: none */
  0xFF, 0xFF, 0x7F, 0xFF,       /* 0xC0-0xDF: Latin-1 accented uppercase */
  0xFF, 0xFF, 0x7F, 0xFF        /* 0xE0-0xFF: Latin-1 accented lowercase */
};

#define Is_word_letter(c) ((re_word_letters[(c) >> 3] >> ((c) & 7)) & 1)

/* Allocate an integer array containing the positions of the matched groups.
   Beginning of group #N is at 2N, end is at 2N+1.
   Take position = -1 when group wasn't matched. */

static value re_alloc_groups(value re, unsigned char * starttxt,
                             struct re_group * groups)
{
  CAMLparam1(re);
  CAMLlocal1(res);
  int n = Numgroups(re);
  int i;
  struct re_group * group;

  res = caml_alloc(n * 2, 0);
  for (i = 0; i < n; i++) {
    group = &(groups[i]);
    if (group->start == NULL || group->end == NULL) {
      Field(res, i * 2) = Val_int(-1);
      Field(res, i * 2 + 1) = Val_int(-1);
    } else {
      Field(res, i * 2) = Val_long(group->start - starttxt);
      Field(res, i * 2 + 1) = Val_long(group->end - starttxt);
    }
  }
  CAMLreturn(res);
}


/* The bytecode interpreter for the NFA.
   Return Caml array of matched groups on success, 0 on failure. */

static value re_match(value re,
                      unsigned char * starttxt,
                      register unsigned char * txt,
                      register unsigned char * endtxt,
                      int accept_partial_match)
{
  /* Fields of [re] */
  value cpool;
  value normtable;
  int numgroups;
  /* Currently-executing instruction */
  register value * pc;
  intnat instr;
  unsigned char c;
  /* Backtracking */
  struct backtrack_stack initial_stack;
  struct backtrack_stack * stack;
  union backtrack_point * sp;
  union backtrack_point back;
  /* Checking for progress */
  progress_registers re_register;
  /* Recording matched groups */
  struct re_group default_groups[DEFAULT_NUM_GROUPS];
  struct re_group * groups;
  /* Final matching info */
  value result;
  unsigned char **re_register = get_re_register();

  numgroups = Numgroups(re);
  if (numgroups <= DEFAULT_NUM_GROUPS)
    groups = default_groups;
  else
    groups = caml_stat_alloc(sizeof(struct re_group) * numgroups);

  { int i;
    struct re_group * p;
    unsigned char ** q;
    for (p = &groups[1], i = numgroups; i > 1; i--, p++)
      p->start = p->end = NULL;
    for (q = &re_register[0], i = Numregisters(re); i > 0; i--, q++)
      *q = NULL;
  }

<<<<<<< HEAD
  pc = Op_val(Prog(re));

  stack = get_backtrack_stack();

=======
  pc = &Field(Prog(re), 0);
  initial_stack.previous = NULL;
  stack = &initial_stack;
>>>>>>> 6e053e0d
  sp = stack->point;
  cpool = Cpool(re);
  normtable = Normtable(re);
  groups[0].start = txt;

  while (1) {
    instr = Long_val(*pc++);
    switch (Opcode(instr)) {
    case CHAR:
      if (txt == endtxt) goto prefix_match;
      if (*txt != Arg(instr)) goto backtrack;
      txt++;
      break;
    case CHARNORM:
      if (txt == endtxt) goto prefix_match;
      if (Byte_u(normtable, *txt) != Arg(instr)) goto backtrack;
      txt++;
      break;
    case STRING: {
      unsigned char * s =
        (unsigned char *) String_val(Field(cpool, Arg(instr)));
      while ((c = *s++) != 0) {
        if (txt == endtxt) goto prefix_match;
        if (c != *txt) goto backtrack;
        txt++;
      }
      break;
    }
    case STRINGNORM: {
      unsigned char * s =
        (unsigned char *) String_val(Field(cpool, Arg(instr)));
      while ((c = *s++) != 0) {
        if (txt == endtxt) goto prefix_match;
        if (c != Byte_u(normtable, *txt)) goto backtrack;
        txt++;
      }
      break;
    }
    case CHARCLASS:
      if (txt == endtxt) goto prefix_match;
      if (! In_bitset(String_val(Field(cpool, Arg(instr))), *txt, c))
        goto backtrack;
      txt++;
      break;
    case BOL:
      if (txt > starttxt && txt[-1] != '\n') goto backtrack;
      break;
    case EOL:
      if (txt < endtxt && *txt != '\n') goto backtrack;
      break;
    case WORDBOUNDARY:
      /* At beginning and end of text: no
         At beginning of text: OK if current char is a letter
         At end of text: OK if previous char is a letter
         Otherwise:
           OK if previous char is a letter and current char not a letter
           or previous char is not a letter and current char is a letter */
      if (txt == starttxt) {
        if (txt == endtxt) goto prefix_match;
        if (Is_word_letter(txt[0])) break;
        goto backtrack;
      } else if (txt == endtxt) {
        if (Is_word_letter(txt[-1])) break;
        goto backtrack;
      } else {
        if (Is_word_letter(txt[-1]) != Is_word_letter(txt[0])) break;
        goto backtrack;
      }
    case BEGGROUP: {
      int group_no = Arg(instr);
      struct re_group * group = &(groups[group_no]);
      back.undo.loc = &(group->start);
      back.undo.val = group->start;
      group->start = txt;
      goto push;
    }
    case ENDGROUP: {
      int group_no = Arg(instr);
      struct re_group * group = &(groups[group_no]);
      back.undo.loc = &(group->end);
      back.undo.val = group->end;
      group->end = txt;
      goto push;
    }
    case REFGROUP: {
      int group_no = Arg(instr);
      struct re_group * group = &(groups[group_no]);
      unsigned char * s;
      if (group->start == NULL || group->end == NULL) goto backtrack;
      for (s = group->start; s < group->end; s++) {
        if (txt == endtxt) goto prefix_match;
        if (*s != *txt) goto backtrack;
        txt++;
      }
      break;
    }
    case ACCEPT:
      goto accept;
    case SIMPLEOPT: {
      const char * set = String_val(Field(cpool, Arg(instr)));
      if (txt < endtxt && In_bitset(set, *txt, c)) txt++;
      break;
    }
    case SIMPLESTAR: {
      const char * set = String_val(Field(cpool, Arg(instr)));
      while (txt < endtxt && In_bitset(set, *txt, c))
        txt++;
      break;
    }
    case SIMPLEPLUS: {
      const char * set = String_val(Field(cpool, Arg(instr)));
      if (txt == endtxt) goto prefix_match;
      if (! In_bitset(set, *txt, c)) goto backtrack;
      txt++;
      while (txt < endtxt && In_bitset(set, *txt, c))
        txt++;
      break;
    }
    case GOTO:
      pc = pc + SignedArg(instr);
      break;
    case PUSHBACK:
      back.pos.pc = Set_tag(pc + SignedArg(instr));
      back.pos.txt = txt;
      goto push;
    case SETMARK: {
      int reg_no = Arg(instr);
      unsigned char ** reg = &(re_register[reg_no]);
      back.undo.loc = reg;
      back.undo.val = *reg;
      *reg = txt;
      goto push;
    }
    case CHECKPROGRESS: {
      int reg_no = Arg(instr);
      if (re_register[reg_no] == txt)
        goto backtrack;
      break;
    }
    default:
      caml_fatal_error ("impossible case in re_match");
    }
    /* Continue with next instruction */
    continue;

  push:
    /* Push an item on the backtrack stack and continue with next instr */
    if (sp == stack->point + BACKTRACK_STACK_BLOCK_SIZE) {
      struct backtrack_stack * newstack =
        caml_stat_alloc(sizeof(struct backtrack_stack));
      newstack->previous = stack;
      stack = newstack;
      sp = stack->point;
    }
    *sp = back;
    sp++;
    continue;

  prefix_match:
    /* We get here when matching failed because the end of text
       was encountered. */
    if (accept_partial_match) goto accept;

  backtrack:
    /* We get here when matching fails.  Backtrack to most recent saved
       program point, undoing variable assignments on the way. */
    while (1) {
      if (sp == stack->point) {
        struct backtrack_stack * prevstack = stack->previous;
        if (prevstack == NULL) goto reject;
        caml_stat_free(stack);
        stack = prevstack;
        sp = stack->point + BACKTRACK_STACK_BLOCK_SIZE;
      }
      sp--;
      if (Tag_is_set(sp->pos.pc)) {
        pc = Clear_tag(sp->pos.pc);
        txt = sp->pos.txt;
        break;
      } else {
        *(sp->undo.loc) = sp->undo.val;
      }
    }
    continue;
  }

 accept:
  /* We get here when the regexp was successfully matched */
  free_backtrack_stack(stack);
  groups[0].end = txt;
  result = re_alloc_groups(re, starttxt, groups);
  if (groups != default_groups) caml_stat_free(groups);
  return result;

 reject:
  /* We get here when the regexp was not matched */
  if (groups != default_groups) caml_stat_free(groups);
  return 0;
}

/* String matching and searching.  All functions return the empty array
   on failure, and an array of positions on success. */

CAMLprim value re_string_match(value re, value str, value pos)
{
  unsigned char * starttxt = &Byte_u(str, 0);
  unsigned char * txt = &Byte_u(str, Long_val(pos));
  unsigned char * endtxt = &Byte_u(str, caml_string_length(str));
  value res;

  if (txt < starttxt || txt > endtxt)
    caml_invalid_argument("Str.string_match");
  res = re_match(re, starttxt, txt, endtxt, 0);
  return res == 0 ? Atom(0) : res;
}

CAMLprim value re_partial_match(value re, value str, value pos)
{
  unsigned char * starttxt = &Byte_u(str, 0);
  unsigned char * txt = &Byte_u(str, Long_val(pos));
  unsigned char * endtxt = &Byte_u(str, caml_string_length(str));
  value res;

  if (txt < starttxt || txt > endtxt)
    caml_invalid_argument("Str.string_partial_match");
  res = re_match(re, starttxt, txt, endtxt, 1);
  return res == 0 ? Atom(0) : res;
}

CAMLprim value re_search_forward(value re, value str, value startpos)
{
  unsigned char * starttxt = &Byte_u(str, 0);
  unsigned char * txt = &Byte_u(str, Long_val(startpos));
  unsigned char * endtxt = &Byte_u(str, caml_string_length(str));
  unsigned char * startchars;
  value res;

  if (txt < starttxt || txt > endtxt)
    caml_invalid_argument("Str.search_forward");
  if (Startchars(re) == -1) {
    do {
      res = re_match(re, starttxt, txt, endtxt, 0);
      if (res != 0) return res;
      txt++;
    } while (txt <= endtxt);
    return Atom(0);
  } else {
    startchars =
      (unsigned char *) String_val(Field(Cpool(re), Startchars(re)));
    do {
      while (txt < endtxt && startchars[*txt] == 0) txt++;
      res = re_match(re, starttxt, txt, endtxt, 0);
      if (res != 0) return res;
      txt++;
    } while (txt <= endtxt);
    return Atom(0);
  }
}

CAMLprim value re_search_backward(value re, value str, value startpos)
{
  unsigned char * starttxt = &Byte_u(str, 0);
  unsigned char * txt = &Byte_u(str, Long_val(startpos));
  unsigned char * endtxt = &Byte_u(str, caml_string_length(str));
  unsigned char * startchars;
  value res;

  if (txt < starttxt || txt > endtxt)
    caml_invalid_argument("Str.search_backward");
  if (Startchars(re) == -1) {
    do {
      res = re_match(re, starttxt, txt, endtxt, 0);
      if (res != 0) return res;
      txt--;
    } while (txt >= starttxt);
    return Atom(0);
  } else {
    startchars =
      (unsigned char *) String_val(Field(Cpool(re), Startchars(re)));
    do {
      while (txt > starttxt && startchars[*txt] == 0) txt--;
      res = re_match(re, starttxt, txt, endtxt, 0);
      if (res != 0) return res;
      txt--;
    } while (txt >= starttxt);
    return Atom(0);
  }
}

/* Replacement */

CAMLprim value re_replacement_text(value repl, value groups, value orig)
{
  CAMLparam3(repl, groups, orig);
  CAMLlocal1(res);
  mlsize_t start, end, len, n;
  const char * p;
  char * q;
  int c;

  len = 0;
  p = String_val(repl);
  n = caml_string_length(repl);
  while (n > 0) {
    c = *p++; n--;
    if(c != '\\')
      len++;
    else {
      if (n == 0) caml_failwith("Str.replace: illegal backslash sequence");
      c = *p++; n--;
      switch (c) {
      case '\\':
        len++; break;
      case '0': case '1': case '2': case '3': case '4':
      case '5': case '6': case '7': case '8': case '9':
        c -= '0';
        if (c*2 >= Wosize_val(groups))
          caml_failwith("Str.replace: reference to unmatched group");
        start = Long_val(Field(groups, c*2));
        end = Long_val(Field(groups, c*2 + 1));
        if (start == (mlsize_t) -1)
          caml_failwith("Str.replace: reference to unmatched group");
        len += end - start;
        break;
      default:
        len += 2; break;
      }
    }
  }
  res = caml_alloc_string(len);
  p = String_val(repl);
  q = (char *)String_val(res);
  n = caml_string_length(repl);
  while (n > 0) {
    c = *p++; n--;
    if(c != '\\')
      *q++ = c;
    else {
      c = *p++; n--;
      switch (c) {
      case '\\':
        *q++ = '\\'; break;
      case '0': case '1': case '2': case '3': case '4':
      case '5': case '6': case '7': case '8': case '9':
        c -= '0';
        start = Long_field(groups, c*2);
        end = Long_field(groups, c*2 + 1);
        len = end - start;
        memmove (q, &Byte(orig, start), len);
        q += len;
        break;
      default:
        *q++ = '\\'; *q++ = c; break;
      }
    }
  }
  CAMLreturn(res);
}<|MERGE_RESOLUTION|>--- conflicted
+++ resolved
@@ -13,17 +13,12 @@
 /*                                                                        */
 /**************************************************************************/
 
-#define CAML_INTERNALS
-
 #include <string.h>
 #include <ctype.h>
 #include <caml/mlvalues.h>
 #include <caml/alloc.h>
 #include <caml/memory.h>
 #include <caml/fail.h>
-#include "caml/domain.h"
-
-#include <pthread.h>
 
 /* The backtracking NFA interpreter */
 
@@ -94,86 +89,7 @@
 /* Record positions reached during matching; used to check progress
    in repeated matching of a regexp. */
 #define NUM_REGISTERS 64
-<<<<<<< HEAD
-static pthread_key_t re_register_key;
-
-/* The initial backtracking stack key */
-static pthread_key_t initial_stack_key;
-
-static void free_backtrack_stack(struct backtrack_stack *);
-
-static struct backtrack_stack *get_backtrack_stack()
-{
-  struct backtrack_stack *stack = pthread_getspecific(initial_stack_key);
-
-  if (stack == NULL) {
-    stack = caml_stat_alloc(sizeof(struct backtrack_stack));
-    stack->previous = NULL;
-    pthread_setspecific(initial_stack_key, stack);
-    return stack;
-  }
-  else
-    return stack;
-}
-
-static unsigned char **get_re_register()
-{
-  unsigned char **re_register = pthread_getspecific(re_register_key);
-
-  if (re_register == NULL) {
-    re_register =  caml_stat_alloc(sizeof(unsigned char *) * NUM_REGISTERS);
-    pthread_setspecific(re_register_key, re_register);
-    return re_register;
-  }
-  else
-    return re_register;
-}
-
-/* we save the previous domain_stop_hook to setup our own here */
-static void (* prev_domain_stop_hook) (void);
-
-/* used to free up resources on domain shutdown */
-static void caml_str_domain_stop_hook (void)
-{
-  unsigned char **reg;
-  struct backtrack_stack *stack;
-
-  stack = get_backtrack_stack();
-
-  if (stack != NULL) {
-    /* free all stacks in the chaining */
-    free_backtrack_stack(stack);
-    /* free initial backtrack stack as well */
-    caml_stat_free(stack);
-    pthread_setspecific(initial_stack_key, NULL);
-  }
-
-  reg = get_re_register();
-
-  if (reg != NULL) {
-    caml_stat_free(reg);
-    pthread_setspecific(re_register_key, NULL);
-  }
-
-  prev_domain_stop_hook();
-
-  return;
-};
-
-CAMLprim value caml_str_initialize(value unit) /* ML */
-{
-  CAMLparam0();
-
-  prev_domain_stop_hook = caml_domain_stop_hook;
-  caml_domain_stop_hook = caml_str_domain_stop_hook;
-  pthread_key_create(&initial_stack_key,  NULL);
-  pthread_key_create(&re_register_key, NULL);
-
-  CAMLreturn(Val_unit);
-}
-=======
 typedef unsigned char * progress_registers[NUM_REGISTERS];
->>>>>>> 6e053e0d
 
 /* Free a chained list of backtracking stacks */
 static void free_backtrack_stack(struct backtrack_stack * stack)
@@ -211,8 +127,7 @@
 static value re_alloc_groups(value re, unsigned char * starttxt,
                              struct re_group * groups)
 {
-  CAMLparam1(re);
-  CAMLlocal1(res);
+  value res;
   int n = Numgroups(re);
   int i;
   struct re_group * group;
@@ -228,9 +143,8 @@
       Field(res, i * 2 + 1) = Val_long(group->end - starttxt);
     }
   }
-  CAMLreturn(res);
-}
-
+  return res;
+}
 
 /* The bytecode interpreter for the NFA.
    Return Caml array of matched groups on success, 0 on failure. */
@@ -261,7 +175,6 @@
   struct re_group * groups;
   /* Final matching info */
   value result;
-  unsigned char **re_register = get_re_register();
 
   numgroups = Numgroups(re);
   if (numgroups <= DEFAULT_NUM_GROUPS)
@@ -278,16 +191,9 @@
       *q = NULL;
   }
 
-<<<<<<< HEAD
-  pc = Op_val(Prog(re));
-
-  stack = get_backtrack_stack();
-
-=======
   pc = &Field(Prog(re), 0);
   initial_stack.previous = NULL;
   stack = &initial_stack;
->>>>>>> 6e053e0d
   sp = stack->point;
   cpool = Cpool(re);
   normtable = Normtable(re);
@@ -633,8 +539,8 @@
       case '0': case '1': case '2': case '3': case '4':
       case '5': case '6': case '7': case '8': case '9':
         c -= '0';
-        start = Long_field(groups, c*2);
-        end = Long_field(groups, c*2 + 1);
+        start = Long_val(Field(groups, c*2));
+        end = Long_val(Field(groups, c*2 + 1));
         len = end - start;
         memmove (q, &Byte(orig, start), len);
         q += len;
