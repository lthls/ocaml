#2 "otherlibs/dynlink/natdynlink.ml"
(**************************************************************************)
(*                                                                        *)
(*                                 OCaml                                  *)
(*                                                                        *)
(*             Xavier Leroy, projet Gallium, INRIA Rocquencourt           *)
(*                                                                        *)
(*   Copyright 1996 Institut National de Recherche en Informatique et     *)
(*     en Automatique.                                                    *)
(*                                                                        *)
(*   All rights reserved.  This file is distributed under the terms of    *)
(*   the GNU Lesser General Public License version 2.1, with the          *)
(*   special exception on linking described in the file LICENSE.          *)
(*                                                                        *)
(**************************************************************************)

(* Dynamic loading of .cmx files *)

open Cmx_format

type handle

<<<<<<< HEAD
type globals_map = (string * Digest.t * Digest.t * string list) list

external ndl_open: string -> bool -> handle * dynheader = "caml_natdynlink_open"
external ndl_run: handle -> string -> unit = "caml_natdynlink_run"
external ndl_getmap: unit -> globals_map = "caml_natdynlink_getmap"
=======
type global_map = {
  name : string;
  crc_intf : Digest.t;
  crc_impl : Digest.t;
  syms : string list
}

external ndl_open: string -> bool -> handle * dynheader = "caml_natdynlink_open"
external ndl_run: handle -> string -> unit = "caml_natdynlink_run"
external ndl_getmap: unit -> global_map list = "caml_natdynlink_getmap"
>>>>>>> 0d68080b
external ndl_globals_inited: unit -> int = "caml_natdynlink_globals_inited"

type linking_error =
    Undefined_global of string
  | Unavailable_primitive of string
  | Uninitialized_global of string

type error =
    Not_a_bytecode_file of string
  | Inconsistent_import of string
  | Unavailable_unit of string
  | Unsafe_file
  | Linking_error of string * linking_error
  | Corrupted_interface of string
  | File_not_found of string
  | Cannot_open_dll of string
  | Inconsistent_implementation of string

exception Error of error

(* Copied from config.ml to avoid dependencies *)
let cmxs_magic_number = "Caml1999D022"

let dll_filename fname =
  if Filename.is_implicit fname then Filename.concat (Sys.getcwd ()) fname
  else fname

let read_file filename priv =
  let dll = dll_filename filename in
  if not (Sys.file_exists dll) then raise (Error (File_not_found dll));

  let (handle,header) = try
      ndl_open dll (not priv)
    with Failure s -> raise (Error (Cannot_open_dll s)) in

  if header.dynu_magic <> cmxs_magic_number
  then raise(Error(Not_a_bytecode_file dll));
  (dll, handle, header.dynu_units)



(* Management of interface and implementation CRCs *)

module StrMap = Map.Make(String)

type implem_state =
  | Loaded
  | Check_inited of int

type state = {
  ifaces: (string*string) StrMap.t;
  implems: (string*string*implem_state) StrMap.t;
}

let empty_state = {
  ifaces = StrMap.empty;
  implems = StrMap.empty;
}

let global_state = ref empty_state

let allow_extension = ref true

let inited = ref false

let default_available_units () =
  let map  = ndl_getmap () in
  let exe = Sys.executable_name in
  let rank = ref 0 in
  global_state :=
    List.fold_left
      (fun st {name;crc_intf;crc_impl;syms} ->
        rank := !rank + List.length syms;
        {
         ifaces = StrMap.add name (crc_intf,exe) st.ifaces;
         implems = StrMap.add name (crc_impl,exe,Check_inited !rank) st.implems;
        }
      )
      empty_state
      map;
  allow_extension := true;
  inited := true

let init () =
  if not !inited then default_available_units ()

let add_check_ifaces allow_ext filename ui ifaces =
  List.fold_left
    (fun ifaces (name, crco) ->
       match crco with
         None -> ifaces
       | Some crc ->
           if name = ui.dynu_name
           then StrMap.add name (crc,filename) ifaces
           else
             try
               let (old_crc, _old_src) = StrMap.find name ifaces in
                 if old_crc <> crc
                 then raise(Error(Inconsistent_import name))
                 else ifaces
             with Not_found ->
               if allow_ext then StrMap.add name (crc,filename) ifaces
               else raise (Error(Unavailable_unit name))
    ) ifaces ui.dynu_imports_cmi

let check_implems ui implems =
  List.iter
    (fun (name, crco) ->
       match name with
         |"Out_of_memory"
         |"Sys_error"
         |"Failure"
         |"Invalid_argument"
         |"End_of_file"
         |"Division_by_zero"
         |"Not_found"
         |"Match_failure"
         |"Stack_overflow"
         |"Sys_blocked_io"
         |"Assert_failure"
         |"Undefined_recursive_module"
         |"Unhandled" -> ()
         | _ ->
       try
         let (old_crc, _old_src, state) = StrMap.find name implems in
           match crco with
             Some crc when old_crc <> crc ->
               raise(Error(Inconsistent_implementation name))
           | _ ->
               match state with
               | Check_inited i ->
                   if ndl_globals_inited() < i
                   then raise(Error(Unavailable_unit name))
               | Loaded -> ()
       with Not_found ->
         raise (Error(Unavailable_unit name))
    ) ui.dynu_imports_cmx

let loadunits filename handle units state =
  let new_ifaces =
    List.fold_left
      (fun accu ui -> add_check_ifaces !allow_extension filename ui accu)
      state.ifaces units in
  let new_implems =
    List.fold_left
      (fun accu ui ->
         check_implems ui accu;
         StrMap.add ui.dynu_name (ui.dynu_crc,filename,Loaded) accu)
      state.implems units in

  let defines = List.flatten (List.map (fun ui -> ui.dynu_defines) units) in

  ndl_run handle "_shared_startup";
  List.iter (ndl_run handle) defines;
  { implems = new_implems; ifaces = new_ifaces }

let load priv filename =
  init();
  let (filename,handle,units) = read_file filename priv in
  let nstate = loadunits filename handle units !global_state in
  if not priv then global_state := nstate

let loadfile filename = load false filename
let loadfile_private filename = load true filename

let allow_only names =
  init();
  let old = !global_state.ifaces in
  let ifaces =
    List.fold_left
      (fun ifaces name ->
         try StrMap.add name (StrMap.find name old) ifaces
         with Not_found -> ifaces)
      StrMap.empty names in
  global_state := { !global_state with ifaces = ifaces };
  allow_extension := false

let prohibit names =
  init();
  let ifaces = List.fold_right StrMap.remove names !global_state.ifaces in
  global_state := { !global_state with ifaces = ifaces };
  allow_extension := false

let digest_interface _ _ =
  failwith "Dynlink.digest_interface: not implemented in native code"
let add_interfaces _ _ =
  failwith "Dynlink.add_interfaces: not implemented in native code"
let add_available_units _ =
  failwith "Dynlink.add_available_units: not implemented in native code"
let clear_available_units _ =
  failwith "Dynlink.clear_available_units: not implemented in native code"
let allow_unsafe_modules _ =
  ()

(* Error report *)

let error_message = function
    Not_a_bytecode_file name ->
      name ^ " is not an object file"
  | Inconsistent_import name ->
      "interface mismatch on " ^ name
  | Unavailable_unit name ->
      "no implementation available for " ^ name
  | Unsafe_file ->
      "this object file uses unsafe features"
  | Linking_error (name, Undefined_global s) ->
      "error while linking " ^ name ^ ".\n" ^
      "Reference to undefined global `" ^ s ^ "'"
  | Linking_error (name, Unavailable_primitive s) ->
      "error while linking " ^ name ^ ".\n" ^
      "The external function `" ^ s ^ "' is not available"
  | Linking_error (name, Uninitialized_global s) ->
      "error while linking " ^ name ^ ".\n" ^
      "The module `" ^ s ^ "' is not yet initialized"
  | Corrupted_interface name ->
      "corrupted interface file " ^ name
  | File_not_found name ->
      "cannot find file " ^ name ^ " in search path"
  | Cannot_open_dll reason ->
      "error loading shared library: " ^ reason
  | Inconsistent_implementation name ->
      "implementation mismatch on " ^ name

let is_native = true
let adapt_filename f = Filename.chop_extension f ^ ".cmxs"<|MERGE_RESOLUTION|>--- conflicted
+++ resolved
@@ -20,13 +20,6 @@
 
 type handle
 
-<<<<<<< HEAD
-type globals_map = (string * Digest.t * Digest.t * string list) list
-
-external ndl_open: string -> bool -> handle * dynheader = "caml_natdynlink_open"
-external ndl_run: handle -> string -> unit = "caml_natdynlink_run"
-external ndl_getmap: unit -> globals_map = "caml_natdynlink_getmap"
-=======
 type global_map = {
   name : string;
   crc_intf : Digest.t;
@@ -37,7 +30,6 @@
 external ndl_open: string -> bool -> handle * dynheader = "caml_natdynlink_open"
 external ndl_run: handle -> string -> unit = "caml_natdynlink_run"
 external ndl_getmap: unit -> global_map list = "caml_natdynlink_getmap"
->>>>>>> 0d68080b
 external ndl_globals_inited: unit -> int = "caml_natdynlink_globals_inited"
 
 type linking_error =
