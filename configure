#! /bin/sh

#**************************************************************************
#*                                                                        *
#*                                 OCaml                                  *
#*                                                                        *
#*            Xavier Leroy, projet Cristal, INRIA Rocquencourt            *
#*                                                                        *
#*   Copyright 1999 Institut National de Recherche en Informatique et     *
#*     en Automatique.                                                    *
#*                                                                        *
#*   All rights reserved.  This file is distributed under the terms of    *
#*   the GNU Lesser General Public License version 2.1, with the          *
#*   special exception on linking described in the file LICENSE.          *
#*                                                                        *
#**************************************************************************

ocamlversion=`head -1 VERSION`
echo "Configuring OCaml version $ocamlversion"

configure_options="$*"
prefix=/usr/local
bindir=''
target_bindir=''
libdir=''
mandir=''
programs_man_section=1
libraries_man_section=3
host_type=unknown
target_type=""
ccoption=''
cpp='cpp'
asoption=''
asppoption=''
cclibs=''
curseslibs=''
mathlib='-lm'
dllib=''
x11_include_dir=''
x11_lib_dir=''
libunwind_include_dir=''
libunwind_lib_dir=''
libunwind_available=false
disable_libunwind=false
graph_wanted=yes
pthread_wanted=yes
dl_defs=''
verbose=false
with_curses=yes
debugruntime=false
with_instrumented_runtime=false
with_sharedlibs=true
partialld="ld -r"
with_debugger=ocamldebugger
with_ocamldoc=ocamldoc
with_frame_pointers=false
with_spacetime=false
enable_call_counts=true
with_profinfo=false
profinfo_width=0
no_naked_pointers=false
native_compiler=true
TOOLPREF=""
with_cfi=true
stats=false
flambda=false
force_safe_string=false
default_safe_string=true
afl_instrument=false
max_testsuite_dir_retries=0
with_cplugins=false
with_fpic=false
flat_float_array=true

# Try to turn internationalization off, can cause config.guess to malfunction!
unset LANG
unset LC_ALL LC_CTYPE LC_COLLATE LC_MESSAGES LC_MONETARY LC_NUMERIC LC_TIME

# Turn off some MacOS X debugging stuff, same reason
unset RC_TRACE_ARCHIVES RC_TRACE_DYLIBS RC_TRACE_PREBINDING_DISABLED

# The inf(), wrn(), err() functions below can be used to provide a consistent
# way to notify the user. The notification is always given to the stdout
# descriptor.
#
# Their output is redirected to a file-descriptor "3" which is then redirected
# to fd 1 at the level of the whole configure script. This is done to not
# conflict with how values are returned from functions in shell script.
# Consider the following where "It works!" would be mixed with "42".
#   do_foo() {
#     if some_command; then
#       inf "It works!"
#       echo "42"
#     fi
#   }
inf() {
  printf "%b\n" "$*" 1>&3
}

wrn() {
  printf "[WARNING] %b\n" "$*" 1>&3
}

err() {
  printf "[ERROR!] %b\n" "$*" 1>&3
  exit 2
}

exec 3>&1

# Parse command-line arguments

while : ; do
  case "$1" in
    "") break;;
    -prefix|--prefix)
        prefix=$2; shift;;
    -bindir|--bindir)
        bindir=$2; shift;;
    -target-bindir|--target-bindir)
        target_bindir="$2"; shift;;
    -libdir|--libdir)
        libdir=$2; shift;;
    -mandir|--mandir)
        case "$2" in
          */man[1-9ln])
            mandir=`echo $2 | sed -e 's|^\(.*\)/man.$|\1|'`
            programs_man_section=`echo $2 | sed -e 's/^.*\(.\)$/\1/'`;;
          *)
            mandir=$2;;
        esac
        shift;;
    -libunwinddir|--libunwinddir)
        libunwind_include_dir=$2/include;
        libunwind_lib_dir=$2/lib;
        shift;;
    -libunwindlib|--libunwindlib)
        libunwind_lib_dir=$2; shift;;
    -libunwindinclude|--libunwindinclude)
        libunwind_include_dir=$2; shift;;
    -disable-libunwind|--disable-libunwind)
        disable_libunwind=true;;
    -host*|--host*)
        host_type=$2; shift;;
    -target*|--target*)
        target_type=$2; shift;;
    -cc*)
        ccoption="$2"; shift;;
    -as)
        asoption="$2"; shift;;
    -aspp)
        asppoption="$2"; shift;;
    -lib*)
        cclibs="$2 $cclibs"; shift;;
    -no-curses|--no-curses)
        with_curses=no;;
    -no-shared-libs|--no-shared-libs)
        with_sharedlibs=false;;
    -x11include*|--x11include*)
        x11_include_dir=$2; shift;;
    -x11lib*|--x11lib*)
        x11_lib_dir=$2; shift;;
    -no-graph|--no-graph) graph_wanted=no;;
    -with-pthread*|--with-pthread*)
        ;; # Ignored for backward compatibility
    -no-pthread*|--no-pthread*)
        pthread_wanted=no;;
    -partialld|--partialld)
        partialld="$2"; shift;;
    -dldefs*|--dldefs*)
        dl_defs="$2"; shift;;
    -dllibs*|--dllibs*)
        dllib="$2"; shift;;
    -verbose|--verbose)
        verbose=true;;
    -with-debug-runtime|--with-debug-runtime)
        debugruntime=true;;
    -with-instrumented-runtime|--with-instrumented-runtime)
        with_instrumented_runtime=true;;
    -no-debugger|--no-debugger)
        with_debugger="";;
    -no-ocamldoc|--no-ocamldoc)
        with_ocamldoc="";;
    -no-ocamlbuild|--no-ocamlbuild)
        ;; # ignored for backward compatibility
    -with-frame-pointers|--with-frame-pointers)
        with_frame_pointers=true;;
    -no-naked-pointers|--no-naked-pointers)
        no_naked_pointers=true;;
    -spacetime|--spacetime)
        with_spacetime=true;  with_profinfo=true; profinfo_width=26;;
    -disable-call-counts|--disable-call-counts)
        enable_call_counts=false;;
    -reserved-header-bits|--reserved-header-bits)
        with_spacetime=false; with_profinfo=true; profinfo_width=$2;shift
        case $profinfo_width in
            0) with_profinfo=false;;
            [0123456789]);;
            1?|2?);;
            3[012]);;
            *) err "--reserved-header-bits argument must be less than 32"
        esac
        ;;
    -no-cfi|--no-cfi)
        with_cfi=false;;
		-enable-stats|--enable-stats)
			  stats=true;;
    -no-native-compiler|--no-native-compiler)
        native_compiler=false;;
    -flambda|--flambda)
        flambda=true;;
    -with-cplugins|--with-cplugins)
        with_cplugins=true;;
    -no-cplugins|--no-cplugins)
        ;; # Ignored for backward compatibility
    -fPIC|--fPIC)
        with_fpic=true;;

    # There are two configure-time string safety options,
    # -(no-)force-safe-string and -default-(un)safe-string that
    # interact with a compile-time (un)safe-string option.
    #
    # If -force-safe-string is set at configure time, then the compiler
    # will always enforce that string and bytes are distinct: the
    # compile-time -unsafe-string option is disabled. This lets us
    # assume pervasive string immutability, for code optimizations and
    # in the C layer.
    #
    # If -no-force-safe-string is set at configure-time, the compiler
    # will use the compile-time (un)safe-string option to decide whether
    # string and bytes are compatible on a per-file basis. The
    # configure-time options default-(un)safe-string decide which
    # setting will be chosen by default, if no compile-time option is
    # explicitly passed.
    #
    # The configure-time behavior of OCaml 4.05 and older was equivalent
    # to -no-force-safe-string -default-unsafe-string. OCaml 4.06
    # uses -no-force-safe-string -default-safe-string. We
    # expect -force-safe-string to become the default in the future.
    -force-safe-string|--force-safe-string)
        force_safe_string=true;;
    -no-force-safe-string|--no-force-safe-string)
        force_safe_string=false;;
    -default-safe-string|--default-safe-string)
        default_safe_string=true;;
    -default-unsafe-string|--default-unsafe-string)
        default_safe_string=false;;
    -flat-float-array|--flat-float-array)
        flat_float_array=true;;
    -no-flat-float-array|--no-flat-float-array)
        flat_float_array=false;;
    -afl-instrument)
        afl_instrument=true;;
    *) if echo "$1" | grep -q -e '^--\?[a-zA-Z0-9-]\+='; then
         err "configure expects arguments of the form '-prefix /foo/bar'," \
             "not '-prefix=/foo/bar' (note the '=')."
       else
         err "Unknown option \"$1\"."
       fi;;
  esac
  shift
done

# Sanity checks

case "$prefix" in
  /*) ;;
   *) err "The -prefix directory must be absolute.";;
esac
case "$bindir" in
  /*) ;;
  "") ;;
  '$(PREFIX)/'*) ;;
   *) err 'The -bindir directory must be absolute or relative to $(PREFIX).';;
esac
case "$libdir" in
  /*) ;;
  "") ;;
  '$(PREFIX)/'*) ;;
   *) err 'The -libdir directory must be absolute or relative to $(PREFIX).';;
esac
case "$mandir" in
  /*) ;;
  "") ;;
  '$(PREFIX)/'*) ;;
   *) err 'The -mandir directory must be absolute or relative to $(PREFIX).';;
esac

# Generate the files

cd config/auto-aux
rm -f s.h m.h Makefile
touch s.h m.h Makefile

# Write options to Makefile

config() {
# This function hardens the generated Makefile against '#' symbols
# present in a source path (opam-compiler-conf may pick such directory
# names if working from a branch named 'PR#4242-answer-all-questions')
# by escaping them into '\#'.

# When injecting data in Makefiles, it is customary to also escape
# '$', which get turned into '$$'. However, this transformation is
# invalid here as some of the variables are meant to be code
# interpreted by make: for example, passing
#   --bindir "$(PREFIX)/bin2"
# is explicitly supported (see "or relative to $(PREFIX)" messages above).

# Finally, it is also impossible for the user to escape the '#' signs
# before calling this configure script, given that
# $(PREFIX) is also injected in C code where this escape is invalid
# -- see the definition of the OCAML_STDLIB_DIR macro below.

  echo "$1=$2" | sed 's/#/\\#/g' >> Makefile
}

echo "# generated by ./configure $configure_options" >> Makefile
config CONFIGURE_ARGS "$configure_options"

# Where to install

config PREFIX "$prefix"
case "$bindir" in
  "") config BINDIR '$(PREFIX)/bin'
      bindir="$prefix/bin";;
   *) config BINDIR "$bindir";;
esac

config BYTERUN '$(BINDIR)/ocamlrun'

case "$libdir" in
  "") config LIBDIR '$(PREFIX)/lib/ocaml'
      libdir="$prefix/lib/ocaml";;
   *) config LIBDIR "$libdir";;
esac
config STUBLIBDIR '$(LIBDIR)/stublibs'
case "$mandir" in
  "") config MANDIR '$(PREFIX)/man'
      mandir="$prefix/man";;
   *) config MANDIR "$mandir";;
esac
config PROGRAMS_MAN_SECTION "$programs_man_section"
config LIBRARIES_MAN_SECTION "$libraries_man_section"

# Determine the system type

if test "$host_type" = "unknown"; then
  if host_type=`sh ../gnu/config.guess`; then :; else
    err "Cannot guess host type. You must specify one with the -host option."
  fi
fi
if host=`sh ../gnu/config.sub $host_type`; then :; else
  err "Please specify the correct host type with the -host option"
fi
inf "Configuring for host $host ..."

if test -n "$target_type"; then
  target="$target_type"
  TOOLPREF="${target}-"
else
  target="$host"
fi
inf "Configuring for target $target ..."

if [ x"$host" = x"$target" ]; then
  cross_compiler=false
else
  cross_compiler=true
fi

# Do we have gcc?

if test -z "$ccoption"; then
  if sh ./searchpath "${TOOLPREF}gcc"; then
    cc="${TOOLPREF}gcc"
  else
    if $cross_compiler; then
      err "No cross-compiler found for ${target}.\n" \
          "It should be named ${TOOLPREF}gcc and be in the PATH."
    else
      cc="cc"
    fi
  fi
else
  cc="$ccoption"
fi

inf "Using compiler $cc."

# Configure compiler to use in further tests.

export cc verbose

# Determine the C compiler family (GCC, Clang, etc)

ccfamily=`$cc -E cckind.c | grep '^[a-z]' | tr -s ' ' '-'`
case $? in
  0) inf "Compiler family and version: $ccfamily.";;
  *) err "Unable to preprocess the test program.\n" \
         "Make sure the C compiler $cc is properly installed.";;
esac

# The BYTECODE_C_COMPILER make variable says how the C compiler should be
# invoked to process a third-party C source file passed to ocamlc
# when no -cc command-line option has been specified.

# The BYTECCCOMPOPTS make variable contains options to pass to the C
# compiler but only when compiling C files that belong to the OCaml
# distribution.
# In other words, when ocamlc is called to compile a third-party C
# source file, it will _not_ pass these options to the C compiler.

# The SHAREDCCCOMPOPTS make variable contains options to use to compile C
# source files so that the resulting object files can then be integrated
# into shared libraries. It is passed to BYTECC for both C source files
# in the OCaml distribution and third-party C source files compiled
# with ocamlc.

mkexe="\$(CC) \$(CFLAGS) \$(CPPFLAGS) \$(LDFLAGS)"
mkexedebugflag="-g"
common_cflags=""
common_cppflags=""
internal_cflags=""
internal_cppflags=""
ocamlc_cflags=""
ocamlc_cppflags=""
ocamlopt_cflags=""
ocamlopt_cppflags=""
ldflags=""
ostype="Unix"
exe=""
iflexdir=""
SO="so"
TOOLCHAIN="cc"
cpp="$cc -E -P"

# Choose reasonable options based on compiler kind
# We select high optimization levels, provided we can turn off:
# - strict type-based aliasing analysis (too risky for the OCaml runtime)
# - strict no-overflow conditions on signed integer arithmetic
#   (the OCaml runtime assumes Java-style behavior of signed integer arith.)
# Concerning optimization level, -O3 is somewhat risky, so take -O2.
# Concerning language version, gnu99 is ISO C99 plus GNU extensions
# that are often used in standard headers.  Older GCC versions
# defaults to gnu89, which is not C99.  Clang defaults to gnu99 or
# gnu11, which is fine.

case "$ocamlversion" in
  *+dev*) gcc_warnings="-Wall -Werror";;
       *) gcc_warnings="-Wall";;
esac

case "$ccfamily" in
  clang-*)
    bytecccompopts="-O2 -fno-strict-aliasing -fwrapv $gcc_warnings";;
  gcc-[012]-*)
    # Some versions known to miscompile OCaml, e,g, 2.7.2.1, some 2.96.
    # Plus: C99 support unknown.
    err "This version of GCC is too old. Please use GCC version 4.2 or above.";;
  gcc-3-*|gcc-4-[01])
    # No -fwrapv option before GCC 3.4.
    # Known problems with -fwrapv fixed in 4.2 only.
    wrn "This version of GCC is rather old.  Reducing optimization level."
    wrn "Consider using GCC version 4.2 or above."
    bytecccompopts="-std=gnu99 -O $gcc_warnings";;
  gcc-*)
    bytecccompopts="-std=gnu99 -O2 -fno-strict-aliasing -fwrapv $gcc_warnings";;
  *)
    bytecccompopts="-O";;
esac

# Adjust according to target

# Choose reasonable options based on compiler kind
# We select high optimization levels, provided we can turn off:
# - strict type-based aliasing analysis (too risky for the OCaml runtime)
# - strict no-overflow conditions on signed integer arithmetic
#   (the OCaml runtime assumes Java-style behavior of signed integer arith.)
# Concerning optimization level, -O3 is somewhat risky, so take -O2.
# Concerning language version, gnu99 is ISO C99 plus GNU extensions
# that are often used in standard headers.  Older GCC versions
# defaults to gnu89, which is not C99.  Clang defaults to gnu99 or
# gnu11, which is fine.

case "$ocamlversion" in
  *+dev*) gcc_warnings="-Wall -Werror";;
       *) gcc_warnings="-Wall";;
esac

case "$ccfamily" in
  clang-*)
    common_cflags="-O2 -fno-strict-aliasing -fwrapv";
    internal_cflags="$gcc_warnings";;
  gcc-[012]-*)
    # Some versions known to miscompile OCaml, e,g, 2.7.2.1, some 2.96.
    # Plus: C99 support unknown.
    err "This version of GCC is too old. Please use GCC version 4.2 or above.";;
  gcc-3-*|gcc-4-[01])
    # No -fwrapv option before GCC 3.4.
    # Known problems with -fwrapv fixed in 4.2 only.
    wrn "This version of GCC is rather old.  Reducing optimization level."
    wrn "Consider using GCC version 4.2 or above."
    common_cflags="-std=gnu99 -O";
    internal_cflags="$gcc_warnings";;
  gcc-4-*)
    common_cflags="-std=gnu99 -O2 -fno-strict-aliasing -fwrapv \
-fno-builtin-memcmp";
    internal_cflags="$gcc_warnings";;
  gcc-*)
    common_cflags="-O2 -fno-strict-aliasing -fwrapv";
    internal_cflags="$gcc_warnings";;
  *)
    common_cflags="-O";;
esac

internal_cppflags="-DCAML_NAME_SPACE $internal_cppflags"

# Adjust according to target

case "$cc,$target" in
  *,*-*-rhapsody*)
    common_cppflags="-DSHRINKED_GNUC $common_cppflags"
    mathlib="";;
  *,*-*-darwin*)
    mathlib=""
    mkexe="$mkexe -Wl,-no_compact_unwind"
    # Tell gcc that we can use 32-bit code addresses for threaded code
    # unless we are compiled for a shared library (-fPIC option)
    echo "#ifndef __PIC__" >> m.h
    echo "#  define ARCH_CODE32" >> m.h
    echo "#endif" >> m.h;;
  *,*-*-haiku*)
    # No -lm library
    mathlib="";;
  *,*-*-beos*)
    # No -lm library
    mathlib="";;
  *gcc,alpha*-*-osf*)
    if sh ./hasgot -mieee; then
      common_cflags="-mieee $common_cflags";
    fi
    # Put code and static data in lower 4GB
    ldflags="-Wl,-T,12000000 -Wl,-D,14000000"
    # Tell gcc that we can use 32-bit code addresses for threaded code
    echo "#define ARCH_CODE32" >> m.h;;
  cc,alpha*-*-osf*)
    common_cflags="-std1 -ieee";;
  *gcc*,alpha*-*-linux*)
    if sh ./hasgot -mieee; then
      common_cflags="-mieee $common_cflags";
    fi;;
  *,mips-*-irix6*)
    # Turn off warning "unused library"
    ldflags="-n32 -Wl,-woff,84";;
  *,alpha*-*-unicos*)
    # For the Cray T3E
    common_cppflags="$common_cppflags -DUMK";;
  *,powerpc-*-aix*)
    # Avoid name-space pollution by requiring Unix98-conformant includes
    common_cppflags="$common_cppflags -D_XOPEN_SOURCE=500 -D_ALL_SOURCE";;
  *,*-*-cygwin*)
    case $target in
      i686-*) flavor=cygwin;;
      x86_64-*) flavor=cygwin64;;
      *) err "unknown cygwin variant";;
    esac
    common_cppflags="$common_cppflags -U_WIN32"
    if $with_sharedlibs; then
      flexlink="flexlink -chain $flavor -merge-manifest -stack 16777216"
      flexdir=`$flexlink -where | tr -d '\015'`
      if test -z "$flexdir"; then
        wrn "flexlink not found: native shared libraries won't be available."
        with_sharedlibs=false
      else
        iflexdir="-I\"$flexdir\""
        mkexe="$flexlink -exe"
        mkexedebugflag="-link -g"
      fi
    fi
    if ! $with_sharedlibs; then
      mkexe="$mkexe -Wl,--stack,16777216"
      ldflags="-Wl,--stack,16777216"
    fi
    exe=".exe"
    ostype="Cygwin";;
  *,*-*-mingw*)
    dllccompopt="-DCAML_DLL"
    if $with_sharedlibs; then
      case "$target" in
        i686-*-*)   flexlink_chain="mingw";;
        x86_64-*-*) flexlink_chain="mingw64";;
      esac
      flexlink="flexlink -chain $flexlink_chain -merge-manifest -stack 16777216"
      flexdir=`$flexlink -where`
      if test -z "$flexdir"; then
        wrn "flexlink not found: native shared libraries won't be available."
        with_sharedlibs=false
      else
        iflexdir="-I\"$flexdir\""
        mkexe="$flexlink -exe"
        mkexedebugflag="-link -g"
      fi
    fi
    exe=".exe"
    ostype="Win32"
    TOOLCHAIN="mingw"
    SO="dll"
    ;;
  *,x86_64-*-linux*)
    # Tell gcc that we can use 32-bit code addresses for threaded code
    # unless we are compiled for a shared library (-fPIC option)
    echo "#ifndef __PIC__" >> m.h
    echo "#  define ARCH_CODE32" >> m.h
    echo "#endif" >> m.h;;
esac

# Configure compiler options to use in further tests.

export cclibs ldflags

# Check C compiler.

cflags="$common_cflags $internal_cflags" sh ./runtest ansi.c
case $? in
  0) inf "The C compiler is ISO C99 compliant." ;;
  1) wrn "The C compiler is ANSI / ISO C90 compliant, but not ISO C99" \
         "compliant.";;
  2) err "The C compiler $cc is not ISO C compliant.\n" \
         "You need an ISO C99 compiler to build OCaml.";;
  *)
     if $cross_compiler; then
       wrn "Unable to compile the test program.\n" \
           "This failure is expected for cross-compilation:\n" \
           "we will assume the C compiler is ISO C99-compliant."
     else
       err "Unable to compile the test program.\n" \
           "Make sure the C compiler $cc is properly installed."
     fi;;
esac

# For cross-compilation, we need a host-based ocamlrun and ocamlyacc,
# and the user must specify the target BINDIR
if $cross_compiler; then
  if ! sh ./searchpath ocamlrun; then
    err "Cross-compilation requires an ocaml runtime environment\n" \
        "(the ocamlrun binary). Moreover, its version must be the same\n" \
        "as the one you're trying to build (`cut -f1 -d+ < ../../VERSION`)."
  else
    ocaml_system_version=`ocamlrun -version | sed 's/[^0-9]*\([0-9.]*\).*/\1/'`
    ocaml_source_version=`sed -n '1 s/\([0-9\.]*\).*/\1/ p' < ../../VERSION`
    if test x"$ocaml_system_version" != x"$ocaml_source_version"; then
      err "While you have an ocaml runtime environment, its version\n" \
          "($ocaml_system_version) doesn't match the version of these\n" \
          "sources ($ocaml_source_version)."
    else
      config CAMLRUN "`./searchpath -p ocamlrun`"
    fi
  fi

  if ! sh ./searchpath ocamlyacc; then
    err "Cross-compilation requires an ocamlyacc binary."
  else
    ocamlyacc 2>/dev/null
    if test "$?" -ne 1; then
      err "While you have an ocamlyacc binary, it cannot be executed" \
          "successfully."
    else
      config CAMLYACC "`./searchpath -p ocamlyacc`"
    fi
  fi

  if [ -z "$target_bindir" ]; then
    err "Cross-compilation requires -target-bindir."
  else
    config TARGET_BINDIR "$target_bindir"
  fi
fi # cross-compiler


# Check the sizes of data types
# OCaml needs a 32 or 64 bit architecture, a 32-bit integer type and
# a 64-bit integer type

inf "Checking the sizes of integers and pointers..."
ret=`sh ./runtest sizes.c`
# $1 = sizeof(int)
# $2 = sizeof(long)
# $3 = sizeof(pointers)
# $4 = sizeof(short)
# $5 = sizeof(long long)

if test "$?" -eq 0; then
  set $ret
  case "$3" in
    4) inf "OK, this is a regular 32 bit architecture."
       echo "#undef ARCH_SIXTYFOUR" >> m.h
       arch64=false;;
    8) inf "Wow! A 64 bit architecture!"
       echo "#define ARCH_SIXTYFOUR" >> m.h
       arch64=true;;
    *) err "This architecture seems to be neither 32 bits nor 64 bits.\n" \
           "OCaml won't run on this architecture.";;
  esac
else
  # For cross-compilation, runtest always fails: add special handling.
  case "$target" in
    i686-*-mingw*) inf "OK, this is a regular 32 bit architecture."
                   echo "#undef ARCH_SIXTYFOUR" >> m.h
                   set 4 4 4 2 8
                   arch64=false;;
    x86_64-*-mingw*) inf "Wow! A 64 bit architecture!"
                     echo "#define ARCH_SIXTYFOUR" >> m.h
                     set 4 4 8 2 8
                     arch64=true;;
    *) err "Since datatype sizes cannot be guessed when cross-compiling,\n" \
           "a hardcoded list is used but your architecture isn't known yet.\n" \
           "You need to determine the sizes yourself.\n" \
           "Please submit a bug report in order to expand the list." ;;
  esac
fi

if test $1 != 4 && test $2 != 4 && test $4 != 4; then
  err "Sorry, we can't find a 32-bit integer type\n" \
      "(sizeof(short) = $4, sizeof(int) = $1, sizeof(long) = $2)\n" \
     "OCaml won't run on this architecture."
fi

if test $2 != 8 && test $5 != 8; then
  err "Sorry, we can't find a 64-bit integer type\n" \
      "(sizeof(long) = $2, sizeof(long long) = $5)\n" \
     "OCaml won't run on this architecture."
fi

echo "#define SIZEOF_INT $1" >> m.h
echo "#define SIZEOF_LONG $2" >> m.h
echo "#define SIZEOF_PTR $3" >> m.h
echo "#define SIZEOF_SHORT $4" >> m.h
echo "#define SIZEOF_LONGLONG $5" >> m.h
echo "#define INT64_LITERAL(s) s ## LL" >> m.h

# Determine endianness

sh ./runtest endian.c
case $? in
  0) inf "This is a big-endian architecture."
     echo "#define ARCH_BIG_ENDIAN" >> m.h;;
  1) inf "This is a little-endian architecture."
     echo "#undef ARCH_BIG_ENDIAN" >> m.h;;
  2) err "This architecture seems to be neither big endian nor little" \
         "endian.\n OCaml won't run on this architecture.";;
  *) case $target in
       *-*-mingw*) inf "This is a little-endian architecture."
                   echo "#undef ARCH_BIG_ENDIAN" >> m.h;;
       *) wrn "Something went wrong during endianness determination.\n" \
              "You will have to figure out endianness yourself\n" \
              "(option ARCH_BIG_ENDIAN in m.h).";;
     esac;;
esac

# Determine alignment constraints

case "$target" in
  sparc*-*-*|hppa*-*-*|arm*-*-*|mips*-*-*)
    # On Sparc V9 with certain versions of gcc, determination of double
    # alignment is not reliable (PR#1521), hence force it.
    # Same goes for hppa.
    # PR#5088 suggests same problem on ARM.
    # PR#5280 reports same problem on MIPS.
    # But there's a knack (PR#2572):
    # if we're in 64-bit mode (sizeof(long) == 8),
    # we must not doubleword-align floats...
    if test $2 = 8; then
      inf "Doubles can be word-aligned."
      echo "#undef ARCH_ALIGN_DOUBLE" >> m.h
    else
      inf "Doubles must be doubleword-aligned."
      echo "#define ARCH_ALIGN_DOUBLE" >> m.h
    fi;;
  *)
    sh ./runtest dblalign.c
    case $? in
      0) inf "Doubles can be word-aligned."
         echo "#undef ARCH_ALIGN_DOUBLE" >> m.h;;
      1) inf "Doubles must be doubleword-aligned."
         echo "#define ARCH_ALIGN_DOUBLE" >> m.h;;
      *) case "$target" in
           *-*-mingw*) inf "Doubles can be word-aligned."
                       echo "#undef ARCH_ALIGN_DOUBLE" >> m.h;;
           *) wrn "Something went wrong during alignment determination for" \
                  "doubles.\n" \
                  "We will assume alignment constraints over doubles.\n" \
                  "That's a safe bet: OCaml will work even if\n" \
                  "this architecture actually has no alignment constraints."
              echo "#define ARCH_ALIGN_DOUBLE" >> m.h;;
         esac;;
    esac;;
esac

case "$target" in
  # PR#5088: autodetection is unreliable on ARM.  PR#5280: also on MIPS.
  sparc*-*-*|hppa*-*-*|arm*-*-*|mips*-*-*)
    if test $2 = 8; then
      inf "64-bit integers can be word-aligned."
      echo "#undef ARCH_ALIGN_INT64" >> m.h
    else
      inf "64-bit integers must be doubleword-aligned."
      echo "#define ARCH_ALIGN_INT64" >> m.h
    fi;;
  *-*-mingw*) true;; # Nothing is in config/m-nt.h so don't add anything.
  *)
    sh ./runtest int64align.c
    case $? in
      0) inf "64-bit integers can be word-aligned."
         echo "#undef ARCH_ALIGN_INT64" >> m.h;;
      1) inf "64-bit integers must be doubleword-aligned."
         echo "#define ARCH_ALIGN_INT64" >> m.h;;
      *) wrn "Something went wrong during alignment determination for\n" \
             "64-bit integers. I'm going to assume this architecture has\n" \
             "alignment constraints. That's a safe bet: OCaml will work\n" \
             "even if this architecture has actually no alignment\n" \
             "constraints."
         echo "#define ARCH_ALIGN_INT64" >> m.h;;
    esac
esac

# Shared library support

shared_libraries_supported=false
dl_needs_underscore=false
sharedcccompopts=''
mksharedlib='shared-libs-not-available'
rpath=''
mksharedlibrpath=''
natdynlinkopts=""

if $with_sharedlibs; then
  case "$target" in
    *-*-cygwin*)
      mksharedlib="$flexlink"
      mkmaindll="$flexlink -maindll"
      shared_libraries_supported=true;;
    *-*-mingw*)
      mksharedlib="$flexlink"
      mkmaindll="$flexlink -maindll"
      shared_libraries_supported=true;;
<<<<<<< HEAD
    *-*-linux-gnu|*-*-linux|*-*-freebsd[3-9]*|*-*-freebsd[1-9][0-9]*\
    |*-*-openbsd*|*-*-netbsd*|*-*-dragonfly*|*-*-gnu*|*-*-haiku*)
      sharedcccompopts="-fPIC"
      mksharedlib="$bytecc -shared"
      bytecclinkopts="$bytecclinkopts -Wl,-E"
      byteccrpath="-Wl,-rpath,"
      mksharedlibrpath="-Wl,-rpath,"
      natdynlinkopts="-Wl,-E"
      shared_libraries_supported=true;;
=======
>>>>>>> 0d68080b
    alpha*-*-osf*)
      case "$cc" in
        *gcc*)
          sharedcccompopts="-fPIC"
          mksharedlib="$cc -shared"
          rpath="-Wl,-rpath,"
          mksharedlibrpath="-Wl,-rpath,"
          shared_libraries_supported=true;;
        cc*)
          sharedcccompopts=""
          mksharedlib="ld -shared -expect_unresolved '*'"
          rpath="-Wl,-rpath,"
          mksharedlibrpath="-rpath "
          shared_libraries_supported=true;;
      esac;;
    *-*-solaris2*)
      case "$cc" in
        *gcc*)
          sharedcccompopts="-fPIC"
          if sh ./solaris-ld; then
            mksharedlib="ld -G"
            rpath="-R"
            mksharedlibrpath="-R"
          else
            mksharedlib="$cc -shared"
            ldflags="$ldflags -Wl,-E"
            natdynlinkopts="-Wl,-E"
            rpath="-Wl,-rpath,"
            mksharedlibrpath="-Wl,-rpath,"
          fi
          shared_libraries_supported=true;;
        *)
          sharedcccompopts="-KPIC"
          rpath="-R"
          mksharedlibrpath="-R"
          mksharedlib="/usr/ccs/bin/ld -G"
          shared_libraries_supported=true;;
      esac;;
    mips*-*-irix[56]*)
      case "$cc" in
        cc*) sharedcccompopts="";;
        *gcc*) sharedcccompopts="-fPIC";;
      esac
      mksharedlib="ld -shared -rdata_shared"
      rpath="-Wl,-rpath,"
      mksharedlibrpath="-rpath "
      shared_libraries_supported=true;;
    i[3456]86-*-darwin[89].*)
      mksharedlib="$cc -shared -flat_namespace -undefined suppress \
                   -read_only_relocs suppress"
      common_cflags="$dl_defs $common_cflags"
      dl_needs_underscore=false
      shared_libraries_supported=true;;
    *-apple-darwin*)
      mksharedlib="$cc -shared -flat_namespace -undefined suppress \
                   -Wl,-no_compact_unwind"
      common_cflags="$dl_defs $common_cflags"
      dl_needs_underscore=false
      shared_libraries_supported=true;;
    *-*-linux*|*-*-freebsd[3-9]*|*-*-freebsd[1-9][0-9]*\
    |*-*-openbsd*|*-*-netbsd*|*-*-dragonfly*|*-*-gnu*|*-*-haiku*)
      sharedcccompopts="-fPIC"
      mksharedlib="$cc -shared"
      ldflags="$ldflags -Wl,-E"
      rpath="-Wl,-rpath,"
      mksharedlibrpath="-Wl,-rpath,"
      natdynlinkopts="-Wl,-E"
      shared_libraries_supported=true;;
    powerpc-*-aix*)
      case "$ccfamily" in
        xlc-*)sharedcccompopts="-qpic"
              mksharedlib="$cc -qmkshrobj -G"
              mksharedlibrpath="-Wl,-blibpath,"
              ldflags="$ldflags -brtl -bexpfull"
              dl_needs_underscore=false
              rpath="-Wl,-blibpath,"
              shared_libraries_supported=true;;
      esac
  esac
fi

if test -z "$mkmaindll"; then
  mkmaindll=$mksharedlib
fi

# Configure native dynlink

natdynlink=false

if $with_sharedlibs; then
  case "$target" in
    *-*-cygwin*)                  natdynlink=true;;
    *-*-mingw*)                   natdynlink=true;;
    i[3456]86-*-linux*)           natdynlink=true;;
    i[3456]86-*-gnu*)             natdynlink=true;;
    x86_64-*-linux*)              natdynlink=true;;
    i[3456]86-*-darwin[89].*)     natdynlink=true;;
    i[3456]86-*-darwin*)
      if test $arch64 == true; then
        natdynlink=true
      fi;;
    x86_64-*-darwin*)             natdynlink=true;;
    s390x*-*-linux*)              natdynlink=true;;
    powerpc*-*-linux*)            natdynlink=true;;
    i686-*-kfreebsd*)             natdynlink=true;;
    x86_64-*-kfreebsd*)           natdynlink=true;;
    x86_64-*-dragonfly*)          natdynlink=true;;
    i[3456]86-*-freebsd*)         natdynlink=true;;
    x86_64-*-freebsd*)            natdynlink=true;;
    i[3456]86-*-openbsd*)         natdynlink=true;;
    x86_64-*-openbsd*)            natdynlink=true;;
    i[3456]86-*-netbsd*)          natdynlink=true;;
    x86_64-*-netbsd*)             natdynlink=true;;
    i386-*-gnu0.3)                natdynlink=true;;
    i[3456]86-*-haiku*)           natdynlink=true;;
    arm*-*-linux*)                natdynlink=true;;
    arm*-*-freebsd*)              natdynlink=true;;
    earm*-*-netbsd*)              natdynlink=true;;
    aarch64-*-linux*)             natdynlink=true;;
  esac
fi

if test $natdynlink = "true"; then
  cmxs="cmxs"
else
  cmxs="cmxa"
fi


# Try to work around the Skylake/Kaby Lake processor bug.
case "$cc,$target" in
    *gcc*,x86_64-*|*gcc*,i686-*)
        if sh ./hasgot -Werror -fno-tree-vrp; then
            internal_cflags="$internal_cflags -fno-tree-vrp"
            inf "Adding -fno-tree-vrp option to work around PR#7452"
        fi;;
esac


# Configure the native-code compiler

arch=none
model=default
system=unknown

case "$target" in
  i[3456]86-*-linux*)           arch=i386; system=linux_`sh ./runtest elf.c`;;
  i[3456]86-*-*bsd*)            arch=i386; system=bsd_`sh ./runtest elf.c`;;
  i[3456]86-*-solaris*)         if $arch64; then
                                  arch=amd64; system=solaris
                                else
                                  arch=i386; system=solaris
                                fi;;
  i[3456]86-*-haiku*)           arch=i386; system=beos;;
  i[3456]86-*-beos*)            arch=i386; system=beos;;
  i[3456]86-*-cygwin*)          arch=i386; system=cygwin;;
  i[3456]86-*-darwin*)          if $arch64; then
                                  arch=amd64; system=macosx
                                else
                                  arch=i386; system=macosx
                                fi;;
  i[3456]86-*-gnu*)             arch=i386; system=gnu;;
  i[3456]86-*-mingw*)           arch=i386; system=mingw;;
  powerpc64le*-*-linux*)        arch=power; model=ppc64le; system=elf;;
  powerpc*-*-linux*)            arch=power;
                                if $arch64; then model=ppc64; else model=ppc; fi
                                system=elf;;
  powerpc-*-netbsd*)            arch=power; model=ppc; system=netbsd;;
  powerpc-*-openbsd*)           arch=power; model=ppc; system=bsd_elf;;
  s390x*-*-linux*)              arch=s390x; model=z10; system=elf;;
  armv6*-*-linux-gnueabihf)     arch=arm; model=armv6; system=linux_eabihf;;
  arm*-*-linux-gnueabihf)       arch=arm; system=linux_eabihf;;
  armv7*-*-linux-gnueabi)       arch=arm; model=armv7; system=linux_eabi;;
  armv6t2*-*-linux-gnueabi)     arch=arm; model=armv6t2; system=linux_eabi;;
  armv6*-*-linux-gnueabi)       arch=arm; model=armv6; system=linux_eabi;;
  armv6*-*-freebsd*)            arch=arm; model=armv6; system=freebsd;;
  earmv6*-*-netbsd*)            arch=arm; model=armv6; system=netbsd;;
  earmv7*-*-netbsd*)            arch=arm; model=armv7; system=netbsd;;
  armv5te*-*-linux-gnueabi)     arch=arm; model=armv5te; system=linux_eabi;;
  armv5*-*-linux-gnueabi)       arch=arm; model=armv5; system=linux_eabi;;
  arm*-*-linux-gnueabi)         arch=arm; system=linux_eabi;;
  arm*-*-openbsd*)              arch=arm; system=bsd;;
  zaurus*-*-openbsd*)           arch=arm; system=bsd;;
  x86_64-*-linux*)              arch=amd64; system=linux;;
  x86_64-*-gnu*)                arch=amd64; system=gnu;;
  x86_64-*-dragonfly*)          arch=amd64; system=dragonfly;;
  x86_64-*-freebsd*)            arch=amd64; system=freebsd;;
  x86_64-*-netbsd*)             arch=amd64; system=netbsd;;
  x86_64-*-openbsd*)            arch=amd64; system=openbsd;;
  x86_64-*-darwin*)             arch=amd64; system=macosx;;
  x86_64-*-mingw*)              arch=amd64; system=mingw;;
  aarch64-*-linux*)             arch=arm64; system=linux;;
  x86_64-*-cygwin*)             arch=amd64; system=cygwin;;
esac

# Some platforms exist both in 32-bit and 64-bit variants, not distinguished
# by $target.  Turn off native code compilation on platforms where 64-bit mode
# is not supported  (PR#4441).
# Sometimes, it's 32-bit mode that is not supported  (PR#6722).

case "$arch64,$arch,$model" in
  true,power,ppc|false,amd64,*)
      arch=none; model=default; system=unknown;;
esac

case "$native_compiler" in
    true) ;;
    false)
      arch=none; model=default; system=unknown; natdynlink=false;;
esac

nativeccprofopts=''

case "$arch,$cc,$system,$model" in
  *,*,rhapsody,*)      if $arch64; then partialld="ld -r -arch ppc64"; fi;;
  amd64,gcc*,macosx,*) partialld="ld -r -arch x86_64";;
  amd64,gcc*,solaris,*) partialld="ld -r -m elf_x86_64";;
  power,gcc*,elf,ppc)   partialld="ld -r -m elf32ppclinux";;
  power,gcc*,elf,ppc64)   partialld="ld -r -m elf64ppc";;
  power,gcc*,elf,ppc64le)   partialld="ld -r -m elf64lppc";;
esac

asppprofflags='-DPROFILING'

case "$arch,$system" in
  amd64,macosx)   if sh ./searchpath clang; then
                      as='clang -arch x86_64 -Wno-trigraphs -c'
                      aspp='clang -arch x86_64 -Wno-trigraphs -c'
                    else
                      as="${TOOLPREF}as -arch x86_64"
                      aspp="${TOOLPREF}gcc -arch x86_64 -c"
                    fi;;
  amd64,solaris)  as="${TOOLPREF}as --64"
                  aspp="${TOOLPREF}gcc -m64 -c";;
  i386,solaris)   as="${TOOLPREF}as"
                  aspp="${TOOLPREF}gcc -c";;
  power,elf)      if $arch64; then
                    as="${TOOLPREF}as -a64 -mppc64"
                    aspp="${TOOLPREF}gcc -m64 -c"
                  else
                    as="${TOOLPREF}as -mppc"
                    aspp="${TOOLPREF}gcc -m32 -c"
                  fi;;
  s390x,elf)      as="${TOOLPREF}as -m 64 -march=$model"
                  aspp="${TOOLPREF}gcc -c -Wa,-march=$model";;
  arm,freebsd)    as="${TOOLPREF}cc -c"
                  aspp="${TOOLPREF}cc -c";;
  *,dragonfly)    as="${TOOLPREF}as"
                  aspp="${TOOLPREF}cc -c";;
  *,freebsd)      as="${TOOLPREF}as"
                  aspp="${TOOLPREF}cc -c";;
  amd64,*|arm,*|arm64,*|i386,*|power,bsd*|power,netbsd)
                  as="${TOOLPREF}as"
                  case "$ccfamily" in
                      clang-*)
                          aspp="${TOOLPREF}clang -c -Wno-trigraphs"
                          ;;
                      *)
                          aspp="${TOOLPREF}gcc -c"
                          ;;
                  esac;;
esac

if test -n "$asoption"; then as="$asoption"; fi
if test -n "$asppoption"; then aspp="$asppoption"; fi

cc_profile='-pg'
case "$arch,$system" in
  i386,linux_elf) profiling='true';;
  i386,gnu) profiling='true';;
  i386,bsd_elf) profiling='true';;
  amd64,macosx) profiling='true';;
  i386,macosx) profiling='true';;
  amd64,linux) profiling='true';;
  amd64,openbsd) profiling='true';;
  amd64,freebsd) profiling='true';;
  amd64,netbsd) profiling='true';;
  arm,netbsd) profiling='true';;
  amd64,gnu) profiling='true';;
  arm,linux*) profiling='true';;
  power,elf) profiling='true';;
  power,bsd*) profiling='true';;
  power,netbsd) profiling='true';;
  *) profiling='false';;
esac

# Where is ranlib?

if sh ./searchpath ${TOOLPREF}ranlib; then
  inf "ranlib found"
  config RANLIB "${TOOLPREF}ranlib"
  config RANLIBCMD "${TOOLPREF}ranlib"
else
  inf "ranlib not used"
  config RANLIB "${TOOLPREF}ar rs"
  config RANLIBCMD ""
fi

config ARCMD "${TOOLPREF}ar"


# Write the OS type (Unix or Cygwin)

echo "#define OCAML_OS_TYPE \"$ostype\"" >> s.h
echo "#define OCAML_STDLIB_DIR \"$libdir\"" >> s.h

# Are we collecting stats?

if test $stats = "true"; then
	echo "#define COLLECT_STATS" >> s.h
fi

# Do #! scripts work?

printf "#!%s\nexit 1\n" `command -v cat` > hashbang4
chmod +x hashbang4

if ( (./hashbang || ./hashbang2 || ./hashbang3 || ./hashbang4) >/dev/null); then
  inf "#! appears to work in shell scripts."
  case "$target" in
    *-*-sunos*|*-*-unicos*)
      wrn "We won't use it, though, because under SunOS and Unicos it breaks " \
          "on pathnames longer than 30 characters"
      config HASHBANGSCRIPTS "false";;
    *-*-cygwin*)
      wrn "We won't use it, though, because of conflicts with .exe extension " \
          "under Cygwin"
      config HASHBANGSCRIPTS "false";;
    *-*-mingw*)
      inf "We won't use it, though, because it's on the target platform " \
          "it would be used and windows doesn't support it."
      config HASHBANGSCRIPTS "false";;
    *)
      config HASHBANGSCRIPTS "true";;
  esac
else
  inf "No support for #! in shell scripts"
  config HASHBANGSCRIPTS "false"
fi

# Use 64-bit file offset if possible

common_cppflags="$common_cppflags -D_FILE_OFFSET_BITS=64"

# Check the semantics of signal handlers

if sh ./hasgot sigaction sigprocmask; then
  inf "POSIX signal handling found."
  echo "#define POSIX_SIGNALS" >> s.h
else
  if sh ./runtest signals.c; then
    inf "Signals have the BSD semantics."
    echo "#define BSD_SIGNALS" >> s.h
  else
    inf "Signals have the System V semantics."
  fi
  if sh ./hasgot sigsetmask; then
    inf "sigsetmask() found"
    echo "#define HAS_SIGSETMASK" >> s.h
  fi
fi

# For the Pervasives module

if sh ./hasgot2 -i math.h $mathlib expm1 log1p hypot copysign; then
  inf "expm1(), log1p(), hypot(), copysign() found."
  echo "#define HAS_C99_FLOAT_OPS" >> s.h
fi

# For the Sys module

if sh ./hasgot getrusage; then
  inf "getrusage() found."
  echo "#define HAS_GETRUSAGE" >> s.h
fi

if sh ./hasgot times; then
  inf "times() found."
  echo "#define HAS_TIMES" >> s.h
fi

if sh ./hasgot2 -D_GNU_SOURCE -i stdlib.h secure_getenv; then
  inf "secure_getenv() found."
  echo "#define HAS_SECURE_GETENV" >> s.h
<<<<<<< HEAD
=======
elif sh ./hasgot2 -D_GNU_SOURCE -i stdlib.h __secure_getenv; then
  inf "__secure_getenv() found."
  echo "#define HAS___SECURE_GETENV" >> s.h
>>>>>>> 0d68080b
fi

if sh ./hasgot -i unistd.h issetugid; then
  inf "issetugid() found."
  echo "#define HAS_ISSETUGID" >> s.h
fi

# For the terminfo module

if test "$with_curses" = "yes"; then
  for libs in "" "-lcurses" "-ltermcap" "-lcurses -ltermcap" "-lncurses"; do
    if sh ./hasgot $libs tgetent tgetstr tgetnum tputs; then
      inf "termcap functions found (with libraries '$libs')"
      echo "#define HAS_TERMCAP" >> s.h
      curseslibs="${libs}"
      break
    fi
  done
fi

# For instrumented runtime
# (clock_gettime needs -lrt for glibc before 2.17)
if $with_instrumented_runtime; then
  with_instrumented_runtime=false #enabled it only if found
  for libs in "" "-lrt"; do
    if sh ./hasgot $libs clock_gettime; then
      inf "clock_gettime functions found (with libraries '$libs')"
      instrumented_runtime_libs="${libs}"
      with_instrumented_runtime=true;
      break
    fi
  done
  if ! $with_instrumented_runtime; then
      err "clock_gettime functions not found. " \
          "Instrumented runtime can't be built."
  fi
fi

# Configuration for the libraries

case "$system" in
  mingw) unix_or_win32="win32"; unixlib="win32unix"; graphlib="win32graph";;
  *) unix_or_win32="unix"; unixlib="unix"; graphlib="graph";;
esac

config UNIX_OR_WIN32 "$unix_or_win32"
config UNIXLIB "$unixlib"
config GRAPHLIB "$graphlib"

otherlibraries="$unixlib str dynlink bigarray"

# Spacetime profiling is only available for native code on 64-bit targets.

case "$arch" in
    none) ;;
    *)
      if $arch64; then
        otherlibraries="$otherlibraries raw_spacetime_lib"
      fi
      ;;
esac

# For the Unix library

has_sockets=no
if sh ./hasgot socket socketpair bind listen accept connect; then
  inf "You have BSD sockets."
  echo "#define HAS_SOCKETS" >> s.h
  has_sockets=yes
elif sh ./hasgot -lnsl -lsocket socket socketpair bind listen accept connect
then
  inf "You have BSD sockets (with libraries '-lnsl -lsocket')"
  cclibs="$cclibs -lnsl -lsocket"
  echo "#define HAS_SOCKETS" >> s.h
  has_sockets=yes
elif sh ./hasgot -lnetwork socket socketpair bind listen accept connect; then
  echo "You have BSD sockets (with library '-lnetwork')"
  cclibs="$cclibs -lnetwork"
  echo "#define HAS_SOCKETS" >> s.h
  has_sockets=yes
else
  case "$target" in
    *-*-mingw*)
      inf "You have BSD sockets (with libraries '-lws2_32')"
      cclibs="$cclibs -lws2_32"
      echo "#define HAS_SOCKETS" >> s.h
      has_sockets=yes ;;
    *) ;;
  esac
fi

if sh ./hasgot -i sys/socket.h -t socklen_t; then
  inf "socklen_t is defined in <sys/socket.h>"
  echo "#define HAS_SOCKLEN_T" >> s.h
fi

if sh ./hasgot inet_aton; then
  inf "inet_aton() found."
  echo "#define HAS_INET_ATON" >> s.h
fi

if sh ./hasgot -i sys/types.h -i sys/socket.h -i netinet/in.h \
               -t 'struct sockaddr_in6' \
&& sh ./hasgot getaddrinfo getnameinfo inet_pton inet_ntop; then
  inf "IPv6 is supported."
  echo "#define HAS_IPV6" >> s.h
fi

if sh ./hasgot -i stdint.h; then
  inf "stdint.h found."
  echo "#define HAS_STDINT_H" >> s.h
fi

if sh ./hasgot -i unistd.h; then
  inf "unistd.h found."
  echo "#define HAS_UNISTD" >> s.h
fi

if sh ./hasgot -i sys/types.h -t off_t; then
  inf "off_t is defined in <sys/types.h>"
  echo "#define HAS_OFF_T" >> s.h
fi

if sh ./hasgot -i sys/types.h -i dirent.h; then
  inf "dirent.h found."
  echo "#define HAS_DIRENT" >> s.h
fi

if sh ./hasgot rewinddir; then
  inf "rewinddir() found."
  echo "#define HAS_REWINDDIR" >> s.h
fi

if sh ./hasgot lockf; then
  inf "lockf() found."
  echo "#define HAS_LOCKF" >> s.h
fi

if sh ./hasgot mkfifo; then
  inf "mkfifo() found."
  echo "#define HAS_MKFIFO" >> s.h
fi

if sh ./hasgot getcwd; then
  inf "getcwd() found."
  echo "#define HAS_GETCWD" >> s.h
fi

if sh ./hasgot getpriority setpriority; then
  inf "getpriority() found."
  echo "#define HAS_GETPRIORITY" >> s.h
fi

if sh ./hasgot -i sys/types.h -i utime.h && sh ./hasgot utime; then
  inf "utime() found."
  echo "#define HAS_UTIME" >> s.h
fi

if sh ./hasgot utimes; then
  inf "utimes() found."
  echo "#define HAS_UTIMES" >> s.h
fi

if sh ./hasgot dup2; then
  inf "dup2() found."
  echo "#define HAS_DUP2" >> s.h
fi

if sh ./hasgot fchmod fchown; then
  inf "fchmod() found."
  echo "#define HAS_FCHMOD" >> s.h
fi

if sh ./hasgot truncate ftruncate; then
  inf "truncate() found."
  echo "#define HAS_TRUNCATE" >> s.h
fi

select_include=''
if sh ./hasgot -i sys/types.h -i sys/select.h; then
  inf "sys/select.h found."
  echo "#define HAS_SYS_SELECT_H" >> s.h
  select_include='-i sys/select.h'
fi

has_select=no
if sh ./hasgot select && \
   sh ./hasgot -i sys/types.h $select_include -t fd_set ; then
  inf "select() found."
  echo "#define HAS_SELECT" >> s.h
  has_select=yes
fi

if sh ./hasgot nanosleep ; then
  inf "nanosleep() found."
  echo "#define HAS_NANOSLEEP" >> s.h
fi

if sh ./hasgot symlink readlink lstat;  then
  inf "symlink() found."
  echo "#define HAS_SYMLINK" >> s.h
fi

has_wait=no
if sh ./hasgot waitpid;  then
  inf "waitpid() found."
  echo "#define HAS_WAITPID" >> s.h
  has_wait=yes
fi

if sh ./hasgot wait4;  then
  inf "wait4() found."
  echo "#define HAS_WAIT4" >> s.h
  has_wait=yes
fi

if sh ./hasgot -i limits.h && sh ./runtest getgroups.c; then
  inf "getgroups() found."
  echo "#define HAS_GETGROUPS" >> s.h
fi

if sh ./hasgot -i limits.h -i grp.h && sh ./runtest setgroups.c; then
  inf "setgroups() found."
  echo "#define HAS_SETGROUPS" >> s.h
fi

if sh ./hasgot -i limits.h -i grp.h && sh ./runtest initgroups.c; then
  inf "initgroups() found."
  echo "#define HAS_INITGROUPS" >> s.h
fi

if sh ./hasgot -i termios.h &&
   sh ./hasgot tcgetattr tcsetattr tcsendbreak tcflush tcflow; then
  inf "POSIX termios found."
  echo "#define HAS_TERMIOS" >> s.h
fi

if sh ./runtest async_io.c; then
  inf "Asynchronous I/O are supported."
  echo "#define HAS_ASYNC_IO" >> s.h
fi

has_setitimer=no
if sh ./hasgot setitimer; then
  inf "setitimer() found."
  echo "#define HAS_SETITIMER" >> s.h
  has_setitimer="yes"
fi

if sh ./hasgot gethostname; then
  inf "gethostname() found."
  echo "#define HAS_GETHOSTNAME" >> s.h
fi

if sh ./hasgot -i sys/utsname.h && sh ./hasgot uname; then
  inf "uname() found."
  echo "#define HAS_UNAME" >> s.h
fi

has_gettimeofday=no
if sh ./hasgot gettimeofday; then
  inf "gettimeofday() found."
  echo "#define HAS_GETTIMEOFDAY" >> s.h
  has_gettimeofday="yes"
fi

if sh ./hasgot mktime; then
  inf "mktime() found."
  echo "#define HAS_MKTIME" >> s.h
fi

case "$target" in
  *-*-cygwin*) ;;  # setsid emulation under Cygwin breaks the debugger
  *) if sh ./hasgot setsid; then
       inf "setsid() found."
       echo "#define HAS_SETSID" >> s.h
     fi;;
esac

if sh ./hasgot putenv; then
  inf "putenv() found."
  echo "#define HAS_PUTENV" >> s.h
fi

if sh ./hasgot -i locale.h && sh ./hasgot setlocale; then
  inf "setlocale() and <locale.h> found."
  echo "#define HAS_LOCALE" >> s.h
fi


if sh ./hasgot $dllib dlopen; then
  inf "dlopen() found."
elif sh ./hasgot $dllib -ldl dlopen; then
  inf "dlopen() found in -ldl."
  dllib="$dllib -ldl"
else
  case "$target" in
    *-*-mingw*) ;;
    *) shared_libraries_supported=false
  esac
fi

if $shared_libraries_supported; then
  inf "Dynamic loading of shared libraries is supported."
  echo "#define SUPPORT_DYNAMIC_LINKING" >> s.h
  if $dl_needs_underscore; then
    echo '#define DL_NEEDS_UNDERSCORE' >>s.h
  fi
fi

if sh ./hasgot -i sys/types.h -i sys/mman.h && sh ./hasgot mmap munmap; then
  inf "mmap() found."
  echo "#define HAS_MMAP" >> s.h
fi

if sh ./hasgot pwrite; then
  inf "pwrite() found"
  echo "#define HAS_PWRITE" >> s.h
fi

nanosecond_stat=none
for i in 1 2 3; do
  if sh ./trycompile -DHAS_NANOSECOND_STAT=$i nanosecond_stat.c; then
      nanosecond_stat=$i; break
  fi
done
if test $nanosecond_stat != "none"; then
  inf "stat() supports nanosecond precision."
  echo "#define HAS_NANOSECOND_STAT $nanosecond_stat" >> s.h
fi

nargs=none
for i in 5 6; do
  if sh ./trycompile -DSYS_${system} -DNUM_ARGS=${i} gethostbyname.c; then
      nargs=$i;
      break;
  fi
done
if test $nargs != "none"; then
  inf "gethostbyname_r() found (with ${nargs} arguments)."
  echo "#define HAS_GETHOSTBYNAME_R $nargs" >> s.h
fi

nargs=none
for i in 7 8; do
  if sh ./trycompile -DSYS_${system} -DNUM_ARGS=${i} gethostbyaddr.c; then
      nargs=$i;
      break;
  fi
done
if test $nargs != "none"; then
  inf "gethostbyaddr_r() found (with ${nargs} arguments)."
  echo "#define HAS_GETHOSTBYADDR_R $nargs" >> s.h
fi

if sh ./hasgot mkstemp; then
  inf "mkstemp() found"
  echo "#define HAS_MKSTEMP" >> s.h
fi

if sh ./hasgot nice; then
  inf "nice() found"
  echo "#define HAS_NICE" >> s.h
fi

if sh ./hasgot dup3; then
  inf "dup3() found"
  echo "#define HAS_DUP3" >> s.h
fi

if sh ./hasgot pipe2; then
  inf "pipe2() found"
  echo "#define HAS_PIPE2" >> s.h
fi

if sh ./hasgot accept4; then
  inf "accept4() found"
  echo "#define HAS_ACCEPT4" >> s.h
fi

if sh ./hasgot getauxval; then
  inf "getauxval() found."
  echo "#define HAS_GETAUXVAL" >> s.h
fi

if sh ./hasgot -i sys/shm.h; then
  inf "sys/shm.h found."
  echo "#define HAS_SYS_SHM_H" >> s.h
fi

if sh ./hasgot execvpe; then
  inf "execvpe() found."
  echo "#define HAS_EXECVPE" >> s.h
fi

# Determine if the debugger is supported

if test -n "$with_debugger"; then
  if test "$has_sockets" = "yes"; then
    inf "Replay debugger supported."
    with_debugger="ocamldebugger"
  else
    inf "No replay debugger (missing system calls)"
    with_debugger=""
  fi
fi

# Determine if system stack overflows can be detected

case "$arch,$system" in
  i386,linux_elf|amd64,linux|power,rhapsody|amd64,macosx|i386,macosx \
  |amd64,openbsd|i386,bsd_elf)
    inf "System stack overflow can be detected."
    echo "#define HAS_STACK_OVERFLOW_DETECTION" >> s.h;;
  *)
    inf "Cannot detect system stack overflow.";;
esac

# Determine if the POSIX threads library is supported

systhread_support=false

if true; then
  case "$target" in
    *-*-solaris*)  pthread_link="-lpthread -lposix4"
                   pthread_caml_link="-cclib -lpthread -cclib -lposix4";;
    *-*-dragon*)   pthread_link="-pthread"
                   pthread_caml_link="-cclib -pthread";;
    *-*-freebsd*)  pthread_link="-pthread"
                   pthread_caml_link="-cclib -pthread";;
    *-*-openbsd*)  pthread_link="-pthread"
                   pthread_caml_link="-cclib -pthread";;
    *-*-haiku*)    pthread_link=""
                   pthread_caml_link="";;
    *)             pthread_link="-lpthread"
                   pthread_caml_link="-cclib -lpthread";;
  esac
  if sh ./hasgot -i pthread.h $pthread_link pthread_self; then
    inf "POSIX threads library supported."
    systhread_support=true
    otherlibraries="$otherlibraries systhreads"
    common_cppflags="$common_cppflags -D_REENTRANT"
    case "$target" in
      *-*-freebsd*|*-*-dragonfly*)
<<<<<<< HEAD
          bytecccompopts="$bytecccompopts -D_THREAD_SAFE"
          nativecccompopts="$nativecccompopts -D_THREAD_SAFE";;
=======
          common_cppflags="$common_cppflags -D_THREAD_SAFE";;
>>>>>>> 0d68080b
      *-*-openbsd*)
          common_cflags="$common_cflags -pthread";
          asppflags="$asppflags -pthread";;
    esac
    inf "Options for linking with POSIX threads: $pthread_link"
    if sh ./hasgot $pthread_link sigwait; then
      inf "sigwait() found"
      echo "#define HAS_SIGWAIT" >> s.h
    fi
  else
    inf "POSIX threads not found."
    pthread_link=""
  fi
else
  pthread_link=""
fi
config PTHREAD_LINK "$pthread_link"
config PTHREAD_CAML_LINK "$pthread_caml_link"

# Determine if the bytecode thread library is supported

if test "$has_select" = "yes" \
&& test "$has_setitimer" = "yes" \
&& test "$has_gettimeofday" = "yes" \
&& test "$has_wait" = "yes"; then
  inf "Bytecode threads library supported."
  otherlibraries="$otherlibraries threads"
else
  inf "Bytecode threads library not supported (missing system calls)"
fi

# Determine the location of X include files and libraries

# If the user specified -x11include and/or -x11lib, these settings
# are used. Otherwise, we check whether there is pkg-config, and take
# the flags from there. Otherwise, we search the location.

x11_include="not found"
x11_link="not found"

if test -z "$x11_include_dir" -a -z "$x11_lib_dir"; then
  if pkg-config --exists x11 2>/dev/null; then
    x11_include=`pkg-config --cflags x11`
    x11_link=`pkg-config --libs x11`
  fi
fi

if test "$x11_include" = "not found"; then
  for dir in \
    $x11_include_dir          \
                              \
    /usr/X11R7/include        \
    /usr/include/X11R7        \
    /usr/local/X11R7/include  \
    /usr/local/include/X11R7  \
    /opt/X11R7/include        \
                              \
    /usr/X11R6/include        \
    /usr/include/X11R6        \
    /usr/local/X11R6/include  \
    /usr/local/include/X11R6  \
    /opt/X11R6/include        \
                              \
    /usr/X11/include          \
    /usr/include/X11          \
    /usr/local/X11/include    \
    /usr/local/include/X11    \
    /opt/X11/include          \
                              \
    /usr/X11R5/include        \
    /usr/include/X11R5        \
    /usr/local/X11R5/include  \
    /usr/local/include/X11R5  \
    /usr/local/x11r5/include  \
    /opt/X11R5/include        \
                              \
    /usr/X11R4/include        \
    /usr/include/X11R4        \
    /usr/local/X11R4/include  \
    /usr/local/include/X11R4  \
                              \
    /usr/X386/include         \
    /usr/x386/include         \
    /usr/XFree86/include/X11  \
                              \
    /usr/include              \
    /usr/local/include        \
    /usr/unsupported/include  \
    /usr/athena/include       \
    /usr/lpp/Xamples/include  \
                              \
    /usr/openwin/include      \
    /usr/openwin/share/include \
    ; \
    do
    if test -f $dir/X11/X.h; then
      x11_include_dir=$dir
      x11_include="-I$dir"
      break
    fi
  done

  if test "$x11_include" = "not found"; then
      x11_try_lib_dir=''
  else
      x11_try_lib_dir=`echo $x11_include_dir | sed -e 's|include|lib|'`
  fi

  for dir in \
    $x11_lib_dir          \
    $x11_try_lib_dir      \
                          \
    /usr/X11R6/lib64      \
    /usr/X11R6/lib        \
    /usr/lib/X11R6        \
    /usr/local/X11R6/lib  \
    /usr/local/lib/X11R6  \
    /opt/X11R6/lib        \
                          \
    /usr/X11/lib          \
    /usr/lib/X11          \
    /usr/local/X11/lib    \
    /usr/local/lib/X11    \
    /opt/X11/lib          \
                          \
    /usr/X11R5/lib        \
    /usr/lib/X11R5        \
    /usr/local/X11R5/lib  \
    /usr/local/lib/X11R5  \
    /usr/local/x11r5/lib  \
    /opt/X11R5/lib        \
                          \
    /usr/X11R4/lib        \
    /usr/lib/X11R4        \
    /usr/local/X11R4/lib  \
    /usr/local/lib/X11R4  \
                          \
    /usr/X386/lib         \
    /usr/x386/lib         \
    /usr/XFree86/lib/X11  \
                          \
    /usr/lib64            \
    /usr/lib              \
    /usr/local/lib        \
    /usr/unsupported/lib  \
    /usr/athena/lib       \
    /usr/lpp/Xamples/lib  \
    /lib/usr/lib/X11      \
                          \
    /usr/openwin/lib      \
    /usr/openwin/share/lib    \
                              \
    /usr/lib/i386-linux-gnu   \
    /usr/lib/x86_64-linux-gnu \
    ; \
    do
    if test -f $dir/libX11.a || \
       test -f $dir/libX11.so || \
       test -f $dir/libX11.dll.a || \
       test -f $dir/libX11.dylib || \
       test -f $dir/libX11.sa; then
      if test $dir = /usr/lib; then
        x11_link="-lX11"
      else
        x11_libs="-L$dir"
        case "$target" in
          *-*-freebsd*|*-*-dragonfly*) x11_link="-L$dir -lX11";;
          *-kfreebsd*-gnu) x11_link="-L$dir -lX11";;
          *-*-*bsd*) x11_link="-R$dir -L$dir -lX11";;
          *) x11_link="-L$dir -lX11";;
        esac
      fi
      break
    fi
  done
fi

if test "x11_include" != "not found"; then
  if test "$x11_include" = "-I/usr/include"; then
    x11_include=""
  fi
  if sh ./hasgot $x11_include $x11_link -i X11/Xlib.h XrmInitialize; then
    inf "X11 works"
  else
    wrn "Cannot compile X11 program."
    x11_include="not found"
  fi
fi

has_graph=false
if test "$x11_include" = "not found" || test "$x11_link" = "not found"
then
  wrn 'X11 not found, the "graph" library will not be supported.'
  x11_include="not found"
  x11_link="not found"
else
  inf "Options for compiling for X11: $x11_include"
  inf "Options for linking with X11: $x11_link"
  if test "$graph_wanted" = yes
  then
    has_graph=true
    otherlibraries="$otherlibraries graph"
  fi
fi
echo "X11_INCLUDES=$x11_include" >> Makefile
echo "X11_LINK=$x11_link" >> Makefile

# Look for BFD library

if $shared_libraries_supported && ./hasgot -DPACKAGE=ocaml -i bfd.h ; then
  inf "BFD library found."
  if sh ./hasgot -DPACKAGE=ocaml -lbfd bfd_openr; then
    LIBBFD_LINK="-lbfd"
    inf "BFD links with $LIBBFD_LINK"
    echo "#define HAS_LIBBFD" >> s.h
  elif sh ./hasgot -DPACKAGE=ocaml -lbfd -ldl bfd_openr; then
    LIBBFD_LINK="-lbfd -ldl"
    inf "BFD links with $LIBBFD_LINK"
    echo "#define HAS_LIBBFD" >> s.h
  elif sh ./hasgot -DPACKAGE=ocaml -lbfd -ldl -liberty bfd_openr; then
    LIBBFD_LINK="-lbfd -ldl -liberty"
    inf "BFD links with $LIBBFD_LINK"
    echo "#define HAS_LIBBFD" >> s.h
  elif sh ./hasgot -DPACKAGE=ocaml -lbfd -ldl -liberty -lz bfd_openr; then
    LIBBFD_LINK="-lbfd -ldl -liberty -lz"
    inf "BFD links with $LIBBFD_LINK"
    echo "#define HAS_LIBBFD" >> s.h
  else
    wrn "Could not determine link options for the BFD library"
    LIBBFD_LINK=
  fi
  echo "LIBBFD_LINK=$LIBBFD_LINK" >> Makefile
  echo LIBBFD_INCLUDE= >>Makefile
elif sh ./hasgot -DPACKAGE=ocaml -I/opt/local/include -i bfd.h && \
     sh ./hasgot -DPACKAGE=ocaml -L/opt/local/lib -lbfd -ldl \
                 -liberty -lz -lintl bfd_openr
then
  # MacOSX with binutils from MacPorts
  inf "BFD library found."
  echo "#define HAS_LIBBFD" >> s.h
  echo "LIBBFD_LINK=-L/opt/local/lib -lbfd -ldl -liberty -lz -lintl" >> Makefile
  echo LIBBFD_INCLUDE=-I/opt/local/include >>Makefile
else
  wrn "BFD library not found, 'objinfo' will be unable to display info" \
      " on .cmxs files."
  echo "LIBBFD_LINK=" >> Makefile
  echo "LIBBFD_INCLUDE=" >> Makefile
fi

# Check whether assembler supports CFI directives

asm_cfi_supported=false

export as aspp

if ! $with_cfi; then
  echo "CFI support: disabled by command-line option -no-cfi"
elif sh ./tryassemble cfi.S; then
  echo "#define ASM_CFI_SUPPORTED" >> m.h
  asm_cfi_supported=true
  inf "Assembler supports CFI"
else
  inf "Assembler does not support CFI"
fi

if test "$with_frame_pointers" = "true"; then
  case "$target,$cc" in
    x86_64-*-linux*,gcc*|x86_64-*-linux*,clang*)
       common_cflags="$common_cflags -g  -fno-omit-frame-pointer"
       echo "#define WITH_FRAME_POINTERS" >> m.h
       ;;
    *) err "Unsupported architecture with frame pointers";;
  esac
fi

if $no_naked_pointers; then
  echo "#define NO_NAKED_POINTERS" >> m.h
fi

# Check for mmap support for huge pages and contiguous heap
if sh ./runtest mmap-huge.c; then
    has_huge_pages=true
    echo "#define HAS_HUGE_PAGES" >>s.h
    echo "#define HUGE_PAGE_SIZE (4 * 1024 * 1024)" >>s.h
    inf "mmap supports huge pages"
else
    has_huge_pages=false
fi

# Spacetime profiling, including libunwind detection

# The number of bits used for profiling information is configurable here.
# The more bits used for profiling, the smaller will be Max_wosize.
# Note that PROFINFO_WIDTH must still be defined even if not configuring
# for Spacetime (see comment in byterun/caml/mlvalues.h on [Profinfo_hd]).
echo "#define PROFINFO_WIDTH $profinfo_width" >> m.h
if $with_profinfo; then
    echo "#define WITH_PROFINFO" >> m.h
fi

if $with_spacetime; then
  case "$arch,$system" in
    amd64,*)
      spacetime_supported=true
      ;;
    *)
      spacetime_supported=false
      ;;
  esac
  libunwind_warning=false
  if $spacetime_supported; then
    echo "Spacetime profiling will be available."
    echo "#define WITH_SPACETIME" >> m.h
    if $enable_call_counts; then
      echo "#define ENABLE_CALL_COUNTS" >> m.h
    fi
    if $disable_libunwind; then
      has_libunwind=no
      libunwind_available=false
      echo "libunwind support for Spacetime profiling was explicitly disabled."
    else
      # On Mac OS X, we always use the system libunwind.
      if test "$libunwind_lib_dir" != ""; then
        case "$arch,$system" in
          amd64,macosx)
            inf "[WARNING] -libunwind* options are ignored on Mac OS X"
            libunwind_warning=true
            libunwind_lib="-framework System"
            libunwind_lib_temp="$libunwind_lib"
            # We need unwinding information at runtime, but since we use
            # -no_compact_unwind, we also need -keep_dwarf_unwind otherwise
            # the OS X linker will chuck away the DWARF-like (.eh_frame)
            # information.  (Older versions of OS X don't provide this.)
            mkexe="$mkexe -Wl,-keep_dwarf_unwind"
            mksharedlib="$mksharedlib -Wl,-keep_dwarf_unwind"
            ;;
          *)
            libunwind_lib="-L$libunwind_lib_dir -lunwind -lunwind-x86_64"
            libunwind_lib_temp="-Xl $libunwind_lib"
            ;;
        esac
      else
        case "$arch,$system" in
          amd64,macosx)
            libunwind_lib="-framework System"
            libunwind_lib_temp="$libunwind_lib"
            mkexe="$mkexe -Wl,-keep_dwarf_unwind"
            mksharedlib="$mksharedlib -Wl,-keep_dwarf_unwind"
            ;;
          *)
            libunwind_lib="-lunwind -lunwind-x86_64"
            libunwind_lib_temp="$libunwind_lib"
            ;;
        esac
      fi
      if test "$libunwind_include_dir" != ""; then
        case "$arch,$system" in
          amd64,macosx)
            if ! $libunwind_warning; then
              inf "[WARNING] -libunwind* options are ignored on Mac OS X"
            fi
            libunwind_include=""
            ;;
          *)
            libunwind_include="-I$libunwind_include_dir"
            ;;
        esac
      else
        libunwind_include=""
      fi
      if sh ./hasgot -i libunwind.h $libunwind_lib_temp $libunwind_include; \
      then
        echo "#define HAS_LIBUNWIND" >> s.h
        has_libunwind=yes
        libunwind_available=true
        echo "libunwind support for Spacetime profiling will be available."
      else
        has_libunwind=no
        libunwind_available=false
        echo "libunwind support for Spacetime profiling will not be available."
      fi
    fi
  else
    echo "Spacetime profiling unavailable: it needs a 64-bit platform with"
    echo "  support for the native code OCaml compiler."
    with_spacetime=false
    libunwind_available=false
    has_libunwind=no
  fi
fi

if ! $shared_libraries_supported; then
  with_cplugins=false
fi

if $with_fpic; then
  common_cflags="$common_cflags $sharedcccompopts"
  aspp="$aspp $sharedcccompopts"
fi


if $with_cplugins; then
  echo "#define CAML_WITH_CPLUGINS" >> m.h
fi

if $with_fpic; then
  echo "#define CAML_WITH_FPIC" >> m.h
fi

if $force_safe_string; then
  echo "#define CAML_SAFE_STRING" >> m.h
fi

if $flat_float_array; then
  echo "#define FLAT_FLOAT_ARRAY" >> m.h
fi

# Finish generated files

cclibs="$cclibs $mathlib"

<<<<<<< HEAD
echo "BYTECC=$bytecc" >> Makefile
echo "BYTECCCOMPOPTS=$bytecccompopts" >> Makefile
echo "BYTECCLINKOPTS=$bytecclinkopts" >> Makefile
echo "BYTECCLIBS=$cclibs $dllib $curseslibs $pthread_link \
                 $instrumented_runtime_libs" >> Makefile
echo "BYTECCRPATH=$byteccrpath" >> Makefile
echo "CPP=$cpp" >> Makefile
echo "EXE=$exe" >> Makefile
echo "SUPPORTS_SHARED_LIBRARIES=$shared_libraries_supported" >> Makefile
echo "SHAREDCCCOMPOPTS=$sharedcccompopts" >> Makefile
echo "MKSHAREDLIBRPATH=$mksharedlibrpath" >> Makefile
echo "NATDYNLINKOPTS=$natdynlinkopts" >> Makefile
=======
config CC "$cc"
config CPP "$cpp"
config CFLAGS "$common_cflags $internal_cflags"
config CPPFLAGS "$common_cppflags $internal_cppflags"
config OCAMLC_CFLAGS "$common_cflags $sharedcccompopts"
config OCAMLC_CPPFLAGS "$common_cppflags"
config LDFLAGS "$ldflags"
config BYTECCLIBS "$cclibs $dllib $curseslibs $pthread_link \
                 $instrumented_runtime_libs"
config RPATH "$rpath"
config EXE "$exe"
config EMPTY ""
config OUTPUTEXE "-o \$(EMPTY)"
config SUPPORTS_SHARED_LIBRARIES "$shared_libraries_supported"
config SHAREDCCCOMPOPTS "$sharedcccompopts"
config MKSHAREDLIBRPATH "$mksharedlibrpath"
config NATDYNLINKOPTS "$natdynlinkopts"
>>>>>>> 0d68080b
cat >> Makefile <<EOF
SYSLIB=-l\$(1)
#ml let syslib x = "-l"^x;;

### How to build a static library
MKLIB=${TOOLPREF}ar rc \$(1) \$(2); ${TOOLPREF}ranlib \$(1)
#ml let mklib out files opts =      (* "" *)
#ml   Printf.sprintf "${TOOLPREF}ar rc %s %s %s; ${TOOLPREF}ranlib %s"
#ml                  out opts files out;;
EOF
<<<<<<< HEAD
echo "ARCH=$arch" >> Makefile
echo "MODEL=$model" >> Makefile
echo "SYSTEM=$system" >> Makefile
echo "NATIVECC=$nativecc" >> Makefile
echo "NATIVECCCOMPOPTS=$nativecccompopts" >> Makefile
echo "NATIVECCPROFOPTS=$nativeccprofopts" >> Makefile
echo "NATIVECCLINKOPTS=$nativecclinkopts" >> Makefile
echo "NATIVECCRPATH=$nativeccrpath" >> Makefile
echo "NATIVECCLIBS=$cclibs $dllib $pthread_link" >> Makefile
echo "ASM=$as" >> Makefile
echo "ASPP=$aspp" >> Makefile
echo "ASPPPROFFLAGS=$asppprofflags" >> Makefile
echo "PROFILING=$profiling" >> Makefile
echo "DYNLINKOPTS=$dllib" >> Makefile
echo "OTHERLIBRARIES=$otherlibraries" >> Makefile
echo "CC_PROFILE=$cc_profile" >> Makefile
echo "SYSTHREAD_SUPPORT=$systhread_support" >> Makefile
echo "STATS=$stats" >> Makefile
echo "PARTIALLD=$partialld" >> Makefile
echo "PACKLD=\$(PARTIALLD) \$(NATIVECCLINKOPTS) -o " \
  | sed -e 's/ $/\\ /' >> Makefile
echo "DLLCCCOMPOPTS=$dllccompopts" >> Makefile
echo "IFLEXDIR=$iflexdir" >> Makefile
echo "O=o" >> Makefile
echo "A=a" >> Makefile
echo "SO=$SO" >> Makefile
echo "EXT_OBJ=.o" >> Makefile
echo "EXT_ASM=.s" >> Makefile
echo "EXT_LIB=.a" >> Makefile
echo "EXT_DLL=.$SO" >> Makefile
echo "EXTRALIBS=" >> Makefile
echo "CCOMPTYPE=cc" >> Makefile
echo "TOOLCHAIN=$TOOLCHAIN" >> Makefile
echo "NATDYNLINK=$natdynlink" >> Makefile
echo "CMXS=$cmxs" >> Makefile
echo "MKEXE=$mkexe" >> Makefile
echo "MKEXEDEBUGFLAG=$mkexedebugflag" >> Makefile
echo "MKDLL=$mksharedlib" >> Makefile
echo "MKMAINDLL=$mkmaindll" >> Makefile
echo "RUNTIMED=${debugruntime}" >>Makefile
if $shared_libraries_supported; then
  echo "SHARED=shared" >>Makefile
else
  echo "SHARED=noshared" >>Makefile
fi
echo "RUNTIMEI=${with_instrumented_runtime}" >>Makefile
echo "WITH_DEBUGGER=${with_debugger}" >>Makefile
echo "WITH_OCAMLDOC=${with_ocamldoc}" >>Makefile
echo "ASM_CFI_SUPPORTED=$asm_cfi_supported" >> Makefile
echo "WITH_FRAME_POINTERS=$with_frame_pointers" >> Makefile
echo "WITH_SPACETIME=$with_spacetime" >> Makefile
echo "LIBUNWIND_AVAILABLE=$libunwind_available" >> Makefile
echo "LIBUNWIND_INCLUDE_FLAGS=$libunwind_include" >> Makefile
echo "LIBUNWIND_LINK_FLAGS=$libunwind_lib" >> Makefile
echo "PROFINFO_WIDTH=$profinfo_width" >> Makefile
echo "WITH_CPLUGINS=$with_cplugins" >> Makefile
echo "WITH_FPIC=$with_fpic" >> Makefile
echo "TARGET=$target" >> Makefile
echo "HOST=$host" >> Makefile
=======
config ARCH "$arch"
config MODEL "$model"
config SYSTEM "$system"
config OCAMLOPT_CFLAGS "$common_cflags"
config OCAMLOPT_CPPFLAGS "$common_cppflags"
config NATIVECCPROFOPTS "$nativeccprofopts"
config NATIVECCLIBS "$cclibs $dllib"
config ASM "$as"
config ASPP "$aspp"
config ASPPPROFFLAGS "$asppprofflags"
config PROFILING "$profiling"
config DYNLINKOPTS "$dllib"
config OTHERLIBRARIES "$otherlibraries"
config CC_PROFILE "$cc_profile"
config SYSTHREAD_SUPPORT "$systhread_support"
config PACKLD "$partialld -o\\ \$(EMPTY)"
config IFLEXDIR "$iflexdir"
config O "o"
config A "a"
config SO "$SO"
config EXT_OBJ ".o"
config OUTPUTOBJ "-o \$(EMPTY)"
config EXT_ASM ".s"
config EXT_LIB ".a"
config EXT_DLL ".$SO"
config EXTRALIBS ""
config CCOMPTYPE "cc"
config TOOLCHAIN "$TOOLCHAIN"
config NATDYNLINK "$natdynlink"
config CMXS "$cmxs"
config MKEXE "$mkexe"
config MKEXEDEBUGFLAG "$mkexedebugflag"
config MKDLL "$mksharedlib"
config MKMAINDLL "$mkmaindll"
config RUNTIMED "${debugruntime}"
config RUNTIMEI "${with_instrumented_runtime}"
config WITH_DEBUGGER "${with_debugger}"
config WITH_OCAMLDOC "${with_ocamldoc}"
config ASM_CFI_SUPPORTED "$asm_cfi_supported"
config WITH_FRAME_POINTERS "$with_frame_pointers"
config WITH_SPACETIME "$with_spacetime"
config ENABLE_CALL_COUNTS "$enable_call_counts"
config WITH_PROFINFO "$with_profinfo"
config LIBUNWIND_AVAILABLE "$libunwind_available"
config LIBUNWIND_INCLUDE_FLAGS "$libunwind_include"
config LIBUNWIND_LINK_FLAGS "$libunwind_lib"
config PROFINFO_WIDTH "$profinfo_width"
config WITH_CPLUGINS "$with_cplugins"
config WITH_FPIC "$with_fpic"
config TARGET "$target"
config HOST "$host"
>>>>>>> 0d68080b
if [ "$ostype" = Cygwin ]; then
  config DIFF "diff -q --strip-trailing-cr"
fi
config FLAMBDA "$flambda"
config FORCE_SAFE_STRING "$force_safe_string"
config DEFAULT_SAFE_STRING "$default_safe_string"
config WINDOWS_UNICODE "0"
config AFL_INSTRUMENT "$afl_instrument"
config MAX_TESTSUITE_DIR_RETRIES "$max_testsuite_dir_retries"
config FLAT_FLOAT_ARRAY "$flat_float_array"


rm -f tst hasgot.c
rm -f ../../byterun/caml/m.h ../../byterun/caml/s.h ../Makefile
mv m.h s.h ../../byterun/caml/
mv Makefile ..

# Print a summary

inf
inf "** Configuration summary **"
inf
inf "Directories where OCaml will be installed:"
inf "        binaries.................. $bindir"
inf "        standard library.......... $libdir"
inf "        manual pages.............. $mandir (with extension .$programs_man_section)"

inf "Configuration for the bytecode compiler:"
inf "        C compiler used........... $cc"
inf "        options for compiling..... $common_cflags"
inf "        options for linking....... $ldflags $cclibs $dllib" \
                                       "$curseslibs $pthread_link"
if $shared_libraries_supported; then
inf "        shared libraries are supported"
inf "        options for compiling..... $sharedcccompopts $common_cflags"
inf "        command for building...... $mksharedlib -o lib.so" \
                                       "$mksharedlibrpath/a/path objs"
else
inf "        shared libraries not supported"
fi

inf "Configuration for the native-code compiler:"
if test "$arch" = "none"; then
  inf "        (not supported on this platform)"
else
  if test "$model" = "default"; then
    inf "        hardware architecture..... $arch"
  else
    inf "        hardware architecture..... $arch ($model)"
  fi
  if test "$system" = "unknown"; then : ; else
  inf "        OS variant................ $system"
  fi
  inf "        C compiler used........... $cc"
  inf "        options for compiling..... $common_cflags"
  inf "        options for linking....... $cclibs"
  inf "        assembler ................ $as"
  inf "        preprocessed assembler ... $aspp"
  if test "$asm_cfi_supported" = "true"; then
  inf "        assembler supports CFI ... yes"
  else
  inf "        assembler supports CFI ... no"
  fi
  if test "$with_frame_pointers" = "true"; then
  inf "        with frame pointers....... yes"
  else
  inf "        with frame pointers....... no"
  fi
  if $no_naked_pointers; then
  inf "        naked pointers forbidden.. yes"
  else
  inf "        naked pointers forbidden.. no"
  fi
  if $with_spacetime; then
    inf "        spacetime profiling....... yes"
    if test "$with_spacetime_call_counts" = "true"; then
      inf "          ... with call counts.... yes"
    else
      inf "          ... with call counts.... no"
    fi
    inf "          ... with libunwind...... $has_libunwind"
  else
    inf "        spacetime profiling....... no"
  fi
  if $with_profinfo; then
    inf "        reserved bits in header... $profinfo_width"
  else
    inf "        reserved bits in header... no"
  fi
  case "$arch,$system" in
    amd64,macosx)
      ;;
    amd64,*)
      if test "$has_libunwind" = "yes"; then
        if test "$libunwind_include_dir" != ""; then
          inf "        libunwind include dir..... $libunwind_include_dir"
        fi
        if test "$libunwind_lib_dir" != ""; then
          inf "        libunwind library dir..... $libunwind_lib_dir"
        fi
      fi
      ;;
    *)
      ;;
  esac
  if $with_cplugins; then
  inf "        C plugins................. yes"
  else
  inf "        C plugins................. no"
  fi
  if $with_fpic; then
  inf "        compile with -fPIC........ yes"
  else
  inf "        compile with -fPIC........ no"
  fi
  inf "        native dynlink ........... $natdynlink"
  if $profiling; then
  inf "        profiling with gprof ..... supported"
  else
  inf "        profiling with gprof ..... not supported"
  fi
  if test "$flambda" = "true"; then
  inf "        using flambda middle-end . yes"
  else
  inf "        using flambda middle-end . no"
  fi
  if $force_safe_string; then
  inf "        force safe strings ............. yes"
  else
  inf "        force safe strings ............. no"
    if $default_safe_string; then
  inf "        (-safe-string is the default per-file option)"
    else
  inf "        (-unsafe-string is the default per-file option)"
    fi
  fi
  if $flat_float_array; then
  inf "        flat float arrays ........ yes"
  else
  inf "        flat float arrays ........ no"
  fi
  if test "$afl_instrument" = "true"; then
  inf "        afl-fuzz always enabled .. yes"
  else
  inf "        afl-fuzz always enabled .. no"
  fi
fi

if test "$with_debugger" = "ocamldebugger"; then
  inf "Source-level replay debugger: supported"
else
  inf "Source-level replay debugger: not supported"
fi

if $debugruntime; then
  inf "Debug runtime will be compiled and installed"
fi

if $with_instrumented_runtime; then
  inf "Instrumented runtime will be compiled and installed"
fi

inf "Additional libraries supported:"
inf "        $otherlibraries"

if $has_graph; then
inf "Configuration for the \"graph\" library:"
inf "        options for compiling .... $x11_include"
inf "        options for linking ...... $x11_link"
else
inf "The \"graph\" library: not supported"
fi

inf
inf "** OCaml configuration completed successfully **"
inf

if test ! -z "$MACOSX_DEPLOYMENT_TARGET"; then
  wrn "The environment variable MACOSX_DEPLOYMENT_TARGET is set.\n" \
      "This will probably prevent compiling the OCaml system."
fi<|MERGE_RESOLUTION|>--- conflicted
+++ resolved
@@ -844,18 +844,6 @@
       mksharedlib="$flexlink"
       mkmaindll="$flexlink -maindll"
       shared_libraries_supported=true;;
-<<<<<<< HEAD
-    *-*-linux-gnu|*-*-linux|*-*-freebsd[3-9]*|*-*-freebsd[1-9][0-9]*\
-    |*-*-openbsd*|*-*-netbsd*|*-*-dragonfly*|*-*-gnu*|*-*-haiku*)
-      sharedcccompopts="-fPIC"
-      mksharedlib="$bytecc -shared"
-      bytecclinkopts="$bytecclinkopts -Wl,-E"
-      byteccrpath="-Wl,-rpath,"
-      mksharedlibrpath="-Wl,-rpath,"
-      natdynlinkopts="-Wl,-E"
-      shared_libraries_supported=true;;
-=======
->>>>>>> 0d68080b
     alpha*-*-osf*)
       case "$cc" in
         *gcc*)
@@ -1240,12 +1228,9 @@
 if sh ./hasgot2 -D_GNU_SOURCE -i stdlib.h secure_getenv; then
   inf "secure_getenv() found."
   echo "#define HAS_SECURE_GETENV" >> s.h
-<<<<<<< HEAD
-=======
 elif sh ./hasgot2 -D_GNU_SOURCE -i stdlib.h __secure_getenv; then
   inf "__secure_getenv() found."
   echo "#define HAS___SECURE_GETENV" >> s.h
->>>>>>> 0d68080b
 fi
 
 if sh ./hasgot -i unistd.h issetugid; then
@@ -1690,12 +1675,7 @@
     common_cppflags="$common_cppflags -D_REENTRANT"
     case "$target" in
       *-*-freebsd*|*-*-dragonfly*)
-<<<<<<< HEAD
-          bytecccompopts="$bytecccompopts -D_THREAD_SAFE"
-          nativecccompopts="$nativecccompopts -D_THREAD_SAFE";;
-=======
           common_cppflags="$common_cppflags -D_THREAD_SAFE";;
->>>>>>> 0d68080b
       *-*-openbsd*)
           common_cflags="$common_cflags -pthread";
           asppflags="$asppflags -pthread";;
@@ -2117,20 +2097,6 @@
 
 cclibs="$cclibs $mathlib"
 
-<<<<<<< HEAD
-echo "BYTECC=$bytecc" >> Makefile
-echo "BYTECCCOMPOPTS=$bytecccompopts" >> Makefile
-echo "BYTECCLINKOPTS=$bytecclinkopts" >> Makefile
-echo "BYTECCLIBS=$cclibs $dllib $curseslibs $pthread_link \
-                 $instrumented_runtime_libs" >> Makefile
-echo "BYTECCRPATH=$byteccrpath" >> Makefile
-echo "CPP=$cpp" >> Makefile
-echo "EXE=$exe" >> Makefile
-echo "SUPPORTS_SHARED_LIBRARIES=$shared_libraries_supported" >> Makefile
-echo "SHAREDCCCOMPOPTS=$sharedcccompopts" >> Makefile
-echo "MKSHAREDLIBRPATH=$mksharedlibrpath" >> Makefile
-echo "NATDYNLINKOPTS=$natdynlinkopts" >> Makefile
-=======
 config CC "$cc"
 config CPP "$cpp"
 config CFLAGS "$common_cflags $internal_cflags"
@@ -2148,7 +2114,6 @@
 config SHAREDCCCOMPOPTS "$sharedcccompopts"
 config MKSHAREDLIBRPATH "$mksharedlibrpath"
 config NATDYNLINKOPTS "$natdynlinkopts"
->>>>>>> 0d68080b
 cat >> Makefile <<EOF
 SYSLIB=-l\$(1)
 #ml let syslib x = "-l"^x;;
@@ -2159,67 +2124,6 @@
 #ml   Printf.sprintf "${TOOLPREF}ar rc %s %s %s; ${TOOLPREF}ranlib %s"
 #ml                  out opts files out;;
 EOF
-<<<<<<< HEAD
-echo "ARCH=$arch" >> Makefile
-echo "MODEL=$model" >> Makefile
-echo "SYSTEM=$system" >> Makefile
-echo "NATIVECC=$nativecc" >> Makefile
-echo "NATIVECCCOMPOPTS=$nativecccompopts" >> Makefile
-echo "NATIVECCPROFOPTS=$nativeccprofopts" >> Makefile
-echo "NATIVECCLINKOPTS=$nativecclinkopts" >> Makefile
-echo "NATIVECCRPATH=$nativeccrpath" >> Makefile
-echo "NATIVECCLIBS=$cclibs $dllib $pthread_link" >> Makefile
-echo "ASM=$as" >> Makefile
-echo "ASPP=$aspp" >> Makefile
-echo "ASPPPROFFLAGS=$asppprofflags" >> Makefile
-echo "PROFILING=$profiling" >> Makefile
-echo "DYNLINKOPTS=$dllib" >> Makefile
-echo "OTHERLIBRARIES=$otherlibraries" >> Makefile
-echo "CC_PROFILE=$cc_profile" >> Makefile
-echo "SYSTHREAD_SUPPORT=$systhread_support" >> Makefile
-echo "STATS=$stats" >> Makefile
-echo "PARTIALLD=$partialld" >> Makefile
-echo "PACKLD=\$(PARTIALLD) \$(NATIVECCLINKOPTS) -o " \
-  | sed -e 's/ $/\\ /' >> Makefile
-echo "DLLCCCOMPOPTS=$dllccompopts" >> Makefile
-echo "IFLEXDIR=$iflexdir" >> Makefile
-echo "O=o" >> Makefile
-echo "A=a" >> Makefile
-echo "SO=$SO" >> Makefile
-echo "EXT_OBJ=.o" >> Makefile
-echo "EXT_ASM=.s" >> Makefile
-echo "EXT_LIB=.a" >> Makefile
-echo "EXT_DLL=.$SO" >> Makefile
-echo "EXTRALIBS=" >> Makefile
-echo "CCOMPTYPE=cc" >> Makefile
-echo "TOOLCHAIN=$TOOLCHAIN" >> Makefile
-echo "NATDYNLINK=$natdynlink" >> Makefile
-echo "CMXS=$cmxs" >> Makefile
-echo "MKEXE=$mkexe" >> Makefile
-echo "MKEXEDEBUGFLAG=$mkexedebugflag" >> Makefile
-echo "MKDLL=$mksharedlib" >> Makefile
-echo "MKMAINDLL=$mkmaindll" >> Makefile
-echo "RUNTIMED=${debugruntime}" >>Makefile
-if $shared_libraries_supported; then
-  echo "SHARED=shared" >>Makefile
-else
-  echo "SHARED=noshared" >>Makefile
-fi
-echo "RUNTIMEI=${with_instrumented_runtime}" >>Makefile
-echo "WITH_DEBUGGER=${with_debugger}" >>Makefile
-echo "WITH_OCAMLDOC=${with_ocamldoc}" >>Makefile
-echo "ASM_CFI_SUPPORTED=$asm_cfi_supported" >> Makefile
-echo "WITH_FRAME_POINTERS=$with_frame_pointers" >> Makefile
-echo "WITH_SPACETIME=$with_spacetime" >> Makefile
-echo "LIBUNWIND_AVAILABLE=$libunwind_available" >> Makefile
-echo "LIBUNWIND_INCLUDE_FLAGS=$libunwind_include" >> Makefile
-echo "LIBUNWIND_LINK_FLAGS=$libunwind_lib" >> Makefile
-echo "PROFINFO_WIDTH=$profinfo_width" >> Makefile
-echo "WITH_CPLUGINS=$with_cplugins" >> Makefile
-echo "WITH_FPIC=$with_fpic" >> Makefile
-echo "TARGET=$target" >> Makefile
-echo "HOST=$host" >> Makefile
-=======
 config ARCH "$arch"
 config MODEL "$model"
 config SYSTEM "$system"
@@ -2235,6 +2139,7 @@
 config OTHERLIBRARIES "$otherlibraries"
 config CC_PROFILE "$cc_profile"
 config SYSTHREAD_SUPPORT "$systhread_support"
+config STATS "$stats"
 config PACKLD "$partialld -o\\ \$(EMPTY)"
 config IFLEXDIR "$iflexdir"
 config O "o"
@@ -2271,7 +2176,6 @@
 config WITH_FPIC "$with_fpic"
 config TARGET "$target"
 config HOST "$host"
->>>>>>> 0d68080b
 if [ "$ostype" = Cygwin ]; then
   config DIFF "diff -q --strip-trailing-cr"
 fi
