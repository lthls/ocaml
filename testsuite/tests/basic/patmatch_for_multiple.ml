--- conflicted
+++ resolved
@@ -12,16 +12,16 @@
 ;;
 [%%expect{|
 (let
-  (*match*/89 = 3
-   *match*/90 = 2
-   *match*/91 = 1
-   *match*/92 = *match*/89
+  (*match*/90 = 3
+   *match*/91 = 2
+   *match*/92 = 1
    *match*/93 = *match*/90
-   *match*/94 = *match*/91)
+   *match*/94 = *match*/91
+   *match*/95 = *match*/92)
   (catch
     (catch
-      (catch (if (!= *match*/93 3) (exit 3) (exit 1)) with (3)
-        (if (!= *match*/92 1) (exit 2) (exit 1)))
+      (catch (if (!= *match*/94 3) (exit 3) (exit 1)) with (3)
+        (if (!= *match*/93 1) (exit 2) (exit 1)))
      with (2) 0)
    with (1) 1))
 - : bool = false
@@ -36,38 +36,25 @@
 ;;
 [%%expect{|
 (let
-  (*match*/97 = 3
-   *match*/98 = 2
-   *match*/99 = 1
-   *match*/100 = (makeblock 0 *match*/97 *match*/98 *match*/99))
+  (*match*/98 = 3
+   *match*/99 = 2
+   *match*/100 = 1
+   *match*/101 = (makeblock 0 *match*/98 *match*/99 *match*/100))
   (catch
     (catch
-<<<<<<< HEAD
-      (let (*match*/101 =a (field_imm 0 *match*/100))
+      (let (*match*/102 =a (field_imm 0 *match*/101))
         (catch
-          (let (*match*/102 =a (field_imm 1 *match*/100))
-            (if (!= *match*/102 3) (exit 7)
-              (let (*match*/103 =a (field_imm 2 *match*/100))
-=======
-      (let (*match*/101 =a (field 0 *match*/100))
-        (catch
-          (let (*match*/102 =a (field 1 *match*/100))
-            (if (!= *match*/102 3) (exit 7)
-              (let (*match*/103 =a (field 2 *match*/100))
->>>>>>> a7d1af4a
-                (exit 5 *match*/100))))
+          (let (*match*/103 =a (field_imm 1 *match*/101))
+            (if (!= *match*/103 3) (exit 7)
+              (let (*match*/104 =a (field_imm 2 *match*/101))
+                (exit 5 *match*/101))))
          with (7)
-          (if (!= *match*/101 1) (exit 6)
+          (if (!= *match*/102 1) (exit 6)
             (let
-<<<<<<< HEAD
-              (*match*/105 =a (field_imm 2 *match*/100)
-               *match*/104 =a (field_imm 1 *match*/100))
-=======
-              (*match*/105 =a (field 2 *match*/100)
-               *match*/104 =a (field 1 *match*/100))
->>>>>>> a7d1af4a
-              (exit 5 *match*/100)))))
+              (*match*/106 =a (field_imm 2 *match*/101)
+               *match*/105 =a (field_imm 1 *match*/101))
+              (exit 5 *match*/101)))))
      with (6) 0)
-   with (5 x/95) (seq (ignore x/95) 1)))
+   with (5 x/96) (seq (ignore x/96) 1)))
 - : bool = false
 |}];;