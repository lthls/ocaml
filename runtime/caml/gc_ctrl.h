/**************************************************************************/
/*                                                                        */
/*                                 OCaml                                  */
/*                                                                        */
/*              Damien Doligez, projet Para, INRIA Rocquencourt           */
/*                                                                        */
/*   Copyright 1996 Institut National de Recherche en Informatique et     */
/*     en Automatique.                                                    */
/*                                                                        */
/*   All rights reserved.  This file is distributed under the terms of    */
/*   the GNU Lesser General Public License version 2.1, with the          */
/*   special exception on linking described in the file LICENSE.          */
/*                                                                        */
/**************************************************************************/

#ifndef CAML_GC_CTRL_H
#define CAML_GC_CTRL_H

#ifdef CAML_INTERNALS

#include "misc.h"

<<<<<<< HEAD
extern uintnat
     caml_max_stack_size,
     caml_fiber_wsz;

=======
>>>>>>> 5ad64306
uintnat caml_normalize_heap_increment (uintnat);

void caml_init_gc ();
value caml_gc_stat(value);
value caml_gc_major(value);

#ifdef DEBUG
void caml_heap_check (void);
#endif

#endif /* CAML_INTERNALS */

#endif /* CAML_GC_CTRL_H */<|MERGE_RESOLUTION|>--- conflicted
+++ resolved
@@ -20,13 +20,9 @@
 
 #include "misc.h"
 
-<<<<<<< HEAD
-extern uintnat
-     caml_max_stack_size,
-     caml_fiber_wsz;
+extern uintnat caml_max_stack_size;
+extern uintnat caml_fiber_wsz;
 
-=======
->>>>>>> 5ad64306
 uintnat caml_normalize_heap_increment (uintnat);
 
 void caml_init_gc ();
