--- conflicted
+++ resolved
@@ -55,19 +55,7 @@
   return Val_unit;
 }
 
-<<<<<<< HEAD
 static int obj_update_tag (value blk, int old_tag, int new_tag)
-=======
-CAMLprim value caml_obj_make_forward (value blk, value fwd)
-{
-  caml_modify(&Field(blk, 0), fwd);
-  Tag_val (blk) = Forward_tag;
-  return Val_unit;
-}
-
-/* [size] is a value encoding a number of blocks */
-CAMLprim value caml_obj_block(value tag, value size)
->>>>>>> 5a29ea7c
 {
   header_t hd;
   tag_t tag;
@@ -96,7 +84,7 @@
   return Val_false;
 }
 
-CAMLprim value caml_obj_forward_lazy (value blk, value fwd)
+CAMLprim value caml_obj_make_forward (value blk, value fwd)
 {
   /* Modify field before setting tag */
   caml_modify_field(blk, 0, fwd);
@@ -109,6 +97,10 @@
   return Val_unit;
 }
 
+CAMLprim value caml_obj_forward_lazy (value blk, value fwd)
+{
+  return caml_obj_make_forward(blk, fwd);
+}
 
 /* [size] is a value encoding a number of blocks */
 CAMLprim value caml_obj_block(value tag, value size)
@@ -119,13 +111,8 @@
 /* Spacetime profiling assumes that this function is only called from OCaml. */
 CAMLprim value caml_obj_with_tag(value new_tag_v, value arg)
 {
-<<<<<<< HEAD
-  CAMLparam1 (arg);
+  CAMLparam2 (new_tag_v, arg);
   CAMLlocal2 (res, x);
-=======
-  CAMLparam2 (new_tag_v, arg);
-  CAMLlocal1 (res);
->>>>>>> 5a29ea7c
   mlsize_t sz, i;
   tag_t tg;
 
