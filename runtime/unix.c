/**************************************************************************/
/*                                                                        */
/*                                 OCaml                                  */
/*                                                                        */
/*            Xavier Leroy, projet Cristal, INRIA Rocquencourt            */
/*                                                                        */
/*   Copyright 2001 Institut National de Recherche en Informatique et     */
/*     en Automatique.                                                    */
/*                                                                        */
/*   All rights reserved.  This file is distributed under the terms of    */
/*   the GNU Lesser General Public License version 2.1, with the          */
/*   special exception on linking described in the file LICENSE.          */
/*                                                                        */
/**************************************************************************/

#define CAML_INTERNALS

/* Unix-specific stuff */

#define _GNU_SOURCE
           /* Helps finding RTLD_DEFAULT in glibc */
           /* also secure_getenv */

#include <stddef.h>
#include <stdlib.h>
#include <string.h>
#include <sys/types.h>
#include <sys/stat.h>
#include <errno.h>
#include <sys/ioctl.h>
#include <fcntl.h>
#include "caml/config.h"
#if defined(SUPPORT_DYNAMIC_LINKING) && !defined(BUILDING_LIBCAMLRUNS)
#define WITH_DYNAMIC_LINKING
#ifdef __CYGWIN__
#include "flexdll.h"
#else
#include <dlfcn.h>
#endif
#endif
#ifdef HAS_UNISTD
#include <unistd.h>
#endif
#ifdef HAS_DIRENT
#include <dirent.h>
#else
#include <sys/dir.h>
#endif
#ifdef __APPLE__
#include <mach-o/dyld.h>
#endif
#include <pthread.h>
#include "caml/fail.h"
#include "caml/memory.h"
#include "caml/misc.h"
#include "caml/osdeps.h"
#include "caml/signals.h"
#include "caml/sys.h"
#include "caml/io.h"
#include "caml/alloc.h"

#ifndef S_ISREG
#define S_ISREG(mode) (((mode) & S_IFMT) == S_IFREG)
#endif

#ifndef EINTR
#define EINTR (-1)
#endif
#ifndef EAGAIN
#define EAGAIN (-1)
#endif
#ifndef EWOULDBLOCK
#define EWOULDBLOCK (-1)
#endif

int caml_read_fd(int fd, int flags, void * buf, int n)
{
  int retcode;
  caml_enter_blocking_section_no_pending();
  retcode = read(fd, buf, n);
  caml_leave_blocking_section();
  if (retcode == -1) {
    if (errno == EINTR) return Io_interrupted;
    else caml_sys_io_error(NO_ARG);
  }
  return retcode;
}

int caml_write_fd(int fd, int flags, void * buf, int n)
{
  int retcode;
 again:
  caml_enter_blocking_section_no_pending();
  retcode = write(fd, buf, n);
  caml_leave_blocking_section();
  if (retcode == -1) {
    if (errno == EINTR) return Io_interrupted;
    if ((errno == EAGAIN || errno == EWOULDBLOCK) && n > 1) {
      /* We couldn't do a partial write here, probably because
         n <= PIPE_BUF and POSIX says that writes of less than
         PIPE_BUF characters must be atomic.
         We first try again with a partial write of 1 character.
         If that fails too, we'll return an error code. */
      n = 1; goto again;
    }
  }
  if (retcode == -1) caml_sys_io_error(NO_ARG);
  CAMLassert (retcode > 0);
  return retcode;
}

caml_stat_string caml_decompose_path(struct ext_table * tbl, char * path)
{
  char * p, * q;
  size_t n;

  if (path == NULL) return NULL;
  p = caml_stat_strdup(path);
  q = p;
  while (1) {
    for (n = 0; q[n] != 0 && q[n] != ':'; n++) /*nothing*/;
    caml_ext_table_add(tbl, q);
    q = q + n;
    if (*q == 0) break;
    *q = 0;
    q += 1;
  }
  return p;
}

caml_stat_string caml_search_in_path(struct ext_table * path, const char * name)
{
  const char * p;
  char * dir, * fullname;
  int i;
  struct stat st;

  for (p = name; *p != 0; p++) {
    if (*p == '/') goto not_found;
  }
  for (i = 0; i < path->size; i++) {
    dir = path->contents[i];
    if (dir[0] == 0) dir = ".";  /* empty path component = current dir */
    fullname = caml_stat_strconcat(3, dir, "/", name);
    if (stat(fullname, &st) == 0 && S_ISREG(st.st_mode))
      return fullname;
    caml_stat_free(fullname);
  }
 not_found:
  return caml_stat_strdup(name);
}

#ifdef __CYGWIN__

/* Cygwin needs special treatment because of the implicit ".exe" at the
   end of executable file names */

static int cygwin_file_exists(const char * name)
{
  int fd, ret;
  struct stat st;
  /* Cannot use stat() here because it adds ".exe" implicitly */
  fd = open(name, O_RDONLY);
  if (fd == -1) return 0;
  ret = fstat(fd, &st);
  close(fd);
  return ret == 0 && S_ISREG(st.st_mode);
}

static caml_stat_string cygwin_search_exe_in_path(struct ext_table * path,
                                                  const char * name)
{
  const char * p;
  char * dir, * fullname;
  int i;

  for (p = name; *p != 0; p++) {
    if (*p == '/' || *p == '\\') goto not_found;
  }
  for (i = 0; i < path->size; i++) {
    dir = path->contents[i];
    if (dir[0] == 0) dir = ".";  /* empty path component = current dir */
    fullname = caml_stat_strconcat(3, dir, "/", name);
    if (cygwin_file_exists(fullname)) return fullname;
    caml_stat_free(fullname);
    fullname = caml_stat_strconcat(4, dir, "/", name, ".exe");
    if (cygwin_file_exists(fullname)) return fullname;
    caml_stat_free(fullname);
  }
 not_found:
  if (cygwin_file_exists(name)) return caml_stat_strdup(name);
  fullname = caml_stat_strconcat(2, name, ".exe");
  if (cygwin_file_exists(fullname)) return fullname;
  caml_stat_free(fullname);
  return caml_stat_strdup(name);
}

#endif

caml_stat_string caml_search_exe_in_path(const char * name)
{
  struct ext_table path;
  char * tofree;
  caml_stat_string res;

  caml_ext_table_init(&path, 8);
  tofree = caml_decompose_path(&path, getenv("PATH"));
#ifndef __CYGWIN__
  res = caml_search_in_path(&path, name);
#else
  res = cygwin_search_exe_in_path(&path, name);
#endif
  caml_stat_free(tofree);
  caml_ext_table_free(&path, 0);
  return res;
}

caml_stat_string caml_search_dll_in_path(struct ext_table * path,
                                         const char * name)
{
  caml_stat_string dllname;
  caml_stat_string res;

  dllname = caml_stat_strconcat(2, name, ".so");
  res = caml_search_in_path(path, dllname);
  caml_stat_free(dllname);
  return res;
}

#ifdef WITH_DYNAMIC_LINKING
#ifdef __CYGWIN__
/* Use flexdll */

void * caml_dlopen(char * libname, int for_execution, int global)
{
  int flags = (global ? FLEXDLL_RTLD_GLOBAL : 0);
  if (!for_execution) flags |= FLEXDLL_RTLD_NOEXEC;
  return flexdll_dlopen(libname, flags);
}

void caml_dlclose(void * handle)
{
  flexdll_dlclose(handle);
}

void * caml_dlsym(void * handle, const char * name)
{
  return flexdll_dlsym(handle, name);
}

void * caml_globalsym(const char * name)
{
  return flexdll_dlsym(flexdll_dlopen(NULL,0), name);
}

char * caml_dlerror(void)
{
  return flexdll_dlerror();
}

#else /* ! __CYGWIN__ */
/* Use normal dlopen */

#ifndef RTLD_GLOBAL
#define RTLD_GLOBAL 0
#endif
#ifndef RTLD_LOCAL
#define RTLD_LOCAL 0
#endif

void * caml_dlopen(char * libname, int for_execution, int global)
{
  return dlopen(libname, RTLD_NOW | (global ? RTLD_GLOBAL : RTLD_LOCAL));
  /* Could use RTLD_LAZY if for_execution == 0, but needs testing */
}

void caml_dlclose(void * handle)
{
  dlclose(handle);
}

void * caml_dlsym(void * handle, const char * name)
{
  return dlsym(handle, name);
}

void * caml_globalsym(const char * name)
{
#ifdef RTLD_DEFAULT
  return caml_dlsym(RTLD_DEFAULT, name);
#else
  return NULL;
#endif
}

char * caml_dlerror(void)
{
  return (char*) dlerror();
}

#endif /* __CYGWIN__ */
#else

void * caml_dlopen(char * libname, int for_execution, int global)
{
  return NULL;
}

void caml_dlclose(void * handle)
{
}

void * caml_dlsym(void * handle, const char * name)
{
  return NULL;
}

void * caml_globalsym(const char * name)
{
  return NULL;
}

char * caml_dlerror(void)
{
  return "dynamic loading not supported on this platform";
}

#endif /* WITH_DYNAMIC_LINKING */

/* Add to [contents] the (short) names of the files contained in
   the directory named [dirname].  No entries are added for [.] and [..].
   Return 0 on success, -1 on error; set errno in the case of error. */

CAMLexport int caml_read_directory(char * dirname, struct ext_table * contents)
{
  DIR * d;
#ifdef HAS_DIRENT
  struct dirent * e;
#else
  struct direct * e;
#endif

  d = opendir(dirname);
  if (d == NULL) return -1;
  while (1) {
    e = readdir(d);
    if (e == NULL) break;
    if (strcmp(e->d_name, ".") == 0 || strcmp(e->d_name, "..") == 0) continue;
    caml_ext_table_add(contents, caml_stat_strdup(e->d_name));
  }
  closedir(d);
  return 0;
}

/* Recover executable name from /proc/self/exe if possible */

char * caml_executable_name(void)
{
#if defined(__linux__)
  int namelen, retcode;
  char * name;
  struct stat st;

  /* lstat("/proc/self/exe") returns st_size == 0 so we cannot use it
     to determine the size of the buffer.  Instead, we guess and adjust. */
  namelen = 256;
  while (1) {
    name = caml_stat_alloc(namelen);
    retcode = readlink("/proc/self/exe", name, namelen);
    if (retcode == -1) { caml_stat_free(name); return NULL; }
    if (retcode < namelen) break;
    caml_stat_free(name);
    if (namelen >= 1024*1024) return NULL; /* avoid runaway and overflow */
    namelen *= 2;
  }
  /* readlink() does not zero-terminate its result.
     There is room for a final zero since retcode < namelen. */
  name[retcode] = 0;
  /* Make sure that the contents of /proc/self/exe is a regular file.
     (Old Linux kernels return an inode number instead.) */
  if (stat(name, &st) == -1 || ! S_ISREG(st.st_mode)) {
    caml_stat_free(name); return NULL;
  }
  return name;

#elif defined(__APPLE__)
  unsigned int namelen;
  char * name;

  namelen = 256;
  name = caml_stat_alloc(namelen);
  if (_NSGetExecutablePath(name, &namelen) == 0) return name;
  caml_stat_free(name);
  /* Buffer is too small, but namelen now contains the size needed */
  name = caml_stat_alloc(namelen);
  if (_NSGetExecutablePath(name, &namelen) == 0) return name;
  caml_stat_free(name);
  return NULL;

#else
  return NULL;

#endif
}

char *caml_secure_getenv (char const *var)
{
#ifdef HAS_SECURE_GETENV
  return secure_getenv (var);
#elif defined (HAS___SECURE_GETENV)
  return __secure_getenv (var);
#elif defined(HAS_ISSETUGID)
  if (!issetugid ())
    return getenv(var);
  else
    return NULL;
#else
  if (geteuid () == getuid () && getegid () == getgid ())
    return getenv(var);
  else
    return NULL;
#endif
}

int caml_num_rows_fd(int fd)
{
#ifdef TIOCGWINSZ
  struct winsize w;
  w.ws_row = -1;
  if (ioctl(fd, TIOCGWINSZ, &w) == 0)
    return w.ws_row;
  else
    return -1;
#else
  return -1;
#endif
<<<<<<< HEAD
}

int caml_thread_setname(const char* name)
{
#ifdef __APPLE__
  pthread_setname_np(name);
  return 0;
#else
#ifdef _GNU_SOURCE
  int ret;
  pthread_t self = pthread_self();

  ret = pthread_setname_np(self, name);
  if (ret == ERANGE)
    return -1;
  return 0;
#else /* not glibc, not apple */
  return 0;
#endif
#endif
}

void caml_increase_native_stack_size(void)
{
#ifdef RLIMIT_STACK
  struct rlimit lim;
  rlim_t newlim;
  if (getrlimit(RLIMIT_STACK, &lim) == -1) return;
  newlim = lim.rlim_max;
  if (newlim == RLIM_INFINITY) {
#ifdef ARCH_SIXTYFOUR
    newlim = 1024*1024*1024; /* 1G */
#else
    newlim = 16*1024*1024; /* 16M */
#endif
  }
  if (lim.rlim_cur >= newlim) return;
  lim.rlim_cur = newlim;
  if (setrlimit(RLIMIT_STACK, &lim) == -1) {
    caml_gc_message(0x08, "Failed to increase native stack size\n");
  } else {
    caml_gc_message(0x08, "Increased native stack size to "
                          "%"ARCH_INT64_PRINTF_FORMAT"u\n",
                    (ARCH_UINT64_TYPE) newlim);
  }
#endif
=======
>>>>>>> b4c5d7a5
}<|MERGE_RESOLUTION|>--- conflicted
+++ resolved
@@ -24,10 +24,10 @@
 #include <stddef.h>
 #include <stdlib.h>
 #include <string.h>
+#include <errno.h>
+#include <sys/ioctl.h>
 #include <sys/types.h>
 #include <sys/stat.h>
-#include <errno.h>
-#include <sys/ioctl.h>
 #include <fcntl.h>
 #include "caml/config.h"
 #if defined(SUPPORT_DYNAMIC_LINKING) && !defined(BUILDING_LIBCAMLRUNS)
@@ -434,7 +434,6 @@
 #else
   return -1;
 #endif
-<<<<<<< HEAD
 }
 
 int caml_thread_setname(const char* name)
@@ -455,32 +454,4 @@
   return 0;
 #endif
 #endif
-}
-
-void caml_increase_native_stack_size(void)
-{
-#ifdef RLIMIT_STACK
-  struct rlimit lim;
-  rlim_t newlim;
-  if (getrlimit(RLIMIT_STACK, &lim) == -1) return;
-  newlim = lim.rlim_max;
-  if (newlim == RLIM_INFINITY) {
-#ifdef ARCH_SIXTYFOUR
-    newlim = 1024*1024*1024; /* 1G */
-#else
-    newlim = 16*1024*1024; /* 16M */
-#endif
-  }
-  if (lim.rlim_cur >= newlim) return;
-  lim.rlim_cur = newlim;
-  if (setrlimit(RLIMIT_STACK, &lim) == -1) {
-    caml_gc_message(0x08, "Failed to increase native stack size\n");
-  } else {
-    caml_gc_message(0x08, "Increased native stack size to "
-                          "%"ARCH_INT64_PRINTF_FORMAT"u\n",
-                    (ARCH_UINT64_TYPE) newlim);
-  }
-#endif
-=======
->>>>>>> b4c5d7a5
 }