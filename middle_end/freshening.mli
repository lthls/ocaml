--- conflicted
+++ resolved
@@ -143,19 +143,11 @@
 (* CR-soon mshinwell for mshinwell: add comment *)
 val apply_function_decls_and_free_vars
    : t
-<<<<<<< HEAD
-  -> (Flambda.free_var * 'a) Variable.Map.t
-  -> Flambda.function_declarations
-  -> only_freshen_parameters:bool
-  -> (Flambda.free_var * 'a) Variable.Map.t
-    * Flambda.function_declarations
-=======
   -> (Flambda.Free_var.t * 'a) Variable.Map.t
   -> Flambda.Function_declarations.t
   -> only_freshen_parameters:bool
   -> (Flambda.Free_var.t * 'a) Variable.Map.t
     * Flambda.Function_declarations.t
->>>>>>> 80deb559
     * t
     * Project_var.t
 
@@ -177,30 +169,6 @@
     range. *)
 (* CR-someday mshinwell: consider fixing that *)
 val freshen_free_vars_projection_relation
-<<<<<<< HEAD
-   : Flambda.free_var Variable.Map.t
-  -> freshening:t
-  -> closure_freshening:Project_var.t option
-  -> Flambda.free_var Variable.Map.t
-
-val freshen_free_vars_projection_relation'
-   : (Flambda.free_var * 'a) Variable.Map.t
-  -> freshening:t
-  -> closure_freshening:Project_var.t option
-  -> (Flambda.free_var * 'a) Variable.Map.t
-
-val freshen_specialised_args_projection_relation
-   : Flambda.specialised_to Variable.Map.t
-  -> freshening:t
-  -> closure_freshening:Project_var.t option
-  -> Flambda.specialised_to Variable.Map.t
-
-val freshen_specialised_args_projection_relation'
-   : (Flambda.specialised_to * 'a) Variable.Map.t
-  -> freshening:t
-  -> closure_freshening:Project_var.t option
-  -> (Flambda.specialised_to * 'a) Variable.Map.t
-=======
    : Flambda.Free_var.t Variable.Map.t
   -> freshening:t
   -> closure_freshening:Project_var.t option
@@ -211,6 +179,5 @@
   -> freshening:t
   -> closure_freshening:Project_var.t option
   -> (Flambda.Free_var.t * 'a) Variable.Map.t
->>>>>>> 80deb559
 
 val range_of_continuation_freshening : t -> Continuation.Set.t