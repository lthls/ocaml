(**************************************************************************)
(*                                                                        *)
(*                                 OCaml                                  *)
(*                                                                        *)
(*                       Pierre Chambart, OCamlPro                        *)
(*           Mark Shinwell and Leo White, Jane Street Europe              *)
(*                                                                        *)
(*   Copyright 2013--2016 OCamlPro SAS                                    *)
(*   Copyright 2014--2016 Jane Street Group LLC                           *)
(*                                                                        *)
(*   All rights reserved.  This file is distributed under the terms of    *)
(*   the GNU Lesser General Public License version 2.1, with the          *)
(*   special exception on linking described in the file LICENSE.          *)
(*                                                                        *)
(**************************************************************************)

[@@@ocaml.warning "+a-4-9-30-40-41-42"]

(* CR-soon mshinwell: we need to document whether these iterators follow any
   particular order. *)

(** Apply the given functions to the immediate subexpressions of the given
    Flambda expression.  For avoidance of doubt, if a subexpression is
    [Expr], it is passed to the function taking [Flambda.Named.t], rather
    than being followed and passed to the function taking [Flambda.Expr.t]. *)
val apply_on_subexpressions
   : (Flambda.Expr.t -> unit)
  -> (Flambda.Named.t -> unit)
  -> Flambda.Expr.t
  -> unit

val map_subexpressions
   : (Flambda.Expr.t -> Flambda.Expr.t)
  -> (Variable.t -> Flambda.Named.t -> Flambda.Named.t)
  -> Flambda.Expr.t
  -> Flambda.Expr.t

(* CR-soon lwhite: add comment to clarify that these recurse unlike the
   ones above *)
val iter
   : (Flambda.Expr.t -> unit)
  -> (Flambda.Named.t -> unit)
  -> Flambda.Expr.t
  -> unit

val iter_expr
   : (Flambda.Expr.t -> unit)
  -> Flambda.Expr.t
  -> unit

val iter_on_named
   : (Flambda.Expr.t -> unit)
  -> (Flambda.Named.t -> unit)
  -> Flambda.Named.t
  -> unit

(* CR-someday mshinwell: we might need to add the corresponding variable to
   the parameters of the user function for [iter_named] *)
val iter_named
   : (Flambda.Named.t -> unit)
  -> Flambda.Expr.t
  -> unit

(* CR-someday lwhite: These names are pretty indecipherable, perhaps
   create submodules for the normal and "on_named" variants of each
   function. *)

val iter_named_on_named
   : (Flambda.Named.t -> unit)
  -> Flambda.Named.t
  -> unit

(** [iter_toplevel f t] applies [f] on every toplevel subexpression of [t].
    In particular, it never applies [f] to the body of a function (which
    will always be contained within an [Set_of_closures] expression). *)
val iter_toplevel
   : (Flambda.Expr.t -> unit)
  -> (Flambda.Named.t -> unit)
  -> Flambda.Expr.t
  -> unit

val iter_named_toplevel
   : (Flambda.Expr.t -> unit)
  -> (Flambda.Named.t -> unit)
  -> Flambda.Named.t
  -> unit

val iter_on_sets_of_closures
   : (Flambda.Set_of_closures.t -> unit)
  -> Flambda.Expr.t
  -> unit

val iter_on_set_of_closures_of_program
   : Flambda_static.Program.t
  -> f:(constant:bool -> Flambda.Set_of_closures.t -> unit)
  -> unit

val iter_all_immutable_let_and_let_rec_bindings
   : Flambda.Expr.t
  -> f:(Variable.t -> Flambda.Named.t -> unit)
  -> unit

val iter_all_toplevel_immutable_let_and_let_rec_bindings
   : Flambda.Expr.t
  -> f:(Variable.t -> Flambda.Named.t -> unit)
  -> unit

(** Iterate over all expressions occurring directly at the toplevel of the
    program.  Note that the only function bodies iterated over are those
    bound to a symbol.  (That is to say, a function body in a set of closures
    [constant_defining_value] will be iterated over---but any subfunctions in
    the body will not be.  Likewise any function body defined by a normal
    [Let] will not be iterated over.)  If you want to iterate over those
    things as well, use [iter_exprs_at_toplevels_in_program]. *)
val iter_exprs_at_toplevel_of_program
<<<<<<< HEAD
   : Flambda.program
  -> f:(continuation_arity:int -> Continuation.t -> Flambda.t -> unit)
=======
   : Flambda_static.Program.t
  -> f:(continuation_arity:int -> Continuation.t -> Flambda.Expr.t -> unit)
>>>>>>> 80deb559
  -> unit

(** Iterate over all toplevel expressions in the program:
    - bodies of functions, whether bound to symbols or not, including any
      subfunctions; and
    - [Effect] expressions. *)
val iter_exprs_at_toplevels_in_program
<<<<<<< HEAD
   : Flambda.program
  -> f:(continuation_arity:int -> Continuation.t -> Flambda.t -> unit)
=======
   : Flambda_static.Program.t
  -> f:(continuation_arity:int -> Continuation.t -> Flambda.Expr.t -> unit)
>>>>>>> 80deb559
  -> unit

val iter_named_of_program
   : Flambda_static.Program.t
  -> f:(Flambda.Named.t -> unit)
  -> unit

val iter_constant_defining_values_on_program
  : Flambda_static.Program.t
  -> f:(Flambda_static.Constant_defining_value.t -> unit)
  -> unit

val iter_apply_on_program
   : Flambda_static.Program.t
  -> f:(Flambda.apply -> unit)
  -> unit

val map
   : (Flambda.Expr.t -> Flambda.Expr.t)
  -> (Flambda.Named.t -> Flambda.Named.t)
  -> Flambda.Expr.t
  -> Flambda.Expr.t

val map_expr
   : (Flambda.Expr.t -> Flambda.Expr.t)
  -> Flambda.Expr.t
  -> Flambda.Expr.t

val map_named
   : (Flambda.Named.t -> Flambda.Named.t)
  -> Flambda.Expr.t
  -> Flambda.Expr.t

val map_toplevel
   : (Flambda.Expr.t -> Flambda.Expr.t)
  -> (Flambda.Named.t -> Flambda.Named.t)
  -> Flambda.Expr.t
  -> Flambda.Expr.t

val map_toplevel_expr
   : (Flambda.Expr.t -> Flambda.Expr.t)
  -> Flambda.Expr.t
  -> Flambda.Expr.t

val map_toplevel_named
   : (Flambda.Named.t -> Flambda.Named.t)
  -> Flambda.Expr.t
  -> Flambda.Expr.t

val map_symbols
   : Flambda.Expr.t
  -> f:(Symbol.t -> Symbol.t)
  -> Flambda.Expr.t

val map_symbols_on_set_of_closures
  : Flambda.Set_of_closures.t
  -> f:(Symbol.t -> Symbol.t)
  -> Flambda.Set_of_closures.t

val map_toplevel_sets_of_closures
   : Flambda.Expr.t
  -> f:(Flambda.Set_of_closures.t -> Flambda.Set_of_closures.t)
  -> Flambda.Expr.t

val map_apply
   : Flambda.Expr.t
  -> f:(Flambda.apply -> Flambda.apply)
  -> Flambda.Expr.t

val map_function_bodies
   : ?ignore_stubs:unit
<<<<<<< HEAD
  -> Flambda.set_of_closures
  -> f:(Flambda.t -> Flambda.t)
  -> Flambda.set_of_closures
=======
  -> Flambda.Set_of_closures.t
  -> f:(Flambda.Expr.t -> Flambda.Expr.t)
  -> Flambda.Set_of_closures.t
>>>>>>> 80deb559

val map_sets_of_closures
   : Flambda.Expr.t
  -> f:(Flambda.Set_of_closures.t -> Flambda.Set_of_closures.t)
  -> Flambda.Expr.t

val map_sets_of_closures_of_program
<<<<<<< HEAD
   : Flambda.program
  -> f:(Flambda.set_of_closures -> Flambda.set_of_closures)
  -> Flambda.program
=======
   : Flambda_static.Program.t
  -> f:(Flambda.Set_of_closures.t -> Flambda.Set_of_closures.t)
  -> Flambda_static.Program.t
>>>>>>> 80deb559

val map_project_var_to_named_opt
   : Flambda.Expr.t
  -> f:(Flambda.project_var -> Flambda.Named.t option)
  -> Flambda.Expr.t

val map_exprs_at_toplevel_of_program
   : Flambda_static.Program.t
  -> f:(Flambda.Expr.t -> Flambda.Expr.t)
  -> Flambda_static.Program.t

val map_named_of_program
   : Flambda_static.Program.t
  -> f:(Variable.t -> Flambda.Named.t -> Flambda.Named.t)
  -> Flambda_static.Program.t

val map_all_immutable_let_and_let_rec_bindings
   : Flambda.Expr.t
  -> f:(Variable.t -> Flambda.Named.t -> Flambda.Named.t)
  -> Flambda.Expr.t

val fold_function_decls_ignoring_stubs
   : Flambda.Set_of_closures.t
  -> init:'a
  -> f:(fun_var:Variable.t
    -> function_decl:Flambda.Function_declaration.t
    -> 'a
    -> 'a)
  -> 'a<|MERGE_RESOLUTION|>--- conflicted
+++ resolved
@@ -113,13 +113,8 @@
     [Let] will not be iterated over.)  If you want to iterate over those
     things as well, use [iter_exprs_at_toplevels_in_program]. *)
 val iter_exprs_at_toplevel_of_program
-<<<<<<< HEAD
-   : Flambda.program
-  -> f:(continuation_arity:int -> Continuation.t -> Flambda.t -> unit)
-=======
    : Flambda_static.Program.t
   -> f:(continuation_arity:int -> Continuation.t -> Flambda.Expr.t -> unit)
->>>>>>> 80deb559
   -> unit
 
 (** Iterate over all toplevel expressions in the program:
@@ -127,13 +122,8 @@
       subfunctions; and
     - [Effect] expressions. *)
 val iter_exprs_at_toplevels_in_program
-<<<<<<< HEAD
-   : Flambda.program
-  -> f:(continuation_arity:int -> Continuation.t -> Flambda.t -> unit)
-=======
    : Flambda_static.Program.t
   -> f:(continuation_arity:int -> Continuation.t -> Flambda.Expr.t -> unit)
->>>>>>> 80deb559
   -> unit
 
 val iter_named_of_program
@@ -205,15 +195,9 @@
 
 val map_function_bodies
    : ?ignore_stubs:unit
-<<<<<<< HEAD
-  -> Flambda.set_of_closures
-  -> f:(Flambda.t -> Flambda.t)
-  -> Flambda.set_of_closures
-=======
   -> Flambda.Set_of_closures.t
   -> f:(Flambda.Expr.t -> Flambda.Expr.t)
   -> Flambda.Set_of_closures.t
->>>>>>> 80deb559
 
 val map_sets_of_closures
    : Flambda.Expr.t
@@ -221,15 +205,9 @@
   -> Flambda.Expr.t
 
 val map_sets_of_closures_of_program
-<<<<<<< HEAD
-   : Flambda.program
-  -> f:(Flambda.set_of_closures -> Flambda.set_of_closures)
-  -> Flambda.program
-=======
    : Flambda_static.Program.t
   -> f:(Flambda.Set_of_closures.t -> Flambda.Set_of_closures.t)
   -> Flambda_static.Program.t
->>>>>>> 80deb559
 
 val map_project_var_to_named_opt
    : Flambda.Expr.t
