--- conflicted
+++ resolved
@@ -240,11 +240,7 @@
       mark_curr curr;
       mark_loop ~toplevel [] body;
       Continuation.Map.iter (fun _cont
-<<<<<<< HEAD
-              (handler : Flambda.continuation_handler) ->
-=======
               (handler : Flambda.Continuation_handler.t) ->
->>>>>>> 80deb559
           List.iter (fun param -> mark_curr [Var (Parameter.var param)])
             handler.params;
           mark_loop ~toplevel:false [] handler.handler)
@@ -412,11 +408,7 @@
     register_implication ~in_nc:(Closure function_decls.set_of_closures_id)
       ~implies_in_nc:curr;
     (* a closure is constant if its free variables are constants. *)
-<<<<<<< HEAD
-    Variable.Map.iter (fun inner_id (var : Flambda.free_var) ->
-=======
     Variable.Map.iter (fun inner_id (var : Flambda.Free_var.t) ->
->>>>>>> 80deb559
         register_implication ~in_nc:(Var var.var)
           ~implies_in_nc:[
             Var inner_id;
