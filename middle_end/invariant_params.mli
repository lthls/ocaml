(**************************************************************************)
(*                                                                        *)
(*                                 OCaml                                  *)
(*                                                                        *)
(*                       Pierre Chambart, OCamlPro                        *)
(*           Mark Shinwell and Leo White, Jane Street Europe              *)
(*                                                                        *)
(*   Copyright 2013--2016 OCamlPro SAS                                    *)
(*   Copyright 2014--2016 Jane Street Group LLC                           *)
(*                                                                        *)
(*   All rights reserved.  This file is distributed under the terms of    *)
(*   the GNU Lesser General Public License version 2.1, with the          *)
(*   special exception on linking described in the file LICENSE.          *)
(*                                                                        *)
(**************************************************************************)

[@@@ocaml.warning "+a-4-9-30-40-41-42"]

(* [invariant_params_in_recursion] calculates the set of parameters whose
   values are known not to change during the execution of a recursive
   function.  As such, occurrences of the parameters may always be replaced
   by the corresponding values.

   For example, [x] would be in [invariant_params] for both of the following
   functions:

     let rec f x y = (f x y) + (f x (y+1))

     let rec f x l = List.iter (f x) l

   For invariant parameters it also computes the set of parameters of functions
   in the set of closures (or parameters of continuations in the same
   mutually-recursive set of handlers) that are always aliased to it. For
   example in the set of closures:

     let rec f x y = (f x y) + (f x (y+1)) + g x
     and g z = z + 1

   The map of aliases is

     x -> { x; z }
*)

module Functions : sig
  val invariant_params_in_recursion
<<<<<<< HEAD
     : Flambda.function_declarations
=======
     : Flambda.Function_declarations.t
>>>>>>> 80deb559
    -> backend:(module Backend_intf.S)
    -> Variable.Set.t Variable.Map.t

  val invariant_param_sources
<<<<<<< HEAD
     : Flambda.function_declarations
=======
     : Flambda.Function_declarations.t
>>>>>>> 80deb559
    -> backend:(module Backend_intf.S)
    -> Variable.Pair.Set.t Variable.Map.t

  (* CR-soon mshinwell: think about whether this function should
     be in this file.  Should it be called "unused_parameters"? *)
  val unused_arguments
<<<<<<< HEAD
     : Flambda.function_declarations
=======
     : Flambda.Function_declarations.t
>>>>>>> 80deb559
    -> backend:(module Backend_intf.S)
    -> Variable.Set.t
end

module Continuations : sig
  module Continuation_and_variable : sig
    include Identifiable.S with type t = Continuation.t * Variable.t
  end

  val invariant_params_in_recursion
<<<<<<< HEAD
     : Flambda.continuation_handlers
=======
     : Flambda.Continuation_handler.ts
>>>>>>> 80deb559
    -> backend:(module Backend_intf.S)
    -> Variable.Set.t Variable.Map.t

  val invariant_param_sources
<<<<<<< HEAD
     : Flambda.continuation_handlers
=======
     : Flambda.Continuation_handler.ts
>>>>>>> 80deb559
    -> backend:(module Backend_intf.S)
    -> Continuation_and_variable.Set.t Variable.Map.t

  (* CR-soon mshinwell: think about whether this function should
     be in this file.  Should it be called "unused_parameters"? *)
  val unused_arguments
<<<<<<< HEAD
     : Flambda.continuation_handlers
=======
     : Flambda.Continuation_handler.ts
>>>>>>> 80deb559
    -> backend:(module Backend_intf.S)
    -> Variable.Set.t
end<|MERGE_RESOLUTION|>--- conflicted
+++ resolved
@@ -43,31 +43,19 @@
 
 module Functions : sig
   val invariant_params_in_recursion
-<<<<<<< HEAD
-     : Flambda.function_declarations
-=======
      : Flambda.Function_declarations.t
->>>>>>> 80deb559
     -> backend:(module Backend_intf.S)
     -> Variable.Set.t Variable.Map.t
 
   val invariant_param_sources
-<<<<<<< HEAD
-     : Flambda.function_declarations
-=======
      : Flambda.Function_declarations.t
->>>>>>> 80deb559
     -> backend:(module Backend_intf.S)
     -> Variable.Pair.Set.t Variable.Map.t
 
   (* CR-soon mshinwell: think about whether this function should
      be in this file.  Should it be called "unused_parameters"? *)
   val unused_arguments
-<<<<<<< HEAD
-     : Flambda.function_declarations
-=======
      : Flambda.Function_declarations.t
->>>>>>> 80deb559
     -> backend:(module Backend_intf.S)
     -> Variable.Set.t
 end
@@ -78,31 +66,19 @@
   end
 
   val invariant_params_in_recursion
-<<<<<<< HEAD
-     : Flambda.continuation_handlers
-=======
      : Flambda.Continuation_handler.ts
->>>>>>> 80deb559
     -> backend:(module Backend_intf.S)
     -> Variable.Set.t Variable.Map.t
 
   val invariant_param_sources
-<<<<<<< HEAD
-     : Flambda.continuation_handlers
-=======
      : Flambda.Continuation_handler.ts
->>>>>>> 80deb559
     -> backend:(module Backend_intf.S)
     -> Continuation_and_variable.Set.t Variable.Map.t
 
   (* CR-soon mshinwell: think about whether this function should
      be in this file.  Should it be called "unused_parameters"? *)
   val unused_arguments
-<<<<<<< HEAD
-     : Flambda.continuation_handlers
-=======
      : Flambda.Continuation_handler.ts
->>>>>>> 80deb559
     -> backend:(module Backend_intf.S)
     -> Variable.Set.t
 end