--- conflicted
+++ resolved
@@ -34,12 +34,8 @@
     manner from the tuple. *)
 let tupled_function_call_stub original_params unboxed_version
       : Flambda.function_declaration =
-<<<<<<< HEAD
   let continuation_param = Continuation.create () in
-  let tuple_param =
-=======
   let tuple_param_var =
->>>>>>> 1a8af593
     Variable.rename ~append:"tupled_stub_param" unboxed_version
   in
   let params = List.map (fun p -> Variable.rename p) original_params in
@@ -68,14 +64,9 @@
         pos + 1, Flambda.create_let param lam body)
       (0, call) params
   in
-<<<<<<< HEAD
+  let tuple_param = Parameter.wrap tuple_param_var in
   Flambda.create_function_declaration ~params:[tuple_param] ~continuation_param
-    ~return_arity:1
-=======
-  let tuple_param = Parameter.wrap tuple_param_var in
-  Flambda.create_function_declaration ~params:[tuple_param]
->>>>>>> 1a8af593
-    ~body ~stub:true ~dbg:Debuginfo.none ~inline:Default_inline
+    ~return_arity:1 ~body ~stub:true ~dbg:Debuginfo.none ~inline:Default_inline
     ~specialise:Default_specialise ~is_a_functor:false
 
 let register_const t (constant:Flambda.constant_defining_value) name
@@ -323,7 +314,6 @@
     assert (not (Ident.same id t.current_unit_id));
     let symbol = t.symbol_for_global' id in
     t.imported_symbols <- Symbol.Set.add symbol t.imported_symbols;
-<<<<<<< HEAD
     Symbol symbol
   | Prim (p, args, loc) ->
     Prim (p, Env.find_vars env args, Debuginfo.from_location loc)
@@ -332,97 +322,6 @@
       being_assigned = Env.find_mutable_var env being_assigned;
       new_value = Env.find_var env new_value;
     }
-=======
-    name_expr (Symbol symbol) ~name:"Pgetglobal"
-  | Lprim (p, args, loc) ->
-    (* One of the important consequences of the ANF-like representation
-       here is that we obtain names corresponding to the components of
-       blocks being made (with [Pmakeblock]).  This information can be used
-       by the simplification pass to increase the likelihood of eliminating
-       the allocation, since some field accesses can be tracked back to known
-       field values. *)
-    let name = Printlambda.name_of_primitive p in
-    let dbg = Debuginfo.from_location loc in
-    Lift_code.lifting_helper (close_list t env args)
-      ~evaluation_order:`Right_to_left
-      ~name:(name ^ "_arg")
-      ~create_body:(fun args ->
-        name_expr (Prim (p, args, dbg))
-          ~name)
-  | Lswitch (arg, sw, _loc) ->
-    let scrutinee = Variable.create "switch" in
-    let aux (i, lam) = i, close t env lam in
-    let zero_to_n = Numbers.Int.zero_to_n in
-    Flambda.create_let scrutinee (Expr (close t env arg))
-      (Switch (scrutinee,
-        { numconsts = zero_to_n (sw.sw_numconsts - 1);
-          consts = List.map aux sw.sw_consts;
-          numblocks = zero_to_n (sw.sw_numblocks - 1);
-          blocks = List.map aux sw.sw_blocks;
-          failaction = Misc.may_map (close t env) sw.sw_failaction;
-        }))
-  | Lstringswitch (arg, sw, def, _) ->
-    let scrutinee = Variable.create "string_switch" in
-    Flambda.create_let scrutinee (Expr (close t env arg))
-      (String_switch (scrutinee,
-        List.map (fun (s, e) -> s, close t env e) sw,
-        Misc.may_map (close t env) def))
-  | Lstaticraise (i, args) ->
-    Lift_code.lifting_helper (close_list t env args)
-      ~evaluation_order:`Right_to_left
-      ~name:"staticraise_arg"
-      ~create_body:(fun args ->
-        let static_exn = Env.find_static_exception env i in
-        Static_raise (static_exn, args))
-  | Lstaticcatch (body, (i, ids), handler) ->
-    let st_exn = Static_exception.create () in
-    let env = Env.add_static_exception env i st_exn in
-    let vars = List.map (Variable.create_with_same_name_as_ident) ids in
-    Static_catch (st_exn, vars, close t env body,
-      close t (Env.add_vars env ids vars) handler)
-  | Ltrywith (body, id, handler) ->
-    let var = Variable.create_with_same_name_as_ident id in
-    Try_with (close t env body, var, close t (Env.add_var env id var) handler)
-  | Lifthenelse (cond, ifso, ifnot) ->
-    let cond = close t env cond in
-    let cond_var = Variable.create "cond" in
-    Flambda.create_let cond_var (Expr cond)
-      (If_then_else (cond_var, close t env ifso, close t env ifnot))
-  | Lsequence (lam1, lam2) ->
-    let var = Variable.create "sequence" in
-    let lam1 = Flambda.Expr (close t env lam1) in
-    let lam2 = close t env lam2 in
-    Flambda.create_let var lam1 lam2
-  | Lwhile (cond, body) -> While (close t env cond, close t env body)
-  | Lfor (id, lo, hi, direction, body) ->
-    let bound_var = Variable.create_with_same_name_as_ident id in
-    let from_value = Variable.create "for_from" in
-    let to_value = Variable.create "for_to" in
-    let body = close t (Env.add_var env id bound_var) body in
-    Flambda.create_let from_value (Expr (close t env lo))
-      (Flambda.create_let to_value (Expr (close t env hi))
-        (For { bound_var; from_value; to_value; direction; body; }))
-  | Lassign (id, new_value) ->
-    let being_assigned =
-      match Env.find_mutable_var_exn env id with
-      | being_assigned -> being_assigned
-      | exception Not_found ->
-        Misc.fatal_errorf "Closure_conversion.close: unbound mutable \
-            variable %s in assignment"
-          (Ident.unique_name id)
-    in
-    let new_value_var = Variable.create "new_value" in
-    Flambda.create_let new_value_var (Expr (close t env new_value))
-      (Assign { being_assigned; new_value = new_value_var; })
-  | Levent (lam, _) -> close t env lam
-  | Lifused _ ->
-    (* [Lifused] is used to mark that this expression should be alive only if
-       an identifier is.  Every use should have been removed by
-       [Simplif.simplify_lets], either by replacing by the inner expression,
-       or by completely removing it (replacing by unit). *)
-    Misc.fatal_error "[Lifused] should have been removed by \
-        [Simplif.simplify_lets]"
->>>>>>> 1a8af593
 
 (** Perform closure conversion on a set of function declarations, returning a
     set of closures.  (The set will often only contain a single function;
