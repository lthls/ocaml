(**************************************************************************)
(*                                                                        *)
(*                                 OCaml                                  *)
(*                                                                        *)
(*                       Pierre Chambart, OCamlPro                        *)
(*           Mark Shinwell and Leo White, Jane Street Europe              *)
(*                                                                        *)
(*   Copyright 2013--2016 OCamlPro SAS                                    *)
(*   Copyright 2014--2016 Jane Street Group LLC                           *)
(*                                                                        *)
(*   All rights reserved.  This file is distributed under the terms of    *)
(*   the GNU Lesser General Public License version 2.1, with the          *)
(*   special exception on linking described in the file LICENSE.          *)
(*                                                                        *)
(**************************************************************************)

[@@@ocaml.warning "+a-4-9-30-40-41-42"]

module Env = Closure_conversion_aux.Env
module Function_decls = Closure_conversion_aux.Function_decls
module Function_decl = Function_decls.Function_decl
module IdentSet = Lambda.IdentSet

type t = {
  current_unit_id : Ident.t;
  symbol_for_global' : (Ident.t -> Symbol.t);
  filename : string;
  mutable imported_symbols : Symbol.Set.t;
  mutable declared_symbols : (Symbol.t * Flambda_static.Constant_defining_value.t) list;
}

(** Generate a wrapper ("stub") function that accepts a tuple argument and
    calls another function with arguments extracted in the obvious
    manner from the tuple. *)
let tupled_function_call_stub original_params unboxed_version ~closure_bound_var
<<<<<<< HEAD
      : Flambda.function_declaration =
=======
      : Flambda.Function_declaration.t =
>>>>>>> 80deb559
  let continuation_param = Continuation.create () in
  let tuple_param_var =
    Variable.rename ~append:"tupled_stub_param" unboxed_version
  in
  let params = List.map (fun p -> Variable.rename p) original_params in
  let call : Flambda.Expr.t =
    Apply ({
        kind = Function;
        continuation = continuation_param;
        func = unboxed_version;
        args = params;
        (* CR-someday mshinwell for mshinwell: investigate if there is some
           redundancy here (func is also unboxed_version) *)
        call_kind = Direct {
          closure_id = Closure_id.wrap unboxed_version;
          return_arity = 1;
        };
        dbg = Debuginfo.none;
        inline = Default_inline;
        specialise = Default_specialise;
      })
  in
  let _, body =
    List.fold_left (fun (pos, body) param ->
        let lam : Flambda.Named.t =
          Prim (Pfield pos, [tuple_param_var], Debuginfo.none)
        in
        pos + 1, Flambda.Expr.create_let param lam body)
      (0, call) params
  in
  let tuple_param = Parameter.wrap tuple_param_var in
<<<<<<< HEAD
  Flambda.create_function_declaration ~params:[tuple_param] ~continuation_param
=======
  Flambda.Function_declaration.create ~params:[tuple_param] ~continuation_param
>>>>>>> 80deb559
    ~return_arity:1 ~body ~stub:true ~dbg:Debuginfo.none ~inline:Default_inline
    ~specialise:Default_specialise ~is_a_functor:false
    ~closure_origin:(Closure_origin.create (Closure_id.wrap closure_bound_var))

let register_const t (constant:Flambda_static.Constant_defining_value.t) name
      : Flambda_static.Constant_defining_value.t_block_field * string =
  let current_compilation_unit = Compilation_unit.get_current_exn () in
  (* Create a variable to ensure uniqueness of the symbol *)
  let var = Variable.create ~current_compilation_unit name in
  let symbol =
    Symbol.create current_compilation_unit
      (Linkage_name.create (Variable.unique_name var))
  in
  t.declared_symbols <- (symbol, constant) :: t.declared_symbols;
  Symbol symbol, name

let rec declare_const t (const : Lambda.structured_constant)
      : Flambda_static.Constant_defining_value.t_block_field * string =
  match const with
  | Const_base (Const_int c) -> Const (Int c), "int"
  | Const_base (Const_char c) -> Const (Char c), "char"
  | Const_base (Const_string (s, _)) ->
    let const, name =
      if Config.safe_string then
        Flambda.Allocated_const (Immutable_string s), "immstring"
      else Flambda.Allocated_const (String s), "string"
    in
    register_const t const name
  | Const_base (Const_float c) ->
    register_const t
      (Allocated_const (Boxed_float (float_of_string c)))
      "float"
  | Const_base (Const_int32 c) ->
    register_const t (Allocated_const (Int32 c)) "int32"
  | Const_base (Const_int64 c) ->
    register_const t (Allocated_const (Int64 c)) "int64"
  | Const_base (Const_nativeint c) ->
    register_const t (Allocated_const (Nativeint c)) "nativeint"
  | Const_pointer c -> Const (Const_pointer c), "pointer"
  | Const_immstring c ->
    register_const t (Allocated_const (Immutable_string c)) "immstring"
  | Const_float_array c ->
    register_const t
      (Allocated_const (Immutable_float_array (List.map float_of_string c)))
      "float_array"
  | Const_block (tag, consts) ->
    let const : Flambda_static.Constant_defining_value.t =
      Block (Tag.create_exn tag,
             List.map (fun c -> fst (declare_const t c)) consts)
    in
    register_const t const "const_block"

let close_const t (const : Lambda.structured_constant)
      : Flambda.Named.t * string =
  match declare_const t const with
  | Const c, name ->
    Const c, name
  | Symbol s, name ->
    Symbol s, name

<<<<<<< HEAD
let rec close t env (lam : Ilambda.t) : Flambda.t =
=======
let rec close t env (lam : Ilambda.t) : Flambda.Expr.t =
>>>>>>> 80deb559
  match lam with
  | Let (id, defining_expr, body) ->
    let body_env, var = Env.add_var_like env id in
    let defining_expr = close_named t env defining_expr in
    let body = close t body_env body in
<<<<<<< HEAD
    Flambda.create_let var defining_expr body
=======
    Flambda.Expr.create_let var defining_expr body
>>>>>>> 80deb559
  | Let_mutable { id; initial_value; contents_kind; body; } ->
    (* See comment on [Pread_mutable] below. *)
    let var = Mutable_variable.of_ident id in
    let initial_value = Env.find_var env initial_value in
    let body = close t (Env.add_mutable_var env id var) body in
    Let_mutable {
      var;
      initial_value;
      body;
      contents_kind;
    }
  | Let_rec (defs, body) ->
    let env =
      List.fold_right (fun (id,  _) env ->
          let env, _var = Env.add_var_like env id in
          env)
        defs env
    in
    let function_declarations =
      (* Functions will be named after the corresponding identifier in the
         [let rec]. *)
      List.map (function
          | (let_rec_ident,
              ({ kind; continuation_param; params; body; attr; loc; stub;
                free_idents_of_body; } : Ilambda.function_declaration)) ->
            let closure_bound_var =
              Variable.create_with_same_name_as_ident let_rec_ident
            in
            let function_declaration =
              Function_decl.create ~let_rec_ident:(Some let_rec_ident)
                ~closure_bound_var ~kind ~params ~continuation_param ~body
                ~attr ~loc ~free_idents_of_body ~stub
            in
            function_declaration)
        defs
    in
    (* We eliminate the [let rec] construction, instead producing a normal
       [Let] that binds a set of closures containing all of the functions.
       ([let rec] on non-functions was removed in [Prepare_lambda].)
    *)
    let name =
      (* The Microsoft assembler has a 247-character limit on symbol
          names, so we keep them shorter to try not to hit this. *)
      if Sys.win32 then begin
        match defs with
        | (id, _)::_ -> (Ident.unique_name id) ^ "_let_rec"
        | _ -> "let_rec"
      end else begin
        String.concat "_and_"
          (List.map (fun (id, _) -> Ident.unique_name id) defs)
      end
    in
    let set_of_closures_var = Variable.create name in
    let set_of_closures =
      close_functions t env (Function_decls.create function_declarations)
    in
    let body =
      List.fold_left (fun body decl ->
          let let_rec_ident = Function_decl.let_rec_ident decl in
          let closure_bound_var = Function_decl.closure_bound_var decl in
          let let_bound_var = Env.find_var env let_rec_ident in
          let closure_id =
            Closure_id.Set.singleton (Closure_id.wrap closure_bound_var)
          in
          (* Inside the body of the [let], each function is referred to by
             a [Project_closure] expression, which projects from the set of
             closures. *)
<<<<<<< HEAD
          (Flambda.create_let let_bound_var
=======
          (Flambda.Expr.create_let let_bound_var
>>>>>>> 80deb559
            (Project_closure {
              set_of_closures = set_of_closures_var;
              closure_id;
            })
            body))
        (close t env body) function_declarations
    in
<<<<<<< HEAD
    Flambda.create_let set_of_closures_var set_of_closures body
=======
    Flambda.Expr.create_let set_of_closures_var set_of_closures body
>>>>>>> 80deb559
  | Let_cont let_cont ->
    if let_cont.is_exn_handler then begin
      assert (not let_cont.administrative);
      assert (List.length let_cont.params = 1);
      assert (let_cont.recursive = Asttypes.Nonrecursive);
    end;
    (* Inline out administrative redexes. *)
    if let_cont.administrative then begin
      assert (let_cont.recursive = Asttypes.Nonrecursive);
      let body_env =
        Env.add_administrative_redex env let_cont.name ~params:let_cont.params
          ~handler:let_cont.handler
      in
      close t body_env let_cont.body
    end else begin
      let handler_env, params = Env.add_vars_like env let_cont.params in
<<<<<<< HEAD
      let handler : Flambda.continuation_handler =
=======
      let handler : Flambda.Continuation_handler.t =
>>>>>>> 80deb559
        { params = Parameter.List.wrap params;
          stub = false;
          is_exn_handler = let_cont.is_exn_handler;
          handler = close t handler_env let_cont.handler;
          specialised_args = Variable.Map.empty;
        };
      in
<<<<<<< HEAD
      let handlers : Flambda.let_cont_handlers =
=======
      let handlers : Flambda.Let_cont_handlers.t =
>>>>>>> 80deb559
        match let_cont.recursive with
        | Nonrecursive -> Nonrecursive { name = let_cont.name; handler; }
        | Recursive ->
          Recursive (Continuation.Map.add let_cont.name handler
            Continuation.Map.empty)
      in
      Let_cont {
        body = close t env let_cont.body;
        handlers;
      };
    end
  | Apply { kind; func; args; continuation; loc; should_be_tailcall = _;
      inlined; specialised; } ->
    let kind : Flambda.apply_kind =
      match kind with
      | Function -> Function
      | Method { kind; obj; } ->
        Method {
          kind;
          obj = Env.find_var env obj;
        }
    in
    Apply ({
      kind;
      func = Env.find_var env func;
      args = Env.find_vars env args;
      continuation;
      call_kind = Indirect;
      dbg = Debuginfo.from_location loc;
      inline = inlined;
      specialise = specialised;
    })
  | Apply_cont (cont, trap_action, args) ->
    let args = Env.find_vars env args in
    begin match Env.find_administrative_redex env cont with
    | Some (params, handler) when trap_action = None ->
      let handler_env = Env.add_vars env params args in
      close t handler_env handler
    | _ ->
      let trap_action =
        Misc.Stdlib.Option.map (fun (trap_action : Ilambda.trap_action)
<<<<<<< HEAD
                  : Flambda.trap_action ->
=======
                  : Flambda.Trap_action.t ->
>>>>>>> 80deb559
            match trap_action with
            | Push { id; exn_handler; } -> Push { id; exn_handler; }
            | Pop { id; exn_handler; } -> Pop { id; exn_handler; })
          trap_action
      in
      Apply_cont (cont, trap_action, args)
    end
  | Switch (scrutinee, sw) ->
    let zero_to_n = Numbers.Int.zero_to_n in
<<<<<<< HEAD
    Flambda.create_switch ~scrutinee:(Env.find_var env scrutinee)
=======
    Flambda.Expr.create_switch ~scrutinee:(Env.find_var env scrutinee)
>>>>>>> 80deb559
      ~all_possible_values:(zero_to_n (sw.numconsts - 1))
      ~arms:sw.consts
      ~default:sw.failaction
  | Event (ilam, _) -> close t env ilam

<<<<<<< HEAD
and close_named t env (named : Ilambda.named) : Flambda.named =
=======
and close_named t env (named : Ilambda.named) : Flambda.Named.t =
>>>>>>> 80deb559
  match named with
  | Var id ->
    if Ident.is_predef_exn id then begin
      let symbol = t.symbol_for_global' id in 
      t.imported_symbols <- Symbol.Set.add symbol t.imported_symbols;
      Symbol symbol
    end else begin
      Var (Env.find_var env id)
    end
  | Const cst -> fst (close_const t cst)
  | Prim (Pread_mutable id, args, _) ->
    (* All occurrences of mutable variables bound by [Let_mutable] are
       identified by [Prim (Pread_mutable, ...)] in Ilambda. *)
    assert (args = []);
    Read_mutable (Env.find_mutable_var env id)
  | Prim (Pgetglobal id, [], _) when Ident.is_predef_exn id ->
    let symbol = t.symbol_for_global' id in
    t.imported_symbols <- Symbol.Set.add symbol t.imported_symbols;
    Symbol symbol
  | Prim (Pgetglobal id, [], _) ->
    assert (not (Ident.same id t.current_unit_id));
    let symbol = t.symbol_for_global' id in
    t.imported_symbols <- Symbol.Set.add symbol t.imported_symbols;
    Symbol symbol
  | Prim (p, args, loc) ->
    Prim (p, Env.find_vars env args, Debuginfo.from_location loc)
  | Assign { being_assigned; new_value; } ->
    Assign {
      being_assigned = Env.find_mutable_var env being_assigned;
      new_value = Env.find_var env new_value;
    }

(** Perform closure conversion on a set of function declarations, returning a
    set of closures.  (The set will often only contain a single function;
    the only case where it cannot is for "let rec".) *)
and close_functions t external_env function_declarations : Flambda.Named.t =
  let closure_env_without_parameters =
    Function_decls.closure_env_without_parameters
      external_env function_declarations
  in
  let all_free_idents =
    (* Filter out predefined exception identifiers, since they will be
       turned into symbols when we closure-convert the body. *)
    IdentSet.filter (fun ident ->
        not (Ident.is_predef_exn ident))
      (Function_decls.all_free_idents function_declarations)
  in
  let close_one_function map decl =
    let body = Function_decl.body decl in
    let loc = Function_decl.loc decl in
    let dbg = Debuginfo.from_location loc in
    let params = Function_decl.params decl in
    (* Create fresh variables for the elements of the closure (cf.
       the comment on [Function_decl.closure_env_without_parameters], above).
       This induces a renaming on [Function_decl.free_idents]; the results of
       that renaming are stored in [free_variables]. *)
    let closure_env =
      List.fold_right (fun id env ->
          let env, _var = Env.add_var_like env id in
          env)
        params closure_env_without_parameters
    in
    (* If the function is the wrapper for a function with an optional
       argument with a default value, make sure it always gets inlined.
       CR-someday pchambart: eta-expansion wrapper for a primitive are
       not marked as stub but certainly should *)
    let stub = Function_decl.stub decl in
    let param_vars = List.map (Env.find_var closure_env) params in
    let params = List.map Parameter.wrap param_vars in
    let closure_bound_var = Function_decl.closure_bound_var decl in
    let unboxed_version = Variable.rename closure_bound_var in
    let body = close t closure_env body in
    let fun_decl =
      let closure_origin =
        Closure_origin.create (Closure_id.wrap unboxed_version)
      in
<<<<<<< HEAD
      Flambda.create_function_declaration ~params
=======
      Flambda.Function_declaration.create ~params
>>>>>>> 80deb559
        ~continuation_param:(Function_decl.continuation_param decl)
        ~return_arity:1 ~body ~stub ~dbg
        ~inline:(Function_decl.inline decl)
        ~specialise:(Function_decl.specialise decl)
        ~is_a_functor:(Function_decl.is_a_functor decl)
        ~closure_origin
    in
    match Function_decl.kind decl with
    | Curried -> Variable.Map.add closure_bound_var fun_decl map
    | Tupled ->
      let generic_function_stub =
        tupled_function_call_stub param_vars unboxed_version ~closure_bound_var
      in
      Variable.Map.add unboxed_version fun_decl
        (Variable.Map.add closure_bound_var generic_function_stub map)
  in
  let function_decls =
    Flambda.Function_declarations.create
      ~funs:
        (List.fold_left close_one_function Variable.Map.empty
          (Function_decls.to_list function_declarations))
  in
  (* The closed representation of a set of functions is a "set of closures".
     (For avoidance of doubt, the runtime representation of the *whole set* is
     a single block with tag [Closure_tag].) *)
  let set_of_closures =
    let free_vars =
      IdentSet.fold (fun var map ->
          let internal_var =
            Env.find_var closure_env_without_parameters var
          in
<<<<<<< HEAD
          let external_var : Flambda.free_var =
=======
          let external_var : Flambda.Free_var.t =
>>>>>>> 80deb559
            { var = Env.find_var external_env var;
              projection = None;
            }
          in
          Variable.Map.add internal_var external_var map)
        all_free_idents Variable.Map.empty
    in
    Flambda.Set_of_closures.create ~function_decls ~free_vars
      ~specialised_args:Variable.Map.empty
      ~direct_call_surrogates:Variable.Map.empty
  in
  Set_of_closures set_of_closures

let ilambda_to_flambda ~backend ~module_ident ~size ~filename
<<<<<<< HEAD
      (ilam, ilam_result_cont) : Flambda.program =
=======
      (ilam, ilam_result_cont) : Flambda_static.Program.t =
>>>>>>> 80deb559
  let module Backend = (val backend : Backend_intf.S) in
  let compilation_unit = Compilation_unit.get_current_exn () in
  let t =
    { current_unit_id = Compilation_unit.get_persistent_ident compilation_unit;
      symbol_for_global' = Backend.symbol_for_global';
      filename;
      imported_symbols = Symbol.Set.empty;
      declared_symbols = [];
    }
  in
  let module_symbol = Backend.symbol_for_global' module_ident in
  let block_symbol =
    let linkage_name = Linkage_name.create "module_as_block" in
    Symbol.create compilation_unit linkage_name
  in
  (* The global module block is built by accessing the fields of all the
     introduced symbols. *)
  (* CR-soon mshinwell for mshinwell: Add a comment describing how modules are
     compiled. *)
  let fields =
    Array.init size (fun pos ->
      let pos_str = string_of_int pos in
      let sym_v = Variable.create ("block_symbol_" ^ pos_str) in
      let result_v = Variable.create ("block_symbol_get_" ^ pos_str) in
      let value_v = Variable.create ("block_symbol_get_field_" ^ pos_str) in
      let continuation = Continuation.create () in
      let flam =
<<<<<<< HEAD
        Flambda.create_let
          sym_v (Symbol block_symbol)
          (Flambda.create_let result_v
              (Prim (Pfield 0, [sym_v], Debuginfo.none))
              (Flambda.create_let value_v
=======
        Flambda.Expr.create_let
          sym_v (Symbol block_symbol)
          (Flambda.Expr.create_let result_v
              (Prim (Pfield 0, [sym_v], Debuginfo.none))
              (Flambda.Expr.create_let value_v
>>>>>>> 80deb559
                (Prim (Pfield pos, [result_v], Debuginfo.none))
                (Apply_cont (continuation, None, [value_v]))))
      in
      flam, continuation)
  in
  let module_initializer : Flambda_static.Program.t_body =
    Initialize_symbol (
      block_symbol,
      Tag.create_exn 0,
      [close t Env.empty ilam, ilam_result_cont],
      Initialize_symbol (
        module_symbol,
        Tag.create_exn 0,
        Array.to_list fields,
        End module_symbol))
  in
  let program_body =
    List.fold_left
      (fun program_body (symbol, constant) : Flambda_static.Program.t_body ->
         Let_symbol (symbol, constant, program_body))
      module_initializer
      t.declared_symbols
  in
  { imported_symbols = t.imported_symbols;
    program_body;
  }<|MERGE_RESOLUTION|>--- conflicted
+++ resolved
@@ -33,11 +33,7 @@
     calls another function with arguments extracted in the obvious
     manner from the tuple. *)
 let tupled_function_call_stub original_params unboxed_version ~closure_bound_var
-<<<<<<< HEAD
-      : Flambda.function_declaration =
-=======
       : Flambda.Function_declaration.t =
->>>>>>> 80deb559
   let continuation_param = Continuation.create () in
   let tuple_param_var =
     Variable.rename ~append:"tupled_stub_param" unboxed_version
@@ -69,11 +65,7 @@
       (0, call) params
   in
   let tuple_param = Parameter.wrap tuple_param_var in
-<<<<<<< HEAD
-  Flambda.create_function_declaration ~params:[tuple_param] ~continuation_param
-=======
   Flambda.Function_declaration.create ~params:[tuple_param] ~continuation_param
->>>>>>> 80deb559
     ~return_arity:1 ~body ~stub:true ~dbg:Debuginfo.none ~inline:Default_inline
     ~specialise:Default_specialise ~is_a_functor:false
     ~closure_origin:(Closure_origin.create (Closure_id.wrap closure_bound_var))
@@ -134,21 +126,13 @@
   | Symbol s, name ->
     Symbol s, name
 
-<<<<<<< HEAD
-let rec close t env (lam : Ilambda.t) : Flambda.t =
-=======
 let rec close t env (lam : Ilambda.t) : Flambda.Expr.t =
->>>>>>> 80deb559
   match lam with
   | Let (id, defining_expr, body) ->
     let body_env, var = Env.add_var_like env id in
     let defining_expr = close_named t env defining_expr in
     let body = close t body_env body in
-<<<<<<< HEAD
-    Flambda.create_let var defining_expr body
-=======
     Flambda.Expr.create_let var defining_expr body
->>>>>>> 80deb559
   | Let_mutable { id; initial_value; contents_kind; body; } ->
     (* See comment on [Pread_mutable] below. *)
     let var = Mutable_variable.of_ident id in
@@ -216,11 +200,7 @@
           (* Inside the body of the [let], each function is referred to by
              a [Project_closure] expression, which projects from the set of
              closures. *)
-<<<<<<< HEAD
-          (Flambda.create_let let_bound_var
-=======
           (Flambda.Expr.create_let let_bound_var
->>>>>>> 80deb559
             (Project_closure {
               set_of_closures = set_of_closures_var;
               closure_id;
@@ -228,11 +208,7 @@
             body))
         (close t env body) function_declarations
     in
-<<<<<<< HEAD
-    Flambda.create_let set_of_closures_var set_of_closures body
-=======
     Flambda.Expr.create_let set_of_closures_var set_of_closures body
->>>>>>> 80deb559
   | Let_cont let_cont ->
     if let_cont.is_exn_handler then begin
       assert (not let_cont.administrative);
@@ -249,11 +225,7 @@
       close t body_env let_cont.body
     end else begin
       let handler_env, params = Env.add_vars_like env let_cont.params in
-<<<<<<< HEAD
-      let handler : Flambda.continuation_handler =
-=======
       let handler : Flambda.Continuation_handler.t =
->>>>>>> 80deb559
         { params = Parameter.List.wrap params;
           stub = false;
           is_exn_handler = let_cont.is_exn_handler;
@@ -261,11 +233,7 @@
           specialised_args = Variable.Map.empty;
         };
       in
-<<<<<<< HEAD
-      let handlers : Flambda.let_cont_handlers =
-=======
       let handlers : Flambda.Let_cont_handlers.t =
->>>>>>> 80deb559
         match let_cont.recursive with
         | Nonrecursive -> Nonrecursive { name = let_cont.name; handler; }
         | Recursive ->
@@ -307,11 +275,7 @@
     | _ ->
       let trap_action =
         Misc.Stdlib.Option.map (fun (trap_action : Ilambda.trap_action)
-<<<<<<< HEAD
-                  : Flambda.trap_action ->
-=======
                   : Flambda.Trap_action.t ->
->>>>>>> 80deb559
             match trap_action with
             | Push { id; exn_handler; } -> Push { id; exn_handler; }
             | Pop { id; exn_handler; } -> Pop { id; exn_handler; })
@@ -321,21 +285,13 @@
     end
   | Switch (scrutinee, sw) ->
     let zero_to_n = Numbers.Int.zero_to_n in
-<<<<<<< HEAD
-    Flambda.create_switch ~scrutinee:(Env.find_var env scrutinee)
-=======
     Flambda.Expr.create_switch ~scrutinee:(Env.find_var env scrutinee)
->>>>>>> 80deb559
       ~all_possible_values:(zero_to_n (sw.numconsts - 1))
       ~arms:sw.consts
       ~default:sw.failaction
   | Event (ilam, _) -> close t env ilam
 
-<<<<<<< HEAD
-and close_named t env (named : Ilambda.named) : Flambda.named =
-=======
 and close_named t env (named : Ilambda.named) : Flambda.Named.t =
->>>>>>> 80deb559
   match named with
   | Var id ->
     if Ident.is_predef_exn id then begin
@@ -412,11 +368,7 @@
       let closure_origin =
         Closure_origin.create (Closure_id.wrap unboxed_version)
       in
-<<<<<<< HEAD
-      Flambda.create_function_declaration ~params
-=======
       Flambda.Function_declaration.create ~params
->>>>>>> 80deb559
         ~continuation_param:(Function_decl.continuation_param decl)
         ~return_arity:1 ~body ~stub ~dbg
         ~inline:(Function_decl.inline decl)
@@ -448,11 +400,7 @@
           let internal_var =
             Env.find_var closure_env_without_parameters var
           in
-<<<<<<< HEAD
-          let external_var : Flambda.free_var =
-=======
           let external_var : Flambda.Free_var.t =
->>>>>>> 80deb559
             { var = Env.find_var external_env var;
               projection = None;
             }
@@ -467,11 +415,7 @@
   Set_of_closures set_of_closures
 
 let ilambda_to_flambda ~backend ~module_ident ~size ~filename
-<<<<<<< HEAD
-      (ilam, ilam_result_cont) : Flambda.program =
-=======
       (ilam, ilam_result_cont) : Flambda_static.Program.t =
->>>>>>> 80deb559
   let module Backend = (val backend : Backend_intf.S) in
   let compilation_unit = Compilation_unit.get_current_exn () in
   let t =
@@ -499,19 +443,11 @@
       let value_v = Variable.create ("block_symbol_get_field_" ^ pos_str) in
       let continuation = Continuation.create () in
       let flam =
-<<<<<<< HEAD
-        Flambda.create_let
-          sym_v (Symbol block_symbol)
-          (Flambda.create_let result_v
-              (Prim (Pfield 0, [sym_v], Debuginfo.none))
-              (Flambda.create_let value_v
-=======
         Flambda.Expr.create_let
           sym_v (Symbol block_symbol)
           (Flambda.Expr.create_let result_v
               (Prim (Pfield 0, [sym_v], Debuginfo.none))
               (Flambda.Expr.create_let value_v
->>>>>>> 80deb559
                 (Prim (Pfield pos, [result_v], Debuginfo.none))
                 (Apply_cont (continuation, None, [value_v]))))
       in
