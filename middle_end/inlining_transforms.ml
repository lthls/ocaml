(**************************************************************************)
(*                                                                        *)
(*                                 OCaml                                  *)
(*                                                                        *)
(*                       Pierre Chambart, OCamlPro                        *)
(*           Mark Shinwell and Leo White, Jane Street Europe              *)
(*                                                                        *)
(*   Copyright 2013--2016 OCamlPro SAS                                    *)
(*   Copyright 2014--2016 Jane Street Group LLC                           *)
(*                                                                        *)
(*   All rights reserved.  This file is distributed under the terms of    *)
(*   the GNU Lesser General Public License version 2.1, with the          *)
(*   special exception on linking described in the file LICENSE.          *)
(*                                                                        *)
(**************************************************************************)

[@@@ocaml.warning "+a-4-9-30-40-41-42"]

module B = Inlining_cost.Benefit
module E = Simplify_aux.Env
module R = Simplify_aux.Result

let new_var name =
  Variable.create name
    ~current_compilation_unit:(Compilation_unit.get_current_exn ())

let which_function_parameters_can_we_specialise ~params ~args
      ~args_tys ~(invariant_params:Variable.Set.t Variable.Map.t lazy_t)
      ~specialised_args =
  assert (List.length params = List.length args);
  assert (List.length args = List.length args_tys);
  List.fold_right2 (fun (var, arg) ty
    (worth_specialising_args, spec_args, args, args_decl) ->
      let spec_args =
        if Variable.Map.mem var (Lazy.force invariant_params) ||
           Variable.Set.mem var specialised_args
        then
          Variable.Map.add var arg spec_args
        else
          spec_args
      in
      let worth_specialising_args =
        if Flambda_type.useful ty
          && Variable.Map.mem var (Lazy.force invariant_params)
        then
          Variable.Set.add var worth_specialising_args
        else
          worth_specialising_args
      in
      worth_specialising_args, spec_args, arg :: args, args_decl)
    (List.combine params args) args_tys
    (Variable.Set.empty, Variable.Map.empty, [], [])

(** Fold over all variables bound by the given closure, which is bound to the
    variable [lhs_of_application], and corresponds to the given
    [function_decls].  Each variable bound by the closure is passed to the
    user-specified function as an [Flambda.Named.t] value that projects the
    variable from its closure. *)
let fold_over_projections_of_vars_bound_by_closure ~closure_id_being_applied
      ~lhs_of_application ~function_decls ~init ~f =
  Variable.Set.fold (fun var acc ->
      let expr : Flambda.Named.t =
        Project_var {
          closure = lhs_of_application;
          var = Closure_id.Map.singleton closure_id_being_applied
                  (Var_within_closure.wrap var);
        }
      in
      f ~acc ~var ~expr)
    (Flambda.Function_declarations.variables_bound_by_the_closure
      closure_id_being_applied function_decls)
    init

let set_inline_attribute_on_all_apply body inline specialise =
  Flambda_iterators.map_toplevel_expr (function
      | Apply apply -> Apply { apply with inline; specialise }
      | expr -> expr)
    body

(** Assign fresh names for a function's parameters and rewrite the body to
    use these new names. *)
let copy_of_function's_body_with_freshened_params env
      ~(function_decl : Flambda.Function_declaration.t) =
  let params = function_decl.params in
  let param_vars = Parameter.List.vars params in
  (* We cannot avoid the substitution in the case where we are inlining
     inside the function itself.  This can happen in two ways: either
     (a) we are inlining the function itself directly inside its declaration;
     or (b) we are inlining the function into an already-inlined copy.
     For (a) we cannot short-cut the substitution by freshening since the
     original [params] may still be referenced; for (b) we cannot do it
     either since the freshening may already be renaming the parameters for
     the first inlining of the function. *)
  if E.does_not_bind env param_vars
    && E.does_not_freshen env param_vars
  then
    params, function_decl.body
  else
    let freshened_params = List.map (fun p -> Parameter.rename p) params in
    let subst =
      Variable.Map.of_list
        (List.combine param_vars (Parameter.List.vars freshened_params))
    in
    let body = Flambda.Expr.toplevel_substitution subst function_decl.body in
    freshened_params, body

(* CR-soon mshinwell: Add a note somewhere to explain why "bound by the closure"
   does not include the function identifiers for other functions in the same
   set of closures.
   mshinwell: The terminology may be used inconsistently. *)

(** Inline a function by copying its body into a context where it becomes
    closed.  That is to say, we bind the free variables of the body
    (= "variables bound by the closure"), and any function identifiers
    introduced by the corresponding set of closures. *)
let inline_by_copying_function_body ~env ~r
      ~(function_decls : Flambda.Function_declarations.t)
      ~lhs_of_application
      ~(inline_requested : Lambda.inline_attribute)
      ~(specialise_requested : Lambda.specialise_attribute)
      ~closure_id_being_applied
<<<<<<< HEAD
      ~(function_decl : Flambda.function_declaration) ~args
=======
      ~(function_decl : Flambda.Function_declaration.t) ~args
>>>>>>> 80deb559
      ~continuation ~dbg ~simplify =
  assert (E.mem env lhs_of_application);
  assert (List.for_all (E.mem env) args);
  let r =
    if function_decl.stub then r
    else R.map_benefit r B.remove_call
  in
  let freshened_params, body =
    copy_of_function's_body_with_freshened_params env ~function_decl
  in
  let body =
    if function_decl.stub &&
       ((inline_requested <> Lambda.Default_inline)
        || (specialise_requested <> Lambda.Default_specialise)) then
      (* When the function inlined function is a stub, the annotation
         is reported to the function applications inside the stub.
         This allows to report the annotation to the application the
         original programmer really intended: the stub is not visible
         in the source. *)
      set_inline_attribute_on_all_apply body
        inline_requested specialise_requested
    else
      body
  in
  (* Arrange for the continuation through which the function returns to be
     that supplied at the call site. *)
<<<<<<< HEAD
  let handlers = Flambda_utils.make_let_cont_alias
=======
  let handlers = Flambda.Expr.make_let_cont_alias
>>>>>>> 80deb559
    ~name:function_decl.continuation_param
    ~alias_of:continuation
    ~arity:function_decl.return_arity
  in
<<<<<<< HEAD
  let body : Flambda.t =
=======
  let body : Flambda.Expr.t =
>>>>>>> 80deb559
    Let_cont { body; handlers; }
  in
  let bindings_for_params_to_args =
    (* Bind the function's parameters to the arguments from the call site. *)
    let args = List.map (fun arg -> Flambda.Var arg) args in
<<<<<<< HEAD
    Flambda_utils.bind ~body
=======
    Flambda.Expr.bind ~body
>>>>>>> 80deb559
      ~bindings:(List.combine (Parameter.List.vars freshened_params) args)
  in
  (* Add bindings for the variables bound by the closure. *)
  let bindings_for_vars_bound_by_closure_and_params_to_args =
    fold_over_projections_of_vars_bound_by_closure ~closure_id_being_applied
      ~lhs_of_application ~function_decls ~init:bindings_for_params_to_args
      ~f:(fun ~acc:body ~var ~expr -> Flambda.Expr.create_let var expr body)
  in
  (* Add bindings for variables corresponding to the functions introduced by
     the whole set of closures.  Each such variable will be bound to a closure;
     each such closure is in turn produced by moving from the closure being
     applied to another closure in the same set.
  *)
  let expr =
    Variable.Map.fold (fun another_closure_in_the_same_set _ expr ->
      let used =
        Variable.Set.mem another_closure_in_the_same_set
           function_decl.free_variables
      in
      if used then
        Flambda.Expr.create_let another_closure_in_the_same_set
          (Move_within_set_of_closures {
            closure = lhs_of_application;
            move = Closure_id.Map.singleton closure_id_being_applied
                     (Closure_id.wrap another_closure_in_the_same_set);
          })
          expr
      else expr)
      function_decls.funs
      bindings_for_vars_bound_by_closure_and_params_to_args
  in
  let env = E.activate_freshening (E.set_never_inline env) in
  let env = E.set_inline_debuginfo ~dbg env in
  simplify env r expr

let inline_by_copying_function_declaration ~env ~r
    ~(function_decls : Flambda.Function_declarations.t)
    ~lhs_of_application
    ~(inline_requested : Lambda.inline_attribute)
    ~closure_id_being_applied
<<<<<<< HEAD
    ~(function_decl : Flambda.function_declaration)
    ~args ~args_approxs ~continuation
=======
    ~(function_decl : Flambda.Function_declaration.t)
    ~args ~args_tys ~continuation
>>>>>>> 80deb559
    ~(invariant_params:Variable.Set.t Variable.Map.t lazy_t)
    ~(specialised_args : Flambda.specialised_to Variable.Map.t)
    ~direct_call_surrogates ~dbg ~simplify =
  let function_decls =
    (* To simplify a substitution (see comment below), rewrite any references
       to closures in the set being defined that go via symbols, so they go
       via closure variables instead. *)
    let make_closure_symbol =
      let module Backend = (val (E.backend env) : Backend_intf.S) in
      Backend.closure_symbol
    in
    Freshening.rewrite_recursive_calls_with_symbols
      (Freshening.activate Freshening.empty)
      ~make_closure_symbol
      function_decls
  in
  let original_function_decls = function_decls in
  let specialised_args_set = Variable.Map.keys specialised_args in
  let worth_specialising_args, specialisable_args, args, args_decl =
    which_function_parameters_can_we_specialise
      ~params:(Parameter.List.vars function_decl.params) ~args ~args_tys
      ~invariant_params
      ~specialised_args:specialised_args_set
  in
  (* Arguments of functions that are not directly called but are
     aliased to arguments of a directly called one may need to be
     marked as specialised. *)
  let specialisable_args_with_aliases =
    Variable.Map.fold (fun arg outside_var map ->
        match Variable.Map.find arg (Lazy.force invariant_params) with
        | exception Not_found -> map
        | set ->
          Variable.Set.fold (fun alias map ->
              Variable.Map.add alias outside_var map)
            set map)
      specialisable_args specialisable_args
  in
  (* The other closures from the same set of closures may have
     specialised arguments. Those refer to variables that may not be
     bound anymore in the current environment. The only allowed
     remaining specialised arguments after duplicating a function are
     those that either comes from the free variables of set of
     closures or the arguments of the closure being applied (and
     propagated transitively to other functions). This is ensured by
     the fact that no closure not directly required by the closure
     being applied are kept in the set. If an argument of an other
     function of the set does not come from the closure being applied
     then, that function cannot be applied (unreachable from the one
     being aplied).

     For specialised arguments of other function to reference a valid
     value, they need to be rewritten accordingly to the ones of the
     closure being applied. *)
  let specialisable_renaming =
    Variable.Map.fold (fun param outside_var map ->
        match Variable.Map.find param specialised_args with
        | exception Not_found ->
          (* Newly specialised argument: no other function argument
             may need renaming for that one *)
          map
        | original_spec_to ->
          match original_spec_to.var with
          | Some original_outside_var ->
            let spec_to =
              { original_spec_to with var = Some outside_var; }
            in
            Variable.Map.add original_outside_var spec_to map
          | None ->
            Misc.fatal_errorf "No equality to variable for specialised arg %a"
              Variable.print param)
      specialisable_args_with_aliases Variable.Map.empty
  in
  if Variable.Set.subset worth_specialising_args specialised_args_set
  then
    (* Don't duplicate the function definition if we would make its
       specialisation information worse.  (Note that this judgement is made
       based only on those arguments found to be invariant with known-useful
       types, rather than on all invariant arguments.) *)
    None
  else
    let set_of_closures_var = new_var "dup_set_of_closures" in
    (* The free variable map for the duplicated declaration(s) maps the
       "internal" names used within the function bodies to fresh names,
       which in turn are bound to projections from the set of closures being
       copied.  We add these bindings using [Let] around the new
       set-of-closures declaration. *)
    let free_vars, free_vars_for_lets =
      fold_over_projections_of_vars_bound_by_closure ~closure_id_being_applied
        ~lhs_of_application ~function_decls ~init:(Variable.Map.empty, [])
        ~f:(fun ~acc:(map, for_lets) ~var:internal_var ~expr ->
<<<<<<< HEAD
          let from_closure : Flambda.free_var =
=======
          let from_closure : Flambda.Free_var.t =
>>>>>>> 80deb559
            { var = new_var "from_closure";
              projection = None;
            }
          in
          Variable.Map.add internal_var from_closure map,
            (from_closure.var, expr)::for_lets)
    in
    let required_functions =
      Flambda.Function_declarations.closures_required_by_entry_point
        ~backend:(E.backend env)
        ~entry_point:closure_id_being_applied
        function_decls
    in
    let funs =
      Variable.Map.filter (fun func _ ->
          Variable.Set.mem func required_functions)
        function_decls.funs
    in
    let free_vars, free_vars_for_lets, original_vars =
      (* Bind all the closures from the original (non-specialised) set as
         free variables in the set.  This means that we can reference them
         when some particular recursive call cannot be specialised.  See
         detailed comment below. *)
      Variable.Map.fold (fun fun_var _fun_decl
                (free_vars, free_vars_for_lets, original_vars) ->
          let var = Variable.create "closure" in
          let original_closure : Flambda.Named.t =
            Move_within_set_of_closures
              { closure = lhs_of_application;
                move = Closure_id.Map.add closure_id_being_applied
                  (Closure_id.wrap fun_var) Closure_id.Map.empty;
              }
          in
          let internal_var = Variable.rename ~append:"_original" fun_var in
          let free_vars =
            Variable.Map.add internal_var
<<<<<<< HEAD
              ({ var; projection = None; } : Flambda.free_var)
=======
              ({ var; projection = None; } : Flambda.Free_var.t)
>>>>>>> 80deb559
              free_vars
          in
          free_vars,
            (var, original_closure) :: free_vars_for_lets,
            Variable.Map.add fun_var internal_var original_vars)
        funs
        (free_vars, free_vars_for_lets, Variable.Map.empty)
    in
    let direct_call_surrogates =
      Closure_id.Map.fold (fun existing surrogate surrogates ->
          let existing = Closure_id.unwrap existing in
          let surrogate = Closure_id.unwrap surrogate in
          if Variable.Map.mem existing funs
            && Variable.Map.mem surrogate funs
          then
            Variable.Map.add existing surrogate surrogates
          else
            surrogates)
        direct_call_surrogates
        Variable.Map.empty
    in
    let function_decls =
      Flambda.Function_declarations.update ~funs function_decls
    in
    let all_functions_parameters =
      Flambda.Function_declarations.all_functions_parameters function_decls
    in
    let specialisable_args =
      Variable.Map.merge (fun param v1 v2 ->
          match v1, v2 with
          | None, None -> None
          | Some var, _ ->
            (* New specialised argument being introduced. *)
            let spec_to : Flambda.specialised_to =
              { var = Some var;
                projection = None;
              }
            in
            Some spec_to
          | None, Some (spec_to : Flambda.specialised_to) ->
            (* Renaming an existing specialised argument. *)
            match spec_to.var with
            | Some var ->
              if Variable.Set.mem param all_functions_parameters then
                match Variable.Map.find var specialisable_renaming with
                | exception Not_found ->
                  Misc.fatal_errorf
                    "Missing renaming for specialised argument of a function \
                      being duplicated but not directly applied: %a -> %a.@ \
                      Closure ID being applied = %a.@ \
                      required_functions = %a.@ \
                      specialisable_renaming = %a@ \
                      specialisable_args_with_aliases = %a@ \
                      Original function declarations = %a@ \
                      Filtered function declarations = %a@ \
                      Original specialised args = %a"
                    Variable.print param
                    Flambda.print_specialised_to spec_to
                    Closure_id.print closure_id_being_applied
                    Variable.Set.print required_functions
                    (Variable.Map.print Flambda.print_specialised_to)
                      specialisable_renaming
                    (Variable.Map.print Variable.print)
                      specialisable_args_with_aliases
<<<<<<< HEAD
                    Flambda.print_function_declarations original_function_decls
                    Flambda.print_function_declarations function_decls
=======
                    Flambda.Function_declarations.print original_function_decls
                    Flambda.Function_declarations.print function_decls
>>>>>>> 80deb559
                    (Variable.Map.print Flambda.print_specialised_to)
                      specialised_args
                | argument_from_the_current_application ->
                  Some argument_from_the_current_application
              else
                None
            | None ->
              Misc.fatal_errorf "No equality to variable for specialised arg %a"
                Variable.print param)
        specialisable_args_with_aliases specialised_args
    in
    let functions'_specialised_params =
      Flambda_utils.parameters_specialised_to_the_same_variable
        ~function_decls
        ~specialised_args:specialisable_args
    in
    let rewrite_function (fun_decl:Flambda.Function_declaration.t) =
      (* First rewrite every use of the closure(s) defined by the current set
         of closures to free variable(s) corresponding to the original
         (non-specialised) closure(s).

         Then for each call to such closures, if the arguments to the call are
         obviously the same as the arguments to which we are specialising the
         function, redirect the call to the specialised function.

         In a function like [List.map]:
         {[
           let rec specialised_map f l =
             match l with
             | [] -> []
             | h :: t -> f h :: specialised_map f t
         ]} ( with [f] a specialised argument )

         The first step turns it into:
         {[
           let map_original = map in
           let rec specialised_map f l =
             match l with
             | [] -> []
             | h :: t -> f h :: map_original f t
         ]}
         and the second recognizes the call to [map_original] as a call
         preserving the specialised arguments (here [f]). So it is
         replaced by [specialised_map f t].

         In the case of [map] this is a circuituous means of achieving the
         desired result, but in general, this provides a way of handling
         situations where some recursive calls (for example in subfunctions)
         are made with arguments different from the specialised arguments.
         The two-pass approach is convenient since the first pass performs
         a correct code transformation without optimisation; and then the
         second just performs the optimisation on a best-effort basis.
      *)
      let body_substituted =
        (* The use of [Freshening.rewrite_recursive_calls_with_symbols] above
           ensures that we catch all calls to the functions being defined
           in the current set of closures. *)
        Flambda.Expr.toplevel_substitution original_vars fun_decl.body
      in
      let body =
        Flambda_iterators.map_toplevel_expr (fun (expr : Flambda.Expr.t) ->
            match expr with
            | Apply apply ->
              begin match apply.call_kind with
              | Indirect -> expr
              | Direct { closure_id; return_arity; } ->
                (* We recognize the potential recursive calls using the
                   closure ID rather than [apply.func] because the latter can be
                   aliases to the function (through a symbol for instance; the
                   fact that we've now rewritten such symbols to variables
                   doesn't squash any aliases) rather than being the closure var
                   directly. *)
                let closure_var = Closure_id.unwrap closure_id in
                begin match
                  Variable.Map.find closure_var functions'_specialised_params
                with
                | exception Not_found -> expr
                | specialised_params ->
                  (* This is a call to one of the functions from the set being
                     specialised. *)
                  let apply_is_preserving_specialised_args =
                    List.length apply.args = List.length specialised_params
                      && List.for_all2 (fun arg param ->
                          match
                            (arg : Flambda_utils.specialised_to_same_as)
                          with
                          | Not_specialised -> true
                          | Specialised_and_aliased_to args ->
                            (* This is using one of the aliases of [param]. This
                               is not necessarily the exact same variable as
                               the original parameter---in particular when the
                               set contains multiply-recursive functions. *)
                            Variable.Set.mem param args)
                        specialised_params
                        apply.args
                  in
                  if apply_is_preserving_specialised_args then
                    Flambda.Apply
                      { apply with
                        func = closure_var;
                        call_kind = Direct { closure_id; return_arity; };
                      }
                  else
                    expr
                end
              end
            | _ -> expr)
          body_substituted
      in
<<<<<<< HEAD
      Flambda.update_body_of_function_declaration fun_decl ~body
=======
      Flambda.Function_declaration.update_body fun_decl ~body
>>>>>>> 80deb559
    in
    let funs =
      Variable.Map.map rewrite_function function_decls.funs
    in
    let function_decls =
      Flambda.Function_declarations.update ~funs function_decls
    in
    let set_of_closures =
      (* This is the new set of closures, with more precise specialisation
         information than the one being copied. *)
      Flambda.Set_of_closures.create ~function_decls ~free_vars
        ~specialised_args:specialisable_args
        ~direct_call_surrogates
    in
    (* Generate a copy of the function application, including the function
       declaration(s), but with variables (not yet bound) in place of the
       arguments. *)
    let duplicated_application : Flambda.Expr.t =
      let project_closure : Projection.Project_closure.t =
        { set_of_closures = set_of_closures_var;
          closure_id = Closure_id.Set.singleton closure_id_being_applied;
        }
      in
      let func = new_var "dup_func" in
      let body : Flambda.Expr.t =
        Flambda.Expr.create_let set_of_closures_var
          (Set_of_closures set_of_closures)
          (Flambda.Expr.create_let func (Project_closure project_closure)
            (Apply {
              kind = Function;
              continuation;
              func;
              args;
              call_kind = Direct {
                closure_id = closure_id_being_applied;
                return_arity = function_decl.return_arity;
              };
              dbg;
              inline = inline_requested;
              specialise = Default_specialise;
            }))
      in
      Flambda.Expr.bind ~bindings:free_vars_for_lets ~body
    in
    (* Now bind the variables that will hold the arguments from the original
       application. *)
    let expr : Flambda.Expr.t =
      Flambda.Expr.bind ~body:duplicated_application ~bindings:args_decl
    in
    let env = E.activate_freshening (E.set_never_inline env) in
    Some (simplify env r expr)<|MERGE_RESOLUTION|>--- conflicted
+++ resolved
@@ -119,11 +119,7 @@
       ~(inline_requested : Lambda.inline_attribute)
       ~(specialise_requested : Lambda.specialise_attribute)
       ~closure_id_being_applied
-<<<<<<< HEAD
-      ~(function_decl : Flambda.function_declaration) ~args
-=======
       ~(function_decl : Flambda.Function_declaration.t) ~args
->>>>>>> 80deb559
       ~continuation ~dbg ~simplify =
   assert (E.mem env lhs_of_application);
   assert (List.for_all (E.mem env) args);
@@ -150,30 +146,18 @@
   in
   (* Arrange for the continuation through which the function returns to be
      that supplied at the call site. *)
-<<<<<<< HEAD
-  let handlers = Flambda_utils.make_let_cont_alias
-=======
   let handlers = Flambda.Expr.make_let_cont_alias
->>>>>>> 80deb559
     ~name:function_decl.continuation_param
     ~alias_of:continuation
     ~arity:function_decl.return_arity
   in
-<<<<<<< HEAD
-  let body : Flambda.t =
-=======
   let body : Flambda.Expr.t =
->>>>>>> 80deb559
     Let_cont { body; handlers; }
   in
   let bindings_for_params_to_args =
     (* Bind the function's parameters to the arguments from the call site. *)
     let args = List.map (fun arg -> Flambda.Var arg) args in
-<<<<<<< HEAD
-    Flambda_utils.bind ~body
-=======
     Flambda.Expr.bind ~body
->>>>>>> 80deb559
       ~bindings:(List.combine (Parameter.List.vars freshened_params) args)
   in
   (* Add bindings for the variables bound by the closure. *)
@@ -214,13 +198,8 @@
     ~lhs_of_application
     ~(inline_requested : Lambda.inline_attribute)
     ~closure_id_being_applied
-<<<<<<< HEAD
-    ~(function_decl : Flambda.function_declaration)
-    ~args ~args_approxs ~continuation
-=======
     ~(function_decl : Flambda.Function_declaration.t)
     ~args ~args_tys ~continuation
->>>>>>> 80deb559
     ~(invariant_params:Variable.Set.t Variable.Map.t lazy_t)
     ~(specialised_args : Flambda.specialised_to Variable.Map.t)
     ~direct_call_surrogates ~dbg ~simplify =
@@ -311,11 +290,7 @@
       fold_over_projections_of_vars_bound_by_closure ~closure_id_being_applied
         ~lhs_of_application ~function_decls ~init:(Variable.Map.empty, [])
         ~f:(fun ~acc:(map, for_lets) ~var:internal_var ~expr ->
-<<<<<<< HEAD
-          let from_closure : Flambda.free_var =
-=======
           let from_closure : Flambda.Free_var.t =
->>>>>>> 80deb559
             { var = new_var "from_closure";
               projection = None;
             }
@@ -352,11 +327,7 @@
           let internal_var = Variable.rename ~append:"_original" fun_var in
           let free_vars =
             Variable.Map.add internal_var
-<<<<<<< HEAD
-              ({ var; projection = None; } : Flambda.free_var)
-=======
               ({ var; projection = None; } : Flambda.Free_var.t)
->>>>>>> 80deb559
               free_vars
           in
           free_vars,
@@ -421,13 +392,8 @@
                       specialisable_renaming
                     (Variable.Map.print Variable.print)
                       specialisable_args_with_aliases
-<<<<<<< HEAD
-                    Flambda.print_function_declarations original_function_decls
-                    Flambda.print_function_declarations function_decls
-=======
                     Flambda.Function_declarations.print original_function_decls
                     Flambda.Function_declarations.print function_decls
->>>>>>> 80deb559
                     (Variable.Map.print Flambda.print_specialised_to)
                       specialised_args
                 | argument_from_the_current_application ->
@@ -537,11 +503,7 @@
             | _ -> expr)
           body_substituted
       in
-<<<<<<< HEAD
-      Flambda.update_body_of_function_declaration fun_decl ~body
-=======
       Flambda.Function_declaration.update_body fun_decl ~body
->>>>>>> 80deb559
     in
     let funs =
       Variable.Map.map rewrite_function function_decls.funs
