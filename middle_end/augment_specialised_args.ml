(**************************************************************************)
(*                                                                        *)
(*                                 OCaml                                  *)
(*                                                                        *)
(*                       Pierre Chambart, OCamlPro                        *)
(*           Mark Shinwell and Leo White, Jane Street Europe              *)
(*                                                                        *)
(*   Copyright 2013--2016 OCamlPro SAS                                    *)
(*   Copyright 2014--2016 Jane Street Group LLC                           *)
(*                                                                        *)
(*   All rights reserved.  This file is distributed under the terms of    *)
(*   the GNU Lesser General Public License version 2.1, with the          *)
(*   special exception on linking described in the file LICENSE.          *)
(*                                                                        *)
(**************************************************************************)

[@@@ocaml.warning "+a-4-9-30-40-41-42"]

module E = Simplify_aux.Env
module B = Inlining_cost.Benefit

module Definition = struct
  type t =
    | Existing_inner_free_var of Variable.t
    | Projection_from_existing_specialised_arg of Projection.t

  include Identifiable.Make (struct
    type nonrec t = t

    let compare t1 t2 =
      match t1, t2 with
      | Existing_inner_free_var var1, Existing_inner_free_var var2 ->
        Variable.compare var1 var2
      | Projection_from_existing_specialised_arg proj1,
          Projection_from_existing_specialised_arg proj2 ->
        Projection.compare proj1 proj2
      | Existing_inner_free_var _, _ -> -1
      | _, Existing_inner_free_var _ -> 1

    let equal t1 t2 =
      (compare t1 t2) = 0

    let hash = Hashtbl.hash

    let print ppf t =
      match t with
      | Existing_inner_free_var var ->
        Format.fprintf ppf "Existing_inner_free_var %a"
          Variable.print var
      | Projection_from_existing_specialised_arg projection ->
        Format.fprintf ppf "Projection_from_existing_specialised_arg %a"
          Projection.print projection

    let output _ _ = failwith "Definition.output not yet implemented"
  end)
end

module What_to_specialise = struct
  type t = {
    (* [definitions] is indexed by (fun_var, group) *)
    definitions : Definition.t list Variable.Pair.Map.t;
    set_of_closures : Flambda.Set_of_closures.t;
    make_direct_call_surrogates_for : Variable.Set.t;
  }

  let create ~set_of_closures =
    { definitions = Variable.Pair.Map.empty;
      set_of_closures;
      make_direct_call_surrogates_for = Variable.Set.empty;
    }

  let new_specialised_arg t ~fun_var ~group ~definition =
    let key = fun_var, group in
    let definitions =
      match Variable.Pair.Map.find key t.definitions with
      | exception Not_found -> []
      | definitions -> definitions
    in
    let definitions =
      Variable.Pair.Map.add (fun_var, group) (definition :: definitions)
        t.definitions
    in
    { t with definitions; }

  let make_direct_call_surrogate_for t ~fun_var =
    match Variable.Map.find fun_var t.set_of_closures.function_decls.funs with
    | exception Not_found ->
      Misc.fatal_errorf "use_direct_call_surrogate_for: %a is not a fun_var \
          from the given set of closures"
        Variable.print fun_var
    | _ ->
      { t with
        make_direct_call_surrogates_for =
          Variable.Set.add fun_var t.make_direct_call_surrogates_for;
      }
end

module W = What_to_specialise

module type S = sig
  val pass_name : string
  val variable_suffix : string

  val what_to_specialise
     : env:Simplify_aux.Env.t
    -> set_of_closures:Flambda.Set_of_closures.t
    -> What_to_specialise.t
end

module Processed_what_to_specialise = struct
  type for_one_function = {
    fun_var : Variable.t;
    function_decl : Flambda.Function_declaration.t;
    make_direct_call_surrogates : bool;
    new_definitions_indexed_by_new_inner_vars : Definition.t Variable.Map.t;
    all_new_definitions : Definition.Set.t;
    new_inner_to_new_outer_vars : Variable.t Variable.Map.t;
    total_number_of_args : int;
    existing_specialised_args : Flambda.specialised_to Variable.Map.t;
  }

  type t = {
    variable_suffix : string;
    set_of_closures : Flambda.Set_of_closures.t;
    existing_definitions_via_spec_args_indexed_by_fun_var
      : Definition.Set.t Variable.Map.t;
    (* The following two maps' definitions have already been rewritten
       into their lifted form (i.e. they reference outer rather than inner
       variables). *)
    new_lifted_defns_indexed_by_new_outer_vars : Projection.t Variable.Map.t;
    new_outer_vars_indexed_by_new_lifted_defns : Variable.t Projection.Map.t;
    functions : for_one_function Variable.Map.t;
    make_direct_call_surrogates_for : Variable.Set.t;
  }

  let lift_projection t ~(projection : Projection.t) =
    (* The lifted definition must be in terms of outer variables,
       not inner variables. *)
    let find_outer_var inner_var =
      match Variable.Map.find inner_var t.set_of_closures.specialised_args with
      | (outer_var : Flambda.specialised_to) ->
        begin match outer_var.var with
        | Some var -> var
        | None ->
          Misc.fatal_errorf "No equality to variable for specialised arg %a"
            Variable.print inner_var
        end
      | exception Not_found ->
        Misc.fatal_errorf "find_outer_var: expected %a \
            to be in [specialised_args], but it is \
            not.  The projection was: %a.  Set of closures: %a"
          Variable.print inner_var
          Projection.print projection
          Flambda.Set_of_closures.print t.set_of_closures
    in
    Projection.map_projecting_from projection ~f:find_outer_var

  let really_add_new_specialised_arg t ~group ~(definition : Definition.t)
        ~(for_one_function : for_one_function) =
    let fun_var = for_one_function.fun_var in
    (* We know here that a new specialised argument must be added.  This
       needs a "new inner var" and a "new outer var".  However if there
       is already a lifted projection being introduced around the set
       of closures (corresponding to another new specialised argument),
       we should re-use its "new outer var" to avoid duplication of
       projection definitions.  Likewise if the definition is just
       [Existing_inner_free_var], in which case we can use the
       corresponding existing outer free variable. *)
    let new_outer_var, t =
      let existing_outer_var =
        match definition with
        | Existing_inner_free_var _ -> None
        | Projection_from_existing_specialised_arg projection ->
          let projection = lift_projection t ~projection in
          match
            Projection.Map.find projection
              t.new_outer_vars_indexed_by_new_lifted_defns
          with
          | new_outer_var -> Some new_outer_var
          | exception Not_found -> None
      in
      match existing_outer_var with
      | Some existing_outer_var -> existing_outer_var, t
      | None ->
        match definition with
        | Existing_inner_free_var existing_inner_var ->
          begin match
            Variable.Map.find existing_inner_var
              t.set_of_closures.free_vars
          with
          | exception Not_found ->
            Misc.fatal_errorf "really_add_new_specialised_arg: \
                Existing_inner_free_var %a is not an inner free variable \
                of %a in %a"
              Variable.print existing_inner_var
              Variable.print fun_var
              Flambda.Set_of_closures.print t.set_of_closures
          | existing_outer_var -> existing_outer_var.var, t
          end
        | Projection_from_existing_specialised_arg projection ->
          let new_outer_var =
            Variable.rename group ~append:t.variable_suffix
          in
          let projection = lift_projection t ~projection in
          let new_outer_vars_indexed_by_new_lifted_defns =
            Projection.Map.add
              projection new_outer_var
              t.new_outer_vars_indexed_by_new_lifted_defns
          in
          let new_lifted_defns_indexed_by_new_outer_vars =
            Variable.Map.add
              new_outer_var projection
              t.new_lifted_defns_indexed_by_new_outer_vars
          in
          let t =
            { t with
              new_outer_vars_indexed_by_new_lifted_defns;
              new_lifted_defns_indexed_by_new_outer_vars;
            }
          in
          new_outer_var, t
    in
    let new_inner_var =
      Variable.rename group ~append:t.variable_suffix
    in
    let new_inner_to_new_outer_vars =
      Variable.Map.add new_inner_var new_outer_var
        for_one_function.new_inner_to_new_outer_vars
    in
    let for_one_function : for_one_function =
      { for_one_function with
        new_definitions_indexed_by_new_inner_vars =
          Variable.Map.add new_inner_var definition
            for_one_function.new_definitions_indexed_by_new_inner_vars;
        all_new_definitions =
          Definition.Set.add definition
            for_one_function.all_new_definitions;
        new_inner_to_new_outer_vars;
        total_number_of_args = for_one_function.total_number_of_args + 1;
      }
    in
    { t with
      functions = Variable.Map.add fun_var for_one_function t.functions;
    }

  let new_specialised_arg t ~fun_var ~group ~definition =
    let for_one_function : for_one_function =
      match Variable.Map.find fun_var t.functions with
      | exception Not_found ->
        begin
          match Variable.Map.find fun_var t.set_of_closures.function_decls.funs
        with
        | exception Not_found -> assert false
        | (function_decl : Flambda.Function_declaration.t) ->
          let params = Parameter.Set.vars function_decl.params in
          let existing_specialised_args =
            Variable.Map.filter (fun inner_var _spec_to ->
                Variable.Set.mem inner_var params)
              t.set_of_closures.specialised_args
          in
          let make_direct_call_surrogates =
            Variable.Set.mem fun_var t.make_direct_call_surrogates_for
          in
          { fun_var;
            function_decl;
            make_direct_call_surrogates;
            new_definitions_indexed_by_new_inner_vars = Variable.Map.empty;
            all_new_definitions = Definition.Set.empty;
            new_inner_to_new_outer_vars = Variable.Map.empty;
            (* The "+ 1" is just in case there is a closure environment
               parameter added later. *)
            total_number_of_args = List.length function_decl.params + 1;
            existing_specialised_args;
          }
        end
      | for_one_function -> for_one_function
    in
    (* Determine whether there already exists an existing specialised argument
       that is known to be equal to the one proposed to this function.  If so,
       use that instead.  (Note that we also desire to dedup against any
       new specialised arguments added to the current function; but that
       happens automatically since [Extract_projections] returns a set.) *)
    let exists_already =
      match
        Variable.Map.find fun_var
          t.existing_definitions_via_spec_args_indexed_by_fun_var
      with
      | exception Not_found -> false
      | definitions -> Definition.Set.mem definition definitions
    in
    if exists_already then t
    else really_add_new_specialised_arg t ~group ~definition ~for_one_function

  let create ~env ~(what_to_specialise : W.t) ~variable_suffix =
    let existing_definitions_via_spec_args_indexed_by_fun_var =
      Variable.Map.map (fun (function_decl : Flambda.Function_declaration.t) ->
          if function_decl.stub then
            Definition.Set.empty
          else
            let params = Parameter.Set.vars function_decl.params in
            Variable.Map.fold (fun inner_var
                      (spec_to : Flambda.specialised_to) definitions ->
                if not (Variable.Set.mem inner_var params) then
                  definitions
                else
                  let definition : Definition.t =
                    match spec_to.projection with
                    | None -> Existing_inner_free_var inner_var
                    | Some projection ->
                      Projection_from_existing_specialised_arg projection
                  in
                  Definition.Set.add definition definitions)
              what_to_specialise.set_of_closures.specialised_args
              Definition.Set.empty)
          what_to_specialise.set_of_closures.function_decls.funs
    in
    let t : t =
      { variable_suffix;
        set_of_closures = what_to_specialise.set_of_closures;
        existing_definitions_via_spec_args_indexed_by_fun_var;
        new_lifted_defns_indexed_by_new_outer_vars = Variable.Map.empty;
        new_outer_vars_indexed_by_new_lifted_defns = Projection.Map.empty;
        functions = Variable.Map.empty;
        make_direct_call_surrogates_for =
          what_to_specialise.make_direct_call_surrogates_for;
      }
    in
    (* It is important to limit the number of arguments added: if arguments
       end up being passed on the stack, tail call optimization will be
       disabled (see asmcomp/selectgen.ml).
       For each group of new specialised args provided by [T], either all or
       none of them will be added.  (This is to avoid the situation where we
       add extra arguments but yet fail to eliminate an original one by
       stopping part-way through the specialised args addition.) *)
    let by_group =
      Variable.Pair.Map.fold (fun (fun_var, group) definitions by_group ->
          let fun_vars_and_definitions =
            match Variable.Map.find group by_group with
            | exception Not_found -> []
            | fun_vars_and_definitions -> fun_vars_and_definitions
          in
          Variable.Map.add group
            ((fun_var, definitions)::fun_vars_and_definitions)
            by_group)
        what_to_specialise.definitions
        Variable.Map.empty
    in
    let module Backend = (val (E.backend env) : Backend_intf.S) in
    Variable.Map.fold (fun group fun_vars_and_definitions t ->
        let original_t = t in
        let t =
          (* Try adding all specialised args in the current group. *)
          List.fold_left (fun t (fun_var, definitions) ->
              List.fold_left (fun t definition ->
                  new_specialised_arg t ~fun_var ~group ~definition)
                t
                definitions)
            t
            fun_vars_and_definitions
        in
        let some_function_has_too_many_args =
          Variable.Map.exists (fun _ (for_one_function : for_one_function) ->
              for_one_function.total_number_of_args
                > Backend.max_sensible_number_of_arguments)
            t.functions
        in
        if some_function_has_too_many_args then
          original_t  (* drop this group *)
        else
          t)
      by_group
      t
end

module P = Processed_what_to_specialise

let check_invariants ~pass_name ~(set_of_closures : Flambda.Set_of_closures.t)
      ~original_set_of_closures =
  if !Clflags.flambda_invariant_checks then begin
    Variable.Map.iter (fun fun_var
              (function_decl : Flambda.Function_declaration.t) ->
        let params = Parameter.Set.vars function_decl.params in
        Variable.Map.iter (fun inner_var
                    (outer_var : Flambda.specialised_to) ->
              if Variable.Set.mem inner_var params then begin
                match outer_var.var with
                | None ->
                  Misc.fatal_errorf "No equality to variable for specialised \
                      arg %a"
                    Variable.print inner_var
                | Some outer_var' ->
                  assert (not (Variable.Set.mem outer_var'
                    function_decl.free_variables));
                  match outer_var.projection with
                  | None -> ()
                  | Some projection ->
                    let from = Projection.projecting_from projection in
                    if not (Variable.Set.mem from params) then begin
                      Misc.fatal_errorf "Augment_specialised_args (%s): \
                          specialised argument (%a -> %a) references a \
                          projection variable that is not a specialised \
                          argument of the function %a. @ The set of closures \
                          before the transformation was:@  %a. @ The set of \
                          closures after the transformation was:@ %a."
                        pass_name
                        Variable.print inner_var
                        Flambda.print_specialised_to outer_var
                        Variable.print fun_var
<<<<<<< HEAD
                        Flambda.print_set_of_closures original_set_of_closures
                        Flambda.print_set_of_closures set_of_closures
=======
                        Flambda.Set_of_closures.print original_set_of_closures
                        Flambda.Set_of_closures.print set_of_closures
>>>>>>> 80deb559
                    end
              end)
          set_of_closures.specialised_args)
      set_of_closures.function_decls.funs
  end

module Make (T : S) = struct
  let () = Pass_wrapper.register ~pass_name:T.pass_name

  let rename_function_and_parameters ~fun_var
        ~(function_decl : Flambda.Function_declaration.t) =
    let new_fun_var = Variable.rename fun_var ~append:T.variable_suffix in
    let params_renaming_list =
      List.map (fun param ->
          let new_param = Parameter.rename param ~append:T.variable_suffix in
          param, new_param)
        function_decl.params
    in
    let renamed_params = List.map snd params_renaming_list in
    let params_renaming =
      Variable.Map.of_list
        (List.map (fun (param, new_param) ->
             Parameter.var param, Parameter.var new_param)
           params_renaming_list)
    in
    new_fun_var, params_renaming, renamed_params

  let create_wrapper ~(for_one_function : P.for_one_function) ~benefit =
    let fun_var = for_one_function.fun_var in
    let function_decl = for_one_function.function_decl in
    (* To avoid increasing the free variables of the wrapper, for
       general cleanliness, we restate the definitions of the
       newly-specialised arguments in the wrapper itself in terms of the
       original specialised arguments.  The variables bound to these
       definitions are called the "specialised args bound in the wrapper".
       Note that the domain of [params_renaming] is a (non-strict) superset
       of the "inner vars" of the original specialised args. *)
    let params = Parameter.Set.vars function_decl.params in
    let new_fun_var, params_renaming, wrapper_params =
      rename_function_and_parameters ~fun_var ~function_decl
    in
    let find_wrapper_param param =
      assert (Variable.Set.mem param params);
      match Variable.Map.find param params_renaming with
      | wrapper_param -> wrapper_param
      | exception Not_found ->
        Misc.fatal_errorf "find_wrapper_param: expected %a \
            to be in [params_renaming], but it is not."
          Variable.print param
    in
    let new_inner_vars_to_spec_args_bound_in_the_wrapper_renaming =
      Variable.Map.mapi (fun new_inner_var _ ->
          Variable.rename new_inner_var)
        for_one_function.new_definitions_indexed_by_new_inner_vars
    in
    let spec_args_bound_in_the_wrapper =
      (* N.B.: in the order matching the new specialised argument parameters
         to the main function. *)
      Variable.Map.data
        new_inner_vars_to_spec_args_bound_in_the_wrapper_renaming
    in
    (* New definitions that project from existing specialised args need
       to be rewritten to use the corresponding specialised args of
       the wrapper.  Definitions that are just equality to existing
       inner free variables do not need to be changed.  Once this has
       been done the wrapper body can be constructed.
       We also need to rewrite definitions for any existing specialised
       args; these now have corresponding wrapper parameters that must
       also be specialised. *)
    let wrapper_continuation_param = Continuation.create () in
    let wrapper_body, benefit =
      let apply : Flambda.Expr.t =
        Apply {
          kind = Function;
          func = new_fun_var;
          continuation = wrapper_continuation_param;
          args = (Parameter.List.vars wrapper_params)
            @ spec_args_bound_in_the_wrapper;
          call_kind = Direct {
            closure_id = Closure_id.wrap new_fun_var;
            return_arity = function_decl.return_arity;
          };
          dbg = Debuginfo.none;
          inline = Default_inline;
          specialise = Default_specialise;
        }
      in
      Variable.Map.fold (fun new_inner_var definition (wrapper_body, benefit) ->
          let definition : Definition.t =
            match (definition : Definition.t) with
            | Existing_inner_free_var _ -> definition
            | Projection_from_existing_specialised_arg projection ->
              Projection_from_existing_specialised_arg
                (Projection.map_projecting_from projection
                  ~f:find_wrapper_param)
          in
          let benefit =
            match (definition : Definition.t) with
            | Existing_inner_free_var _ -> benefit
            | Projection_from_existing_specialised_arg projection ->
              B.add_projection projection benefit
          in
          match
            Variable.Map.find new_inner_var
              new_inner_vars_to_spec_args_bound_in_the_wrapper_renaming
          with
          | exception Not_found -> assert false
          | new_inner_var_of_wrapper ->
            let named : Flambda.Named.t =
              match definition with
              | Existing_inner_free_var existing_inner_var ->
                Var existing_inner_var
              | Projection_from_existing_specialised_arg projection ->
                Flambda_utils.projection_to_named projection
            in
            let wrapper_body =
              Flambda.Expr.create_let new_inner_var_of_wrapper named wrapper_body
            in
            (wrapper_body, benefit))
      for_one_function.new_definitions_indexed_by_new_inner_vars
      (apply, benefit)
    in
    let rewritten_existing_specialised_args =
      Variable.Map.fold (fun inner_var (spec_to : Flambda.specialised_to)
                result ->
          let inner_var = find_wrapper_param inner_var in
          let projection =
            match spec_to.projection with
            | None -> None
            | Some projection ->
              Some (Projection.map_projecting_from projection
                ~f:find_wrapper_param)
          in
          let spec_to : Flambda.specialised_to =
            { var = spec_to.var;
              projection;
            }
          in
          Variable.Map.add inner_var spec_to result)
        for_one_function.existing_specialised_args
        Variable.Map.empty
    in
    let new_function_decl =
<<<<<<< HEAD
      Flambda.create_function_declaration
=======
      Flambda.Function_declaration.create
>>>>>>> 80deb559
        ~continuation_param:wrapper_continuation_param
        ~return_arity:function_decl.return_arity
        ~params:wrapper_params
        ~body:wrapper_body
        ~stub:true
        ~dbg:Debuginfo.none
        ~inline:Default_inline
        ~specialise:Default_specialise
        ~is_a_functor:false
        ~closure_origin:(Closure_origin.create (Closure_id.wrap fun_var))
    in
    new_fun_var, new_function_decl, rewritten_existing_specialised_args,
      benefit

  let rewrite_function_decl (t : P.t) ~env ~duplicate_function
      ~(for_one_function : P.for_one_function) ~benefit =
    let set_of_closures = t.set_of_closures in
    let fun_var = for_one_function.fun_var in
    let function_decl = for_one_function.function_decl in
    let num_definitions =
      Variable.Map.cardinal for_one_function.
        new_definitions_indexed_by_new_inner_vars
    in
    if function_decl.stub
      || num_definitions < 1
      || Variable.Map.mem fun_var set_of_closures.direct_call_surrogates
    then
      None
    else
      let new_fun_var, wrapper, rewritten_existing_specialised_args, benefit =
        create_wrapper ~for_one_function ~benefit
      in
      let new_specialised_args =
        Variable.Map.mapi (fun new_inner_var (definition : Definition.t)
                : Flambda.specialised_to ->
            assert (not (Variable.Map.mem new_inner_var
              set_of_closures.specialised_args));
            match
              Variable.Map.find new_inner_var
                for_one_function.new_inner_to_new_outer_vars
            with
            | exception Not_found -> assert false
            | new_outer_var ->
              match definition with
              | Existing_inner_free_var _ ->
                { var = Some new_outer_var;
                  projection = None;
                }
              | Projection_from_existing_specialised_arg projection ->
                let projecting_from = Projection.projecting_from projection in
                assert (Variable.Map.mem projecting_from
                  set_of_closures.specialised_args);
                assert (Variable.Set.mem projecting_from
                  (Parameter.Set.vars function_decl.params));
                { var = Some new_outer_var;
                  projection = Some projection;
                })
          for_one_function.new_definitions_indexed_by_new_inner_vars
      in
      let specialised_args =
        Variable.Map.disjoint_union rewritten_existing_specialised_args
          new_specialised_args
      in
      let specialised_args, existing_function_decl =
        if not for_one_function.make_direct_call_surrogates then
          specialised_args, None
        else
          let function_decl, new_specialised_args =
            duplicate_function ~env ~set_of_closures ~fun_var ~new_fun_var
          in
          let specialised_args =
            Variable.Map.disjoint_union specialised_args new_specialised_args
          in
          specialised_args, Some function_decl
      in
      let all_params =
        let new_params =
          Variable.Set.elements (Variable.Map.keys
            for_one_function.new_inner_to_new_outer_vars)
        in
        let new_params =
          List.map Parameter.wrap new_params
        in
        function_decl.params @ new_params
      in
      let rewritten_function_decl =
<<<<<<< HEAD
        Flambda.create_function_declaration
=======
        Flambda.Function_declaration.create
>>>>>>> 80deb559
          ~continuation_param:function_decl.continuation_param
          ~return_arity:function_decl.return_arity
          ~params:all_params
          ~body:function_decl.body
          ~stub:function_decl.stub
          ~dbg:function_decl.dbg
          ~inline:function_decl.inline
          ~specialise:function_decl.specialise
          ~is_a_functor:function_decl.is_a_functor
          ~closure_origin:function_decl.closure_origin
      in
      let funs, direct_call_surrogates =
        if for_one_function.make_direct_call_surrogates then
          let surrogate = Variable.rename fun_var ~append:"_surrogate" in
          let funs =
            (* In this case, the original function declaration remains
               untouched up to alpha-equivalence.  Direct calls to it
               (including inside the rewritten original function) will be
               replaced by calls to the surrogate (i.e. the wrapper) which
               will then be inlined. *)
            let existing_function_decl =
              match existing_function_decl with
              | Some decl -> decl
              | None -> assert false
            in
            Variable.Map.add new_fun_var rewritten_function_decl
              (Variable.Map.add surrogate wrapper
                (Variable.Map.add fun_var existing_function_decl
                  Variable.Map.empty))
          in
          let direct_call_surrogates =
            Variable.Map.add fun_var surrogate Variable.Map.empty
          in
          funs, direct_call_surrogates
        else
          let funs =
            Variable.Map.add new_fun_var rewritten_function_decl
              (Variable.Map.add fun_var wrapper Variable.Map.empty)
          in
          funs, Variable.Map.empty
      in
      let free_vars = Variable.Map.empty in
      Some (funs, free_vars, specialised_args, direct_call_surrogates, benefit)

  let lifted_projections ~benefit ~new_lifted_defns_indexed_by_new_outer_vars =
    Variable.Map.fold (fun new_outer_var (projection : Projection.t)
          (acc, benefit) ->
        let named = Flambda_utils.projection_to_named projection in
        let benefit = B.add_projection projection benefit in
        (new_outer_var, named) :: acc, benefit)
      new_lifted_defns_indexed_by_new_outer_vars
      ([], benefit)

  let rewrite_set_of_closures_core ~env ~duplicate_function ~benefit
        ~(set_of_closures : Flambda.Set_of_closures.t) =
    let what_to_specialise =
      P.create ~env ~variable_suffix:T.variable_suffix
        ~what_to_specialise:(T.what_to_specialise ~env ~set_of_closures)
    in
    let original_set_of_closures = set_of_closures in
    let funs, free_vars, specialised_args, direct_call_surrogates,
        done_something, benefit =
      Variable.Map.fold (fun fun_var function_decl
                (funs, free_vars, specialised_args, direct_call_surrogates,
                  done_something, benefit) ->
          match Variable.Map.find fun_var what_to_specialise.functions with
          | exception Not_found ->
            let funs = Variable.Map.add fun_var function_decl funs in
            funs, free_vars, specialised_args, direct_call_surrogates,
              done_something, benefit
          | (for_one_function : P.for_one_function) ->
            assert (Variable.equal fun_var for_one_function.fun_var);
            match
              rewrite_function_decl what_to_specialise ~env
                ~duplicate_function ~for_one_function ~benefit
            with
            | None ->
              let function_decl = for_one_function.function_decl in
              let funs = Variable.Map.add fun_var function_decl funs in
              funs, free_vars, specialised_args, direct_call_surrogates,
                done_something, benefit
            | Some (funs', free_vars', specialised_args',
                direct_call_surrogates', benefit) ->
              let funs = Variable.Map.disjoint_union funs funs' in
              let direct_call_surrogates =
                Variable.Map.disjoint_union direct_call_surrogates
                  direct_call_surrogates'
              in
              let free_vars =
                Variable.Map.disjoint_union free_vars free_vars'
              in
              let specialised_args =
                Variable.Map.disjoint_union specialised_args specialised_args'
              in
              funs, free_vars, specialised_args, direct_call_surrogates, true,
                benefit)
        set_of_closures.function_decls.funs
        (Variable.Map.empty, set_of_closures.free_vars,
          set_of_closures.specialised_args,
          set_of_closures.direct_call_surrogates, false, benefit)
    in
    if not done_something then
      None
    else
      let function_decls =
        Flambda.Function_declarations.update set_of_closures.function_decls
          ~funs
      in
      assert (Variable.Map.cardinal specialised_args
        >= Variable.Map.cardinal original_set_of_closures.specialised_args);
      let set_of_closures =
        Flambda.Set_of_closures.create
          ~function_decls
          ~free_vars
          ~specialised_args
          ~direct_call_surrogates
      in
      if !Clflags.flambda_invariant_checks then begin
        check_invariants ~set_of_closures ~original_set_of_closures
          ~pass_name:T.pass_name
      end;
      let bindings, benefit =
        lifted_projections ~benefit
          ~new_lifted_defns_indexed_by_new_outer_vars:
            what_to_specialise.new_lifted_defns_indexed_by_new_outer_vars
      in
      Some (bindings, set_of_closures, benefit)

  let rewrite_set_of_closures ~env ~duplicate_function ~set_of_closures =
    Pass_wrapper.with_dump ~pass_name:T.pass_name ~input:set_of_closures
<<<<<<< HEAD
      ~print_input:Flambda.print_set_of_closures
      ~print_output:(fun ppf (_bindings, set_of_closures, _) ->
        (* CR mshinwell: print bindings *)
        Flambda.print_set_of_closures ppf set_of_closures)
=======
      ~print_input:Flambda.Set_of_closures.print
      ~print_output:(fun ppf (_bindings, set_of_closures, _) ->
        (* CR mshinwell: print bindings *)
        Flambda.Set_of_closures.print ppf set_of_closures)
>>>>>>> 80deb559
      ~f:(fun () ->
        rewrite_set_of_closures_core ~env ~duplicate_function
          ~benefit:B.zero ~set_of_closures)
end<|MERGE_RESOLUTION|>--- conflicted
+++ resolved
@@ -406,13 +406,8 @@
                         Variable.print inner_var
                         Flambda.print_specialised_to outer_var
                         Variable.print fun_var
-<<<<<<< HEAD
-                        Flambda.print_set_of_closures original_set_of_closures
-                        Flambda.print_set_of_closures set_of_closures
-=======
                         Flambda.Set_of_closures.print original_set_of_closures
                         Flambda.Set_of_closures.print set_of_closures
->>>>>>> 80deb559
                     end
               end)
           set_of_closures.specialised_args)
@@ -556,11 +551,7 @@
         Variable.Map.empty
     in
     let new_function_decl =
-<<<<<<< HEAD
-      Flambda.create_function_declaration
-=======
       Flambda.Function_declaration.create
->>>>>>> 80deb559
         ~continuation_param:wrapper_continuation_param
         ~return_arity:function_decl.return_arity
         ~params:wrapper_params
@@ -647,11 +638,7 @@
         function_decl.params @ new_params
       in
       let rewritten_function_decl =
-<<<<<<< HEAD
-        Flambda.create_function_declaration
-=======
         Flambda.Function_declaration.create
->>>>>>> 80deb559
           ~continuation_param:function_decl.continuation_param
           ~return_arity:function_decl.return_arity
           ~params:all_params
@@ -782,17 +769,10 @@
 
   let rewrite_set_of_closures ~env ~duplicate_function ~set_of_closures =
     Pass_wrapper.with_dump ~pass_name:T.pass_name ~input:set_of_closures
-<<<<<<< HEAD
-      ~print_input:Flambda.print_set_of_closures
-      ~print_output:(fun ppf (_bindings, set_of_closures, _) ->
-        (* CR mshinwell: print bindings *)
-        Flambda.print_set_of_closures ppf set_of_closures)
-=======
       ~print_input:Flambda.Set_of_closures.print
       ~print_output:(fun ppf (_bindings, set_of_closures, _) ->
         (* CR mshinwell: print bindings *)
         Flambda.Set_of_closures.print ppf set_of_closures)
->>>>>>> 80deb559
       ~f:(fun () ->
         rewrite_set_of_closures_core ~env ~duplicate_function
           ~benefit:B.zero ~set_of_closures)
