--- conflicted
+++ resolved
@@ -1146,11 +1146,10 @@
   List.for_all (fun t -> not (useful ~importer t)) ts
 
 type reification_result =
-  | Term of Flambda.Named.t * t
+  | Term of Simple.t * t
   | Cannot_reify
   | Invalid
 
-(* XXX needs to return the type *)
 let reify ~importer ~type_of_name ~allow_free_variables t : reification_result =
   let e, canonical_name = eval ~importer ~type_of_name t in
   let try_name () : reification_result =
@@ -1159,40 +1158,15 @@
     | Some name ->
       match name with
       | Var _ when not allow_free_variables -> Cannot_reify
-      | Var _ | Symbol _ -> Term (Simple (Simple.name name))
+      | Var _ | Symbol _ -> Term (Simple.name name)
   in
-<<<<<<< HEAD
-  match eval ~importer t with
-  | Blocks_and_tagged_immediates (blocks, imms) ->
-    begin match imms with
-    | Exactly imms ->
-      begin match Immediate.Set.get_singleton imms with
-      | Some imm ->
-        if Tag.Scannable.Map.is_empty blocks then
-          Some (Named. (Tagged_immediate imm))
-        else
-          None
-      | None -> None
-      end
-    | Not_all_values_known -> None
-    end
-  | Naked_floats (Exactly fs) ->
-    begin match Float.Set.singleton fs with
-    | Some f -> Some (Flambda.Named.Const (Naked_float f))
-    | 
-  | Naked_int32s _
-  | Naked_int64s _
-  | Naked_nativeints _
-  | Bottom -> None
-=======
   match eval ~importer ~type_of_name t with
   | Bottom -> Invalid
   | Tagged_immediates_only imms ->
     begin match Immediate.Set.get_singleton imms with
-    | Some imm -> Term (Simple (Simple.immediate imm))
+    | Some imm -> Term (Simple.immediate imm)
     | None -> try_name ()
     end
->>>>>>> cc949935
   | Unknown
   | Blocks_and_tagged_immediates _
   | Tagged_immediates_only _
