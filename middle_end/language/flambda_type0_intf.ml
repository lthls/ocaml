(**************************************************************************)
(*                                                                        *)
(*                                 OCaml                                  *)
(*                                                                        *)
(*                       Pierre Chambart, OCamlPro                        *)
(*           Mark Shinwell and Leo White, Jane Street Europe              *)
(*                                                                        *)
(*   Copyright 2013--2017 OCamlPro SAS                                    *)
(*   Copyright 2014--2017 Jane Street Group LLC                           *)
(*                                                                        *)
(*   All rights reserved.  This file is distributed under the terms of    *)
(*   the GNU Lesser General Public License version 2.1, with the          *)
(*   special exception on linking described in the file LICENSE.          *)
(*                                                                        *)
(**************************************************************************)

[@@@ocaml.warning "+a-4-9-30-40-41-42"]

module type S = sig
  type function_declarations

  module Naked_number : sig
    type t =
      | Int of Targetint.Set.t
      | Char of Misc.Stdlib.Char.Set.t
      | Constptr of Targetint.Set.t
      | Float of Numbers.Float.Set.t
      | Int32 of Numbers.Int32.Set.t
      | Int64 of Numbers.Int64.Set.t
<<<<<<< HEAD
      | Nativeint of Numbers.Nativeint.Set.t

    include Identifiable.S with type t := t
=======
      | Nativeint of Targetint.Set.t
>>>>>>> b34cfde5
  end

  module Boxed_or_encoded_number_kind : sig
    (** "Encodings" do not allocate. *)
    type encoded =
      | Tagged_int

    (** "Boxings" allocate. *)
    type boxed =
      | Float
      | Int32
      | Int64
      | Nativeint

    type t =
      | Boxed of boxed
      | Encoded of encoded

    include Identifiable.S with type t := t

    (** Return the number of words allocated in total (both inside and
        outside the OCaml heap) for the given boxing or encoding. *)
    val num_words_allocated_excluding_header : t -> int
  end

  type unresolved_value =
    | Set_of_closures_id of Set_of_closures_id.t
    | Symbol of Symbol.t

  type unknown_because_of =
    | Unresolved_value of unresolved_value
    | Other

  type load_lazily =
    | Export_id of Export_id.t
    | Symbol of Symbol.t

  type closure_freshening =
    { vars_within_closure : Var_within_closure.t Var_within_closure.Map.t;
      closure_id : Closure_id.t Closure_id.Map.t;
    }

  val print_closure_freshening : Format.formatter -> closure_freshening -> unit

<<<<<<< HEAD
  module rec T : sig
    (** The type of an Flambda term. *)
    type t = private {
      descr : descr;
      (** The main description of the type. *)
      var : Variable.t option;
      (** An optional equality to a variable. *)
      projection : Projection.t option;
      (** An optional statement that the type describes a particular
          projection from some value (see projection.mli). *)
      symbol : (Symbol.t * int option) option;
      (** An optional equality to a symbol, or if the integer field number is
          specified, to a field of a symbol. *)
    } 

    (** Types are equipped with a subtyping relation given by a partial order.

        [Bottom] is, well, bottom.
        Each [Unknown (k, _)] gives a top element.

        [Bottom] means "no value can flow to this point".
        [Unknown (k, _)] means "any value of kind [k] might flow to this point".
    *)
    (* CR mshinwell: After the work on classic mode closure approximations has
       been merged (the latter introducing a type of function declarations in
       this module), then the only circularity between this type and Flambda
       will be for Flambda.Expr.t on function bodies. *)
    and descr = private 
      | Unknown of Flambda_kind.t * unknown_because_of
      | Union of Unionable.t
      | Naked_number of Naked_number.t
      | Boxed_or_encoded_number of Boxed_or_encoded_number_kind.t * t
      | Set_of_closures of set_of_closures
      | Closure of closure
      | Immutable_string of string
      | Mutable_string of { size : int; }
      | Float_array of float_array
      | Bottom
      | Load_lazily of load_lazily

    and closure = private {
      potential_closures : t Closure_id.Map.t;
      (** Map of closures ids to set of closures *)
    } [@@unboxed]

    (* CR-soon mshinwell: add support for the approximations of the results,
       so we can do all of the tricky higher-order cases. *)
    and set_of_closures = private {
      function_decls : function_declarations;
      bound_vars : t Var_within_closure.Map.t;
      invariant_params : Variable.Set.t Variable.Map.t lazy_t;
      size : int option Variable.Map.t lazy_t;
      (** For functions that are very likely to be inlined, the size of the
          function's body. *)
      freshening : closure_freshening;
      (** Any freshening that has been applied to [function_decls]. *)
      direct_call_surrogates : Closure_id.t Closure_id.Map.t;
    }

    and float_array_contents = private
      | Contents of t array
      | Unknown_or_mutable

    and float_array = private {
      contents : float_array_contents;
      size : int;
    }

    (** Least upper bound of two types. *)
    val join
      : really_import_approx:(t -> t)
      -> t
      -> t
      -> t

    (** Greatest lower bound of two types. *)
    val meet
       : really_import_approx:(t -> t)
      -> t
      -> t
      -> t

    val print
       : Format.formatter
      -> t
      -> unit

    val print_descr
       : Format.formatter
      -> descr
      -> unit

    val print_set_of_closures
       : Format.formatter
      -> set_of_closures
      -> unit

    (** Each type has a unique kind. *)
    val kind
       : t
      -> really_import_approx:(t -> t)
      -> Flambda_kind.t

    (** Like [kind], but causes a fatal error if the type has not been fully
        resolved. *)
    val kind_exn : t -> Flambda_kind.t

    (** Construct one of the various top types ("any value of the given kind
        can flow to this point"). *)
    val unknown : Flambda_kind.t -> unknown_because_of -> t

    (** The unique bottom type ("no value can flow to this point"). *)
    val bottom : unit -> t

    (** Construction of types involving equalities to runtime values. *)
    val untagged_int : int -> t
    val untagged_char : char -> t
    val tagged_int : int -> t
    val tagged_char : char -> t
    val constptr : int -> t  (** "Const pointer"s are always tagged. *)
    val unboxed_float : float -> t
    val unboxed_int32 : Int32.t -> t
    val unboxed_int64 : Int64.t -> t
    val unboxed_nativeint : Nativeint.t -> t
    val boxed_float : float -> t
    val boxed_int32 : Int32.t -> t
    val boxed_int64 : Int64.t -> t
    val boxed_nativeint : Nativeint.t -> t
    val mutable_float_array : size:int -> t
    val immutable_float_array : t array -> t
    val mutable_string : size:int -> t
    val immutable_string : string -> t
    val block : Tag.Scannable.t -> t array -> t

    (** Construction of types that link to other types which have not yet
        been loaded into memory (from a .cmx file). *)
    val export_id_loaded_lazily : Export_id.t -> t
    val symbol_loaded_lazily : Symbol.t -> t

    (** Construction of types without equalities to runtime values. *)
    val any_boxed_float : unit -> t
    val any_unboxed_float : unit -> t
    val any_unboxed_int32 : unit -> t
    val any_unboxed_int64 : unit -> t
    val any_unboxed_nativeint : unit -> t

    (** Construct a closure type given the type of the corresponding set of
        closures and the closure ID of the closure to be projected from such
        set. [closure_var] and/or [set_of_closures_var] may be specified to
        augment the type with variables that may be used to access the closure
        value itself, so long as they are in scope at the proposed point of
        use. *)
    (* CR mshinwell: bad name? *)
    val closure
       : ?closure_var:Variable.t
      -> ?set_of_closures_var:Variable.t
      -> ?set_of_closures_symbol:Symbol.t
      -> set_of_closures Closure_id.Map.t
      -> t

    (** Create a [set_of_closures] structure which can be used for building a
        type describing a set of closures. *)
    val create_set_of_closures
       : function_decls:function_declarations
      -> size:int option Variable.Map.t lazy_t
      -> bound_vars:t Var_within_closure.Map.t
      -> invariant_params:Variable.Set.t Variable.Map.t lazy_t
      -> freshening:closure_freshening
      -> direct_call_surrogates:Closure_id.t Closure_id.Map.t
      -> set_of_closures

    (** Construct a set of closures type. [set_of_closures_var] is as for the
        parameter of the same name in [closure], above. *)
    val set_of_closures
       : ?set_of_closures_var:Variable.t
      -> set_of_closures
      -> t

    (** Change the closure freshening inside a set of closures type. *)
    val update_freshening_of_set_of_closures
       : set_of_closures
      -> freshening:closure_freshening
      -> set_of_closures

    (** Augment an type with a given variable (see comment above). If the type
        was already augmented with a variable, the one passed to this function
        replaces it within the type. *)
    val augment_with_variable : t -> Variable.t -> t

    (** Replace the variable at the toplevel of a given type. *)
    val update_variable : t -> Variable.t option -> t

    (** Like [augment_with_variable], but for symbol information. *)
    val augment_with_symbol : t -> Symbol.t -> t

    (** Like [augment_with_symbol], but for symbol field information. *)
    val augment_with_symbol_field : t -> Symbol.t -> int -> t

    (** Replace the description within an type. *)
    val replace_description : t -> descr -> t

    (** Attempt to use a value kind to refine a type. *)
    val refine_using_value_kind : t -> Lambda.value_kind -> t

    (** Free variables in a type. *)
    val free_variables : t -> Variable.Set.t

    type cleaning_spec =
      | Available
      | Available_different_name of Variable.t
      | Unavailable

    (** Adjust a type so that all of the free variables it references are in
        scope in some context. The context is expressed by a function that says
        whether the variable is available under its existing name, available
        under another name, or unavailable. *)
    val clean
       : t
      -> (Variable.t -> cleaning_spec)
      -> t
  end and Unionable : sig
=======
  (** Values of type [t] are known as "Flambda types".
      They may be loaded lazily from .cmx files and formed into union types.

      Values of type [singleton] form a partial order.

      [Bottom] is the unique least element.
      The [Unknown (k, _)] values form the greatest elements.

      The intuitive meanings of these distinguished elements are:
      - [Bottom]: "no value can flow to this point".
      - [Unknown (k, _)]: "any value of kind [k] might flow to this point".
  *)
  type t = private {
    descr : descr;
    (** The main description of the type. *)
    var : Variable.t option;
    (** An optional equality to a variable. *)
    projection : Projection.t option;
    (** An optional statement that the type describes a particular
        projection from some value (see projection.mli). *)
    symbol : (Symbol.t * int option) option;
    (** An optional equality to a symbol, or if the integer field number is
        specified, to a field of a symbol. *)
  } 

  and descr =
    | Ok of singleton_or_union
    | Load_lazily of load_lazily

  and singleton_or_union =
    | Singleton of singleton
    | Union of singleton * t

  and singleton =
    | Unknown of Flambda_kind.Basic.t * unknown_because_of
    | Naked_number of Naked_number.t
    | Boxed_or_encoded_number of Boxed_or_encoded_number_kind.t * t
    | Block of t array Tag.Scannable.Map.t
    | Set_of_closures of set_of_closures
    | Closure of closure
    | String of string_ty
    | Float_array of float_array
    | Bottom

  and closure = private {
    potential_closures : t Closure_id.Map.t;
    (** Map of closures ids to set of closures *)
  } [@@unboxed]

  (* CR-soon mshinwell: add support for the approximations of the results,
     so we can do all of the tricky higher-order cases. *)
  and set_of_closures = private {
    function_decls : function_declarations;
    bound_vars : t Var_within_closure.Map.t;
    invariant_params : Variable.Set.t Variable.Map.t lazy_t;
    size : int option Variable.Map.t lazy_t;
    (** For functions that are very likely to be inlined, the size of the
        function's body. *)
    freshening : closure_freshening;
    (** Any freshening that has been applied to [function_decls]. *)
    direct_call_surrogates : Closure_id.t Closure_id.Map.t;
  }

  and string_contents = private
    | Contents of string
    | Unknown_or_mutable

  and string_ty = private {
    contents : string_contents;
    size : int;
  }

  and float_array_contents = private
    | Contents of t array
    | Unknown_or_mutable

  and float_array = private {
    contents : float_array_contents;
    size : int;
  }

  (** Least upper bound of two types. *)
  val join
    : really_import_approx:(t -> t)
    -> t
    -> t
    -> t

  (** Greatest lower bound of two types. *)
  val meet
     : really_import_approx:(t -> t)
    -> t
    -> t
    -> t

  val print
     : Format.formatter
    -> t
    -> unit

  val print_descr
     : Format.formatter
    -> descr
    -> unit

  val print_set_of_closures
     : Format.formatter
    -> set_of_closures
    -> unit

  (** Each type has a unique kind. *)
  val kind
     : t
    -> really_import_approx:(t -> t)
    -> Flambda_kind.t

  (** Like [kind], but causes a fatal error if the type has not been fully
      resolved. *)
  val kind_exn : t -> Flambda_kind.t

  (** Construct one of the various top types ("any value of the given kind
      can flow to this point"). *)
  val unknown : Flambda_kind.Basic.t -> unknown_because_of -> t

  (** The unique bottom type ("no value can flow to this point"). *)
  val bottom : unit -> t

  (** Construction of types involving equalities to runtime values. *)
  val int : int -> t
  val constptr : int -> t
  val char : char -> t
  val unboxed_float : float -> t
  val unboxed_int32 : Int32.t -> t
  val unboxed_int64 : Int64.t -> t
  val unboxed_nativeint : Nativeint.t -> t
  val boxed_float : float -> t
  val boxed_int32 : Int32.t -> t
  val boxed_int64 : Int64.t -> t
  val boxed_nativeint : Nativeint.t -> t
  val mutable_float_array : size:int -> t
  val immutable_float_array : t array -> t
  val mutable_string : size:int -> t
  val immutable_string : string -> t
  val block : Tag.t -> t array -> t

  (** Construction of types that link to other types which have not yet
      been loaded into memory (from a .cmx file). *)
  val export_id_loaded_lazily : Export_id.t -> t
  val symbol_loaded_lazily : Symbol.t -> t

  (** Construction of types without equalities to runtime values. *)
  val any_boxed_float : unit -> t
  val any_unboxed_float : unit -> t
  val any_unboxed_int32 : unit -> t
  val any_unboxed_int64 : unit -> t
  val any_unboxed_nativeint : unit -> t

  (** Construct a closure type given the type of the corresponding set of
      closures and the closure ID of the closure to be projected from such
      set. [closure_var] and/or [set_of_closures_var] may be specified to
      augment the type with variables that may be used to access the closure
      value itself, so long as they are in scope at the proposed point of
      use. *)
  (* CR mshinwell: bad name? *)
  val closure
     : ?closure_var:Variable.t
    -> ?set_of_closures_var:Variable.t
    -> ?set_of_closures_symbol:Symbol.t
    -> set_of_closures Closure_id.Map.t
    -> t

  (** Create a [set_of_closures] structure which can be used for building a
      type describing a set of closures. *)
  val create_set_of_closures
     : function_decls:function_declarations
    -> size:int option Variable.Map.t lazy_t
    -> bound_vars:t Var_within_closure.Map.t
    -> invariant_params:Variable.Set.t Variable.Map.t lazy_t
    -> freshening:closure_freshening
    -> direct_call_surrogates:Closure_id.t Closure_id.Map.t
    -> set_of_closures

  (** Construct a set of closures type. [set_of_closures_var] is as for the
      parameter of the same name in [closure], above. *)
  val set_of_closures
     : ?set_of_closures_var:Variable.t
    -> set_of_closures
    -> t

  (** Change the closure freshening inside a set of closures type. *)
  val update_freshening_of_set_of_closures
     : set_of_closures
    -> freshening:closure_freshening
    -> set_of_closures

  (** Augment an type with a given variable (see comment above). If the type
      was already augmented with a variable, the one passed to this function
      replaces it within the type. *)
  val augment_with_variable : t -> Variable.t -> t

  (** Replace the variable at the toplevel of a given type. *)
  val update_variable : t -> Variable.t option -> t

  (** Like [augment_with_variable], but for symbol information. *)
  val augment_with_symbol : t -> Symbol.t -> t

  (** Like [augment_with_symbol], but for symbol field information. *)
  val augment_with_symbol_field : t -> Symbol.t -> int -> t

  (** Replace the description within an type. *)
  val replace_description : t -> descr -> t

  (** Attempt to use a value kind to refine a type. *)
  val refine_using_value_kind : t -> Lambda.value_kind -> t

  (** Free variables in a type. *)
  val free_variables : t -> Variable.Set.t

  type cleaning_spec =
    | Available
    | Available_different_name of Variable.t
    | Unavailable

  (** Adjust a type so that all of the free variables it references are in
      scope in some context. The context is expressed by a function that says
      whether the variable is available under its existing name, available
      under another name, or unavailable. *)
  val clean
     : t
    -> (Variable.t -> cleaning_spec)
    -> t
end

(*
>>>>>>> b34cfde5
    module Immediate : sig
      (** These immediate values are always tagged. *)
      type t = private
        (* CR mshinwell: We could consider splitting these again *)
        | Int of int
        | Char of char
        | Constptr of int

      include Identifiable.S with type t := t

      val represents : t -> int
    end

    type blocks = T.t array Tag.Scannable.Map.t

    type t = private
      | Blocks of blocks
      | Blocks_and_immediates of blocks * Immediate.Set.t

    val invariant : t -> unit

    val print
       : Format.formatter
      -> t
      -> unit

    val map_blocks : t -> f:(blocks -> blocks) -> t

    (** Partial ordering:
          Bottom <= Ok _ <= Unknown
    *)
    type 'a or_bottom =
      | Unknown
      | Ok of 'a
      | Bottom

    val join
      : really_import_approx:(T.t -> T.t)
      -> t
      -> t
      -> t or_bottom

    type singleton = private
      | Block of Tag.Scannable.t * (T.t array)
      | Int of int
      | Char of char
      | Constptr of int

    (* CR mshinwell: review names of the following & add comments *)

    val useful : t -> bool

    val maybe_is_immediate_value : t -> int -> bool

    val ok_for_variant : t -> bool

    val is_singleton : t -> bool

    val size_of_block : t -> int option

    val invalid_to_mutate : t -> bool

    val as_int : t -> int option

    (** Find the properties that are guaranteed to hold of a value with union
        type at every point it is used. *)
    val flatten : t -> singleton or_bottom
  end

  include module type of struct include T end
end
*)<|MERGE_RESOLUTION|>--- conflicted
+++ resolved
@@ -27,13 +27,9 @@
       | Float of Numbers.Float.Set.t
       | Int32 of Numbers.Int32.Set.t
       | Int64 of Numbers.Int64.Set.t
-<<<<<<< HEAD
       | Nativeint of Numbers.Nativeint.Set.t
 
     include Identifiable.S with type t := t
-=======
-      | Nativeint of Targetint.Set.t
->>>>>>> b34cfde5
   end
 
   module Boxed_or_encoded_number_kind : sig
@@ -78,229 +74,6 @@
 
   val print_closure_freshening : Format.formatter -> closure_freshening -> unit
 
-<<<<<<< HEAD
-  module rec T : sig
-    (** The type of an Flambda term. *)
-    type t = private {
-      descr : descr;
-      (** The main description of the type. *)
-      var : Variable.t option;
-      (** An optional equality to a variable. *)
-      projection : Projection.t option;
-      (** An optional statement that the type describes a particular
-          projection from some value (see projection.mli). *)
-      symbol : (Symbol.t * int option) option;
-      (** An optional equality to a symbol, or if the integer field number is
-          specified, to a field of a symbol. *)
-    } 
-
-    (** Types are equipped with a subtyping relation given by a partial order.
-
-        [Bottom] is, well, bottom.
-        Each [Unknown (k, _)] gives a top element.
-
-        [Bottom] means "no value can flow to this point".
-        [Unknown (k, _)] means "any value of kind [k] might flow to this point".
-    *)
-    (* CR mshinwell: After the work on classic mode closure approximations has
-       been merged (the latter introducing a type of function declarations in
-       this module), then the only circularity between this type and Flambda
-       will be for Flambda.Expr.t on function bodies. *)
-    and descr = private 
-      | Unknown of Flambda_kind.t * unknown_because_of
-      | Union of Unionable.t
-      | Naked_number of Naked_number.t
-      | Boxed_or_encoded_number of Boxed_or_encoded_number_kind.t * t
-      | Set_of_closures of set_of_closures
-      | Closure of closure
-      | Immutable_string of string
-      | Mutable_string of { size : int; }
-      | Float_array of float_array
-      | Bottom
-      | Load_lazily of load_lazily
-
-    and closure = private {
-      potential_closures : t Closure_id.Map.t;
-      (** Map of closures ids to set of closures *)
-    } [@@unboxed]
-
-    (* CR-soon mshinwell: add support for the approximations of the results,
-       so we can do all of the tricky higher-order cases. *)
-    and set_of_closures = private {
-      function_decls : function_declarations;
-      bound_vars : t Var_within_closure.Map.t;
-      invariant_params : Variable.Set.t Variable.Map.t lazy_t;
-      size : int option Variable.Map.t lazy_t;
-      (** For functions that are very likely to be inlined, the size of the
-          function's body. *)
-      freshening : closure_freshening;
-      (** Any freshening that has been applied to [function_decls]. *)
-      direct_call_surrogates : Closure_id.t Closure_id.Map.t;
-    }
-
-    and float_array_contents = private
-      | Contents of t array
-      | Unknown_or_mutable
-
-    and float_array = private {
-      contents : float_array_contents;
-      size : int;
-    }
-
-    (** Least upper bound of two types. *)
-    val join
-      : really_import_approx:(t -> t)
-      -> t
-      -> t
-      -> t
-
-    (** Greatest lower bound of two types. *)
-    val meet
-       : really_import_approx:(t -> t)
-      -> t
-      -> t
-      -> t
-
-    val print
-       : Format.formatter
-      -> t
-      -> unit
-
-    val print_descr
-       : Format.formatter
-      -> descr
-      -> unit
-
-    val print_set_of_closures
-       : Format.formatter
-      -> set_of_closures
-      -> unit
-
-    (** Each type has a unique kind. *)
-    val kind
-       : t
-      -> really_import_approx:(t -> t)
-      -> Flambda_kind.t
-
-    (** Like [kind], but causes a fatal error if the type has not been fully
-        resolved. *)
-    val kind_exn : t -> Flambda_kind.t
-
-    (** Construct one of the various top types ("any value of the given kind
-        can flow to this point"). *)
-    val unknown : Flambda_kind.t -> unknown_because_of -> t
-
-    (** The unique bottom type ("no value can flow to this point"). *)
-    val bottom : unit -> t
-
-    (** Construction of types involving equalities to runtime values. *)
-    val untagged_int : int -> t
-    val untagged_char : char -> t
-    val tagged_int : int -> t
-    val tagged_char : char -> t
-    val constptr : int -> t  (** "Const pointer"s are always tagged. *)
-    val unboxed_float : float -> t
-    val unboxed_int32 : Int32.t -> t
-    val unboxed_int64 : Int64.t -> t
-    val unboxed_nativeint : Nativeint.t -> t
-    val boxed_float : float -> t
-    val boxed_int32 : Int32.t -> t
-    val boxed_int64 : Int64.t -> t
-    val boxed_nativeint : Nativeint.t -> t
-    val mutable_float_array : size:int -> t
-    val immutable_float_array : t array -> t
-    val mutable_string : size:int -> t
-    val immutable_string : string -> t
-    val block : Tag.Scannable.t -> t array -> t
-
-    (** Construction of types that link to other types which have not yet
-        been loaded into memory (from a .cmx file). *)
-    val export_id_loaded_lazily : Export_id.t -> t
-    val symbol_loaded_lazily : Symbol.t -> t
-
-    (** Construction of types without equalities to runtime values. *)
-    val any_boxed_float : unit -> t
-    val any_unboxed_float : unit -> t
-    val any_unboxed_int32 : unit -> t
-    val any_unboxed_int64 : unit -> t
-    val any_unboxed_nativeint : unit -> t
-
-    (** Construct a closure type given the type of the corresponding set of
-        closures and the closure ID of the closure to be projected from such
-        set. [closure_var] and/or [set_of_closures_var] may be specified to
-        augment the type with variables that may be used to access the closure
-        value itself, so long as they are in scope at the proposed point of
-        use. *)
-    (* CR mshinwell: bad name? *)
-    val closure
-       : ?closure_var:Variable.t
-      -> ?set_of_closures_var:Variable.t
-      -> ?set_of_closures_symbol:Symbol.t
-      -> set_of_closures Closure_id.Map.t
-      -> t
-
-    (** Create a [set_of_closures] structure which can be used for building a
-        type describing a set of closures. *)
-    val create_set_of_closures
-       : function_decls:function_declarations
-      -> size:int option Variable.Map.t lazy_t
-      -> bound_vars:t Var_within_closure.Map.t
-      -> invariant_params:Variable.Set.t Variable.Map.t lazy_t
-      -> freshening:closure_freshening
-      -> direct_call_surrogates:Closure_id.t Closure_id.Map.t
-      -> set_of_closures
-
-    (** Construct a set of closures type. [set_of_closures_var] is as for the
-        parameter of the same name in [closure], above. *)
-    val set_of_closures
-       : ?set_of_closures_var:Variable.t
-      -> set_of_closures
-      -> t
-
-    (** Change the closure freshening inside a set of closures type. *)
-    val update_freshening_of_set_of_closures
-       : set_of_closures
-      -> freshening:closure_freshening
-      -> set_of_closures
-
-    (** Augment an type with a given variable (see comment above). If the type
-        was already augmented with a variable, the one passed to this function
-        replaces it within the type. *)
-    val augment_with_variable : t -> Variable.t -> t
-
-    (** Replace the variable at the toplevel of a given type. *)
-    val update_variable : t -> Variable.t option -> t
-
-    (** Like [augment_with_variable], but for symbol information. *)
-    val augment_with_symbol : t -> Symbol.t -> t
-
-    (** Like [augment_with_symbol], but for symbol field information. *)
-    val augment_with_symbol_field : t -> Symbol.t -> int -> t
-
-    (** Replace the description within an type. *)
-    val replace_description : t -> descr -> t
-
-    (** Attempt to use a value kind to refine a type. *)
-    val refine_using_value_kind : t -> Lambda.value_kind -> t
-
-    (** Free variables in a type. *)
-    val free_variables : t -> Variable.Set.t
-
-    type cleaning_spec =
-      | Available
-      | Available_different_name of Variable.t
-      | Unavailable
-
-    (** Adjust a type so that all of the free variables it references are in
-        scope in some context. The context is expressed by a function that says
-        whether the variable is available under its existing name, available
-        under another name, or unavailable. *)
-    val clean
-       : t
-      -> (Variable.t -> cleaning_spec)
-      -> t
-  end and Unionable : sig
-=======
   (** Values of type [t] are known as "Flambda types".
       They may be loaded lazily from .cmx files and formed into union types.
 
@@ -535,7 +308,6 @@
 end
 
 (*
->>>>>>> b34cfde5
     module Immediate : sig
       (** These immediate values are always tagged. *)
       type t = private
