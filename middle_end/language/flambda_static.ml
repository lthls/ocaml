(**************************************************************************)
(*                                                                        *)
(*                                 OCaml                                  *)
(*                                                                        *)
(*                       Pierre Chambart, OCamlPro                        *)
(*           Mark Shinwell and Leo White, Jane Street Europe              *)
(*                                                                        *)
(*   Copyright 2013--2017 OCamlPro SAS                                    *)
(*   Copyright 2014--2017 Jane Street Group LLC                           *)
(*                                                                        *)
(*   All rights reserved.  This file is distributed under the terms of    *)
(*   the GNU Lesser General Public License version 2.1, with the          *)
(*   special exception on linking described in the file LICENSE.          *)
(*                                                                        *)
(**************************************************************************)

[@@@ocaml.warning "+a-4-9-30-40-41-42"]

module Constant_defining_value = Flambda_static0.Constant_defining_value
module Program_body = Flambda_static0.Program_body

module CDV = Constant_defining_value
module F = Flambda

module Program = struct
  include Flambda_static0.Program

  let initialize_symbols (program : t) =
    let rec loop (program : Program_body.t) =
      match program with
      | Initialize_symbol (symbol, descr, program) ->
        (symbol, descr) :: (loop program)
      | Effect (_, _, program)
      | Let_symbol (_, _, program)
      | Let_rec_symbol (_, program) -> loop program
      | End _ -> []
    in
    loop program.program_body

  let imported_symbols (program : t) =
    program.imported_symbols

  let root_symbol (program : t) =
    let rec loop (program : Program_body.t) =
      match program with
      | Effect (_, _, program)
      | Let_symbol (_, _, program)
      | Let_rec_symbol (_, program)
      | Initialize_symbol (_, _, program) -> loop program
      | End root ->
        root
    in
    loop program.program_body

  module Iterators = struct
    let iter_set_of_closures (program : t) ~f =
      let rec loop (program : Program_body.t) =
        match program with
        | Let_symbol (_, Set_of_closures set_of_closures, program) ->
          f ~constant:true set_of_closures;
          Variable.Map.iter (fun _ (function_decl : F.Function_declaration.t) ->
              F.Expr.Iterators.iter_sets_of_closures (f ~constant:false)
                function_decl.body)
            set_of_closures.function_decls.funs;
          loop program
        | Let_rec_symbol (defs, program) ->
          List.iter (function
              | (_, CDV.Set_of_closures set_of_closures) ->
                f ~constant:true set_of_closures;
                Variable.Map.iter
                  (fun _ (function_decl : F.Function_declaration.t) ->
                    F.Expr.Iterators.iter_sets_of_closures (f ~constant:false)
                      function_decl.body)
                  set_of_closures.function_decls.funs
              | _ -> ()) defs;
          loop program
        | Let_symbol (_, _, program) ->
          loop program
        | Initialize_symbol (_, descr, program) ->
          begin match descr with
          | Values { fields; _ } ->
            List.iter (fun (field, _kind, _cont) ->
                Flambda.Expr.Iterators.iter_sets_of_closures (f ~constant:false)
                  field)
              fields
          | Float (expr, _)
          | Int32 (expr, _)
          | Int64 (expr, _)
          | Nativeint (expr, _) ->
            Flambda.Expr.Iterators.iter_sets_of_closures (f ~constant:false)
              expr
          end;
          loop program
        | Effect (expr, _cont, program) ->
          Flambda.Expr.Iterators.iter_sets_of_closures (f ~constant:false) expr;
          loop program
        | End _ -> ()
      in
      loop program.program_body

    let iter_constant_defining_values (program : t) ~f =
      let rec loop (program : Program_body.t) =
        match program with
        | Let_symbol (_, const, program) ->
          f const;
          loop program
        | Let_rec_symbol (defs, program) ->
          List.iter (fun (_, const) -> f const) defs;
          loop program
        | Initialize_symbol (_, _, program) ->
          loop program
        | Effect (_, _, program) ->
          loop program
        | End _ -> ()
      in
      loop program.program_body

    module Toplevel_only = struct
      let iter_exprs (program : t) ~f =
        let rec loop (program : Program_body.t) =
          match program with
          | Let_symbol (_, Set_of_closures set_of_closures, program) ->
            Variable.Map.iter
              (fun _ (function_decl : F.Function_declaration.t) ->
                f ~continuation_arity:function_decl.return_arity
                  function_decl.continuation_param function_decl.body)
              set_of_closures.function_decls.funs;
            loop program
          | Let_rec_symbol (defs, program) ->
            List.iter (function
                | (_, CDV.Set_of_closures set_of_closures) ->
                  Variable.Map.iter
                    (fun _ (function_decl : F.Function_declaration.t) ->
                      f ~continuation_arity:function_decl.return_arity
                        function_decl.continuation_param function_decl.body)
                    set_of_closures.function_decls.funs
                | _ -> ()) defs;
            loop program
          | Let_symbol (_, _, program) ->
            loop program
          | Initialize_symbol (_, descr, program) ->
            begin match descr with
            | Values { fields; _ } ->
              List.iter (fun (field, scanning, cont) ->
                  let kind = Flambda_kind.value scanning in
                  f ~continuation_arity:[kind] cont field)
                fields
            | Float (expr, cont) ->
              f ~continuation_arity:[Flambda_kind.naked_float ()] cont expr
            | Int32 (expr, cont) ->
              f ~continuation_arity:[Flambda_kind.naked_int32 ()] cont expr
            | Int64 (expr, cont) ->
              f ~continuation_arity:[Flambda_kind.naked_int64 ()] cont expr
            | Nativeint (expr, cont) ->
              f ~continuation_arity:[Flambda_kind.naked_nativeint ()] cont expr
            end;
            loop program
<<<<<<< HEAD
          | Effect (expr, kind, cont, program) ->
=======
          | Effect (expr, cont, program) ->
>>>>>>> be4c3816
            f ~continuation_arity:[] cont expr;
            loop program
          | End _ -> ()
        in
        loop program.program_body
    end 

    let iter_toplevel_exprs (program : t) ~f =
      Toplevel_only.iter_exprs program
        ~f:(fun ~continuation_arity cont expr ->
          let rec iter_expr ~continuation_arity cont expr =
            Flambda.Expr.Iterators.iter_named (fun (named : Flambda.Named.t) ->
                match named with
                | Set_of_closures set_of_closures ->
                  Variable.Map.iter
                    (fun _ (function_decl : F.Function_declaration.t) ->
                      iter_expr ~continuation_arity:function_decl.return_arity
                        function_decl.continuation_param
                        function_decl.body)
                    set_of_closures.function_decls.funs
                | _ -> ())
              expr;
            f ~continuation_arity cont expr
          in
          iter_expr ~continuation_arity cont expr)

    let iter_apply program ~f =
      iter_toplevel_exprs program
        ~f:(fun ~continuation_arity:_ _cont expr ->
          Flambda.Expr.Iterators.iter (function
              | Apply apply -> f apply
              | _ -> ())
            (fun _ -> ())
            expr)

    let iter_named t ~f =
      iter_toplevel_exprs t ~f:(fun ~continuation_arity:_ _ e ->
        Flambda.Expr.Iterators.iter_named f e)
  end

  module Mappers = struct
    let map_sets_of_closures (program : t)
          ~(f : F.Set_of_closures.t -> F.Set_of_closures.t) =
      let rec loop (program : Program_body.t)
            : Program_body.t =
        let map_constant_set_of_closures (set_of_closures:F.Set_of_closures.t) =
          let done_something = ref false in
          let function_decls =
            let funs =
              Variable.Map.map (fun
                      (function_decl : F.Function_declaration.t) ->
                  let body =
                    Flambda.Expr.Mappers.map_sets_of_closures
                      function_decl.body ~f
                  in
                  if body == function_decl.body then
                    function_decl
                  else begin
                    done_something := true;
                    F.Function_declaration.update_body function_decl ~body
                  end)
                set_of_closures.function_decls.funs
            in
            if not !done_something then
              set_of_closures.function_decls
            else
              F.Function_declarations.update set_of_closures.function_decls
                ~funs
          in
          let new_set_of_closures = f set_of_closures in
          if new_set_of_closures == set_of_closures then
            set_of_closures
          else
            F.Set_of_closures.create ~function_decls
              ~free_vars:set_of_closures.free_vars
              ~direct_call_surrogates:set_of_closures.direct_call_surrogates
        in
        match program with
        | Let_symbol (symbol, Set_of_closures set_of_closures, program') ->
          let new_set_of_closures =
            map_constant_set_of_closures set_of_closures
          in
          let new_program' = loop program' in
          if new_set_of_closures == set_of_closures
              && new_program' == program' then
            program
          else
            let const = CDV.create_set_of_closures new_set_of_closures in
            Let_symbol (symbol, const, new_program')
        | Let_symbol (symbol, const, program') ->
          let new_program' = loop program' in
          if new_program' == program' then
            program
          else
            Let_symbol (symbol, const, new_program')
        | Let_rec_symbol (defs, program') ->
          let done_something = ref false in
          let defs =
            List.map (function
                | (var, CDV.Set_of_closures set_of_closures) ->
                  let new_set_of_closures =
                    map_constant_set_of_closures set_of_closures
                  in
                  if not (new_set_of_closures == set_of_closures) then begin
                    done_something := true
                  end;
                  let const = CDV.create_set_of_closures new_set_of_closures in
                  var, const
                | def -> def)
              defs
          in
          let new_program' = loop program' in
          if new_program' == program' && not !done_something then
            program
          else
            Let_rec_symbol (defs, loop program')
        | Initialize_symbol (symbol, descr, program') ->
          let done_something = ref false in
          let descr : Program_body.initialize_symbol =
            let process_expr expr =
              let new_expr =
                Flambda.Expr.Mappers.map_sets_of_closures expr ~f
              in
              if not (new_expr == expr) then begin
                done_something := true
              end;
              new_expr
            in
            match descr with
            | Values { tag; fields; } ->
              let fields =
                List.map (fun (field, scanning, cont) ->
                    let new_field = process_expr field in
                    new_field, scanning, cont)
                  fields
              in
              Values { tag; fields; }
            | Float (expr, cont) -> Float (process_expr expr, cont)
            | Int32 (expr, cont) -> Int32 (process_expr expr, cont)
            | Int64 (expr, cont) -> Int64 (process_expr expr, cont)
            | Nativeint (expr, cont) -> Nativeint (process_expr expr, cont)
          in
          let new_program' = loop program' in
          if new_program' == program' && not !done_something then
            program
          else
            Initialize_symbol (symbol, descr, new_program')
        | Effect (expr, cont, program') ->
          let new_expr =
            Flambda.Expr.Mappers.map_sets_of_closures expr ~f
          in
          let new_program' = loop program' in
          if new_expr == expr && new_program' == program' then
            program
          else
            Effect (new_expr, cont, new_program')
        | End _ -> program
      in
      { program with
        program_body = loop program.program_body;
      }

    let map_toplevel_exprs (program : t) ~(f : F.Expr.t -> F.Expr.t) =
      let rec loop (program : Program_body.t) : Program_body.t =
        let map_constant_set_of_closures
              (set_of_closures : F.Set_of_closures.t) =
          let done_something = ref false in
          let funs =
            Variable.Map.map (fun (function_decl : F.Function_declaration.t) ->
                let body = f function_decl.body in
                if body == function_decl.body then
                  function_decl
                else begin
                  done_something := true;
                  F.Function_declaration.update_body function_decl ~body
                end)
              set_of_closures.function_decls.funs
          in
          if not !done_something then
            set_of_closures
          else
            let function_decls =
              F.Function_declarations.update set_of_closures.function_decls
                ~funs
            in
            F.Set_of_closures.create ~function_decls
              ~free_vars:set_of_closures.free_vars
              ~direct_call_surrogates:set_of_closures.direct_call_surrogates
        in
        (* CR-soon mshinwell: code very similar to the above function *)
        match program with
        | Let_symbol (symbol, Set_of_closures set_of_closures, program') ->
          let new_set_of_closures =
            map_constant_set_of_closures set_of_closures
          in
          let new_program' = loop program' in
          if new_set_of_closures == set_of_closures
              && new_program' == program' then
            program
          else
            let const = CDV.create_set_of_closures new_set_of_closures in
            Let_symbol (symbol, const, new_program')
        | Let_symbol (symbol, const, program') ->
          let new_program' = loop program' in
          if new_program' == program' then
            program
          else
            Let_symbol (symbol, const, new_program')
        | Let_rec_symbol (defs, program') ->
          let done_something = ref false in
          let defs =
            List.map (function
                | (var, CDV.Set_of_closures set_of_closures) ->
                  let new_set_of_closures =
                    map_constant_set_of_closures set_of_closures
                  in
                  if not (new_set_of_closures == set_of_closures) then begin
                    done_something := true
                  end;
                  let const = CDV.create_set_of_closures new_set_of_closures in
                  var, const
                | def -> def)
              defs
          in
          let new_program' = loop program' in
          if new_program' == program' && not !done_something then
            program
          else
            Let_rec_symbol (defs, new_program')
        | Initialize_symbol (symbol, descr, program') ->
          let done_something = ref false in
          let descr : Program_body.initialize_symbol =
            let process_expr expr =
              let new_expr = f expr in
              if not (new_expr == expr) then begin
                done_something := true
              end;
              new_expr
            in
            match descr with
            | Values { tag; fields; } ->
              let fields =
                List.map (fun (field, scanning, cont) ->
                    let new_field = process_expr field in
                    new_field, scanning, cont)
                  fields
              in
              Values { tag; fields; }
            | Float (expr, cont) -> Float (process_expr expr, cont)
            | Int32 (expr, cont) -> Int32 (process_expr expr, cont)
            | Int64 (expr, cont) -> Int64 (process_expr expr, cont)
            | Nativeint (expr, cont) -> Nativeint (process_expr expr, cont)
          in
          let new_program' = loop program' in
          if new_program' == program' && not !done_something then
            program
          else
            Initialize_symbol (symbol, descr, new_program')
        | Effect (expr, cont, program') ->
          let new_expr = f expr in
          let new_program' = loop program' in
          if new_expr == expr && new_program' == program' then
            program
          else
            Effect (new_expr, cont, new_program')
        | End _ -> program
      in
      { program with
        program_body = loop program.program_body;
      }

    let map_named t ~(f : Variable.t -> F.Named.t -> F.Named.t) =
      map_toplevel_exprs t ~f:(fun expr ->
        Flambda.Expr.Mappers.map_named_with_id f expr)
  end

  let all_sets_of_closures program =
    let list = ref [] in
    Iterators.iter_set_of_closures program
      ~f:(fun ~constant:_ set_of_closures ->
          list := set_of_closures :: !list);
    !list

  let all_sets_of_closures_map program =
    let r = ref Set_of_closures_id.Map.empty in
    Iterators.iter_set_of_closures program
      ~f:(fun ~constant:_ set_of_closures ->
        r := Set_of_closures_id.Map.add
            set_of_closures.function_decls.set_of_closures_id
            set_of_closures !r);
    !r

  let all_function_decls_indexed_by_set_of_closures_id program =
    Set_of_closures_id.Map.map
      (fun { Flambda.Set_of_closures. function_decls; _ } -> function_decls)
      (all_sets_of_closures_map program)

  let all_function_decls_indexed_by_closure_id program =
    let aux_fun function_decls fun_var _ map =
      let closure_id = Closure_id.wrap fun_var in
      Closure_id.Map.add closure_id function_decls map
    in
    let aux _ ({ function_decls; _ } : Flambda.Set_of_closures.t) map =
      Variable.Map.fold (aux_fun function_decls) function_decls.funs map
    in
    Set_of_closures_id.Map.fold aux (all_sets_of_closures_map program)
      Closure_id.Map.empty

  let all_lifted_constants (program : t) =
    let rec loop (program : Program_body.t) =
      match program with
      | Let_symbol (symbol, decl, program) -> (symbol, decl) :: (loop program)
      | Let_rec_symbol (decls, program) ->
        List.fold_left (fun l (symbol, decl) -> (symbol, decl) :: l)
          (loop program)
          decls
      | Initialize_symbol (_, _, program)
      | Effect (_, _, program) -> loop program
      | End _ -> []
    in
    loop program.program_body

  let all_lifted_constant_sets_of_closures program =
    let set = ref Set_of_closures_id.Set.empty in
    List.iter (function
        | (_, CDV.Set_of_closures {
            function_decls = { set_of_closures_id } }) ->
          set := Set_of_closures_id.Set.add set_of_closures_id !set
        | _ -> ())
      (all_lifted_constants program);
    !set

  let all_lifted_constants_as_map program =
    Symbol.Map.of_list (all_lifted_constants program)

  let needed_import_symbols (program : t) =
    let dependencies = free_symbols program in
    let defined_symbol =
      Symbol.Set.union
        (Symbol.Set.of_list
          (List.map fst (all_lifted_constants program)))
        (Symbol.Set.of_list
          (List.map (fun (s, _) -> s) (initialize_symbols program)))
    in
    Symbol.Set.diff dependencies defined_symbol

  let introduce_needed_import_symbols program : t =
    { program with
      imported_symbols = needed_import_symbols program;
    }

  let make_closure_map program =
    let map = ref Closure_id.Map.empty in
    let add_set_of_closures ~constant:_ : Flambda.Set_of_closures.t -> unit =
        fun { function_decls } ->
      Variable.Map.iter (fun var _ ->
          let closure_id = Closure_id.wrap var in
          map := Closure_id.Map.add closure_id function_decls !map)
        function_decls.funs
    in
    Iterators.iter_set_of_closures program ~f:add_set_of_closures;
    !map
end<|MERGE_RESOLUTION|>--- conflicted
+++ resolved
@@ -155,11 +155,7 @@
               f ~continuation_arity:[Flambda_kind.naked_nativeint ()] cont expr
             end;
             loop program
-<<<<<<< HEAD
-          | Effect (expr, kind, cont, program) ->
-=======
           | Effect (expr, cont, program) ->
->>>>>>> be4c3816
             f ~continuation_arity:[] cont expr;
             loop program
           | End _ -> ()
