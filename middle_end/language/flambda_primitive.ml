(**************************************************************************)
(*                                                                        *)
(*                                 OCaml                                  *)
(*                                                                        *)
(*             Xavier Leroy, projet Cristal, INRIA Rocquencourt           *)
(*            Mark Shinwell and Xavier Clerc, Jane Street Europe          *)
(*                                                                        *)
(*   Copyright 1996 Institut National de Recherche en Informatique et     *)
(*     en Automatique.                                                    *)
(*                                                                        *)
(*   Copyright 2017 Jane Street Group LLC                                 *)
(*                                                                        *)
(*   All rights reserved.  This file is distributed under the terms of    *)
(*   the GNU Lesser General Public License version 2.1, with the          *)
(*   special exception on linking described in the file LICENSE.          *)
(*                                                                        *)
(**************************************************************************)

[@@@ocaml.warning "+a-4-30-40-41-42"]

module K = Flambda_kind
module L = Lambda
module PL = Printlambda

type effects = No_effects | Only_generative_effects | Arbitrary_effects

type coeffects = No_coeffects | Has_coeffects

type array_kind =
  | Dynamic_must_scan_or_naked_float
  | Must_scan
  | Can_scan
  | Naked_float

let print_array_kind ppf k =
  let fprintf = Format.fprintf in
  match k with
  | Dynamic_must_scan_or_naked_float -> fprintf ppf "dynamic"
  | Must_scan -> fprintf ppf "must_scan"
  | Can_scan -> fprintf ppf "can_scan"
  | Naked_float -> fprintf ppf "float"

type field_kind = Not_a_float | Float

type string_or_bytes = String | Bytes

type mutable_or_immutable = Immutable | Mutable

type init_or_assign = Initialization | Assignment

let print_init_or_assign ppf x =
  let fprintf = Format.fprintf in
  match x with
  | Initialization -> "init"
  | Assignment -> ""

type is_safe = Safe | Unsafe

let print_is_safe ppf s =
  let fprintf = Format.fprintf in
  match x with
  | Safe -> fprintf ppf "safe"
  | Unsafe -> fprintf ppf "unsafe"

type array_like_operation = Reading | Writing

let effects_of_is_safe operation is_safe =
  match is_safe with
  | Safe -> Arbitrary_effects
  | Unsafe ->
    match operation with
    | Reading -> No_effects
    | Writing -> Arbitrary_effects

let reading_from_an_array_like_thing is_safe =
  let effects = effects_of_is_safe Reading is_safe in
  effects, Has_coeffects

(* CR-someday mshinwell: Change this when [Obj.truncate] is removed (although
   beware, bigarrays will still be resizable). *)
let writing_to_an_array_like_thing is_safe =
  let effects = effects_of_is_safe Writing is_safe in
  (* Care: the bounds check may read a mutable place---namely the size of
     the block (for [Bytes_set] and [Array_set]) or the dimension of the
     bigarray.  As such these primitives have coeffects. *)
  effects, Has_coeffects

type comparison = Eq | Neq | Lt | Gt | Le | Ge

let print_comparison ppf c =
  let fprintf = Format.fprintf in
  match c with
  | Eq  -> fprintf ppf "=="
  | Neq -> fprintf ppf "!="
  | Lt  -> fprintf ppf "<"
  | Le  -> fprintf ppf "<="
  | Gt  -> fprintf ppf ">"
  | Ge  -> fprintf ppf ">="

type bigarray_kind =
  | Unknown
  | Float32 | Float64
  | Sint8 | Uint8
  | Sint16 | Uint16
  | Int32 | Int64
  | Int_width_int | Targetint_width_int
  | Complex32 | Complex64

<<<<<<< HEAD
let element_kind_of_bigarray_kind k =
  match k with
  | Unknown -> K.value Must_scan
  | Float32
  | Float64 -> K.naked_float ()
  | Sint8
  | Uint8
  | Sint16
  | Uint16 -> K.naked_immediate ()
  | Int32 -> K.naked_int32 ()
  | Int64 -> K.naked_int64 ()
  | Int_width_int -> K.naked_immediate ()
  | Targetint_width_int -> K.naked_nativeint ()
  | Complex32
  | Complex64 ->
    (* See [copy_two_doubles] in bigarray_stubs.c. *)
    K.value Must_scan
=======
let print_bigarray_kind ppf k =
  let fprintf = Format.fprintf in
  match k with
  | Unknown -> fprintf ppf "unknown"
  | Float32 -> fprintf ppf "float32"
  | Float64 -> fprintf ppf "float64"
  | Sint8 -> fprintf ppf "sint8"
  | Uint8 -> fprintf ppf "uint8"
  | Sint16 -> fprintf ppf "sint16"
  | Uint16 -> fprintf ppf "uint16"
  | Int32 -> fprintf ppf "int32"
  | Int64 -> fprintf ppf "int64"
  | Caml_int -> fprintf ppf "caml_int"
  | Native_int -> fprintf ppf "native_int"
  | Complex32 -> fprintf ppf "complex32"
  | Complex64 -> fprintf ppf "complex64"
>>>>>>> 48f6df2c

type bigarray_layout = Unknown | C | Fortran

let print_bigarray_layout ppf l =
  let fprintf = Format.fprintf in
  match l with
  | Unknown -> fprintf ppf "unknown"
  | C -> fprintf ppf "C"
  | Fortran -> fprintf ppf "fortran"

type raise_kind = Regular | Reraise | No_trace

<<<<<<< HEAD
type set_field_kind =
=======
let print_raise_kind ppf k =
  let fprintf = Format.fprintf in
  match k with
  | Regular -> fprintf ppf "regular"
  | Reraise -> fprintf ppf "reraise"
  | No_trace -> fprintf ppf "no_trace"

type setfield_kind =
>>>>>>> 48f6df2c
  | Immediate
  | Pointer
  | Float

let print_setfield_kind ppf k =
  let fprintf = Format.fprintf in
  match k with
  | Immediate -> fprintf ppf "imm"
  | Pointer -> fprintf ppf "ptr"
  | Float -> fprintf ppf "float"

type string_accessor_width =
  | Eight
  | Sixteen
  | Thirty_two
  | Sixty_four

let print_string_accessor_width ppf w =
  let fprintf = Format.fprintf in
  match w with
  | Eight -> fprintf ppf "8"
  | Sixteen -> fprintf ppf "16"
  | Thirty_two -> fprintf ppf "32"
  | Sixty_four -> fprintf ppf "64"

type bigstring_accessor_width =
  | Sixteen
  | Thirty_two
  | Sixty_four

let print_bigstring_accessor_width ppf w =
  let fprintf = Format.fprintf in
  match w with
  | Sixteen -> fprintf ppf "16"
  | Thirty_two -> fprintf ppf "32"
  | Sixty_four -> fprintf ppf "64"

type num_dimensions = int

let print_num_dimesions ppf d =
  Format.fprintf ppf "%d" d

type boxed_integer = Pnativeint | Pint32 | Pint64 (* CR? remove the leading 'P' *)

let print_boxed_integer ppx b =
  let fprintf = Format.fprintf in
  match b with
  | Pnativeint -> fprintf ppf "nativeint"
  | Pint32 -> fprintf ppf "int32"
  | Pint64 -> fprintf ppf "int64"

type unary_int_arith_op = Neg

let print_unary_int_arith_op ppf o =
  let fprintf = Format.fprintf in
  match o with
  | Neg -> fprintf ppf "~"

type unary_float_arith_op = Abs | Neg

let print_unary_float_arith_op ppf o =
  let fprintf = Format.fprintf in
  match o with
  | Abs -> fprintf ppf "abs"
  | Neg -> fprintf ppf "~"

type result_kind =
  | Singleton of K.t
  | Unit
  | Never_returns

type unary_primitive =
  | Block_load of int * field_kind
  | Duplicate_array of array_kind * mutable_or_immutable
  | Duplicate_record of {
      repr : Types.record_representation;
      num_fields : int;
    }
  | Is_int
  | Get_tag
  | String_length of string_or_bytes
  | Swap_byte_endianness of K.Of_naked_number_not_float.t
  | Int_as_pointer
  | Opaque_identity
  | Raise of raise_kind
  | Int_arith of K.Of_naked_number_not_float.t * unary_int_arith_op
  | Float_arith of unary_float_arity_op
  | Int_of_float
  | Float_of_int
  | Array_length of array_kind
  | Bigarray_length of { dimension : int; } (* CR? rename to [num_]dimensions? *)
  | Unbox_or_untag_number of K.Of_naked_number.t
  | Box_or_tag_number of K.Of_naked_number.t

let print_unary_primitive p =
  let fprintf = Format.fprintf in
  match p with
  | Block_load (i, _k) ->
    fprintf ppf "block_load %i" n
  | Duplicate_array (k, Mutable) ->
    fprintf ppf "duplicate_array[%a]" print_array_kind k
  | Duplicate_array (k, Immutable) ->
    fprintf ppf "duplicate_array_imm[%a]" print_array_kind k
  | Duplicate_record { repr; num_fields; } ->
    fprintf ppf "duplicate_record %a %i" PL.record_rep repr num_fields
  | Is_int -> fprintf ppf "is_int"
  | Get_tag -> fprintf ppf "get_tag"
  | String_length _ -> fprintf ppf "string_length"
  | Swap_byte_endianness _ -> fprintf ppf "swap_byte_endianness"
  | Int_as_pointer -> fprintf ppf "int_as_pointer"
  | Opaque -> fprintf ppf "opaque"
  | Praise k -> fprintf ppf "raise %a" print_raise_kind k
  | Int_arith (_k, o) -> print_unary_int_arith_op o
  | Float_arith o -> print_unary_float_arith_op o
  | Int_of_float -> fprintf ppf "int_of_float"
  | Float_of_int -> fprintf ppf "float_of_int"
  | Array_length _ -> fprintf ppf "array_length"
  | Bigarray_length { dimension; } ->
    fprintf ppf "bigarray_length %a" print_num_dimesions dimension
  | Unbox_or_untag_number k ->
    fprintf ppf "unbox_%a" K.Of_naked_number.print_lowercase k
  | Box_or_tag_number k ->
    fprintf ppf "box_%a" K.Of_naked_number.print_lowercase k

let arg_kind_of_unary_primitive p =
  match p with
  | Field _ ->
  | Floatfield _ ->
  | Duparray _ ->
  | Duprecord _ ->
  | Lazyforce ->
  | Isint ->
  | Gettag ->
  | Isout
  | Bittest
  | Offsetint _ ->
  | Offsetref _ ->
  | Bytes_to_string
  | Bytes_of_string ->
  | Stringlength
  | Byteslength ->
  | Bswap16 ->
  | Not kind
  | Negint kind
  | Bswap kind ->
  | Int_as_pointer ->
  | Opaque ->
  | Raise _ ->
  | Intoffloat ->
  | Floatofint ->
  | Negfloat ->
  | Arraylength _ ->
  | Bigarrayref _ ->
  | Bigarraydim _ ->
  | Unbox_number kind ->
  | Box_number _ ->
  | Untag_immediate ->
  | Tag_immediate ->

let result_kind_of_unary_primitive p : result_kind =
  match p with
  | Field _ -> Singleton (K.value Must_scan)
  | Floatfield _ -> Singleton (K.naked_float ())
  | Duparray _ -> Singleton (K.value Must_scan)
  | Duprecord _ -> Singleton (K.value Must_scan)
  | Lazyforce -> Singleton (K.value Must_scan)
  | Isint -> Singleton (K.naked_immediate ())
  | Gettag -> Singleton (K.naked_immediate ())
  | Isout
  | Bittest
  | Offsetint _ -> ...
  | Offsetref _ -> ...
  | Bytes_to_string
  | Bytes_of_string -> Singleton (K.value Must_scan)
  | Stringlength
  | Byteslength -> Singleton (K.naked_immediate ())
  | Bswap16 -> ???
  | Not kind
  | Negint kind
  | Bswap kind -> Singleton (K.Of_naked_number.to_kind kind)
  | Int_as_pointer -> Singleton (K.naked_immediate ())  (* CR mshinwell: ok? *)
  | Opaque -> Singleton (K.value Must_scan)
  | Raise _ -> Never_returns
  | Intoffloat -> Singleton (K.naked_immediate ())
  | Floatofint -> Singleton (K.naked_float ())
  | Negfloat -> Singleton (K.naked_float ())
  | Arraylength _ -> Singleton (K.naked_immediate ())
  | Bigarrayref _ -> ???  (* the Flambda_kind needs to be in the arg. type *)
  | Bigarraydim _ -> Singleton (K.naked_immediate ())
  | Unbox_number kind -> Singleton (K.Of_naked_number.to_kind kind)
  | Box_number _ -> Singleton (K.value Must_scan)
  | Untag_immediate -> Singleton (K.naked_immediate ())
  | Tag_immediate -> Singleton (K.value Can_scan)

let effects_and_coeffects_of_unary_primitive p =
  match p with
  | Block_load _ ->
    reading_from_an_array_like_thing Unsafe
  | Duplicate_array (_, Immutable) ->
    (* Duplicate_array (_, Immutable) is allowed only on immutable arrays. *)
    Only_generative_effects, No_coeffects
  | Duplicate_array (_, Mutable)
  | Duplicate_record { repr = _; num_fields = _; } ->
    Only_generative_effects, Has_coeffects
  | Is_int -> No_effects, No_coeffects
  | Get_tag -> No_effects, Has_coeffects
  | String_length _ -> reading_from_an_array_like_thing Unsafe
  | Swap_byte_endianness
  | Int_as_pointer
  | Opaque -> No_effects, No_coeffects
  | Raise -> Arbitrary_effects, No_coeffects
  | Int_arith Neg
  | Float_arith (Abs | Neg)
  | Int_of_float
  | Float_of_int -> No_effects, No_coeffects
  | Array_length _ ->
    reading_from_an_array_like_thing Unsafe
  | Bigarray_length { dimension = _; } ->
    reading_from_an_array_like_thing Unsafe
  | Unbox_or_untag_number _ ->
    No_effects, No_coeffects
  | Box_or_tag_number Naked_immediate ->
    No_effects, No_coeffects
  | Box_or_tag_number (
      Naked_float | Naked_int32 | Naked_int64 | Naked_nativeint) ->
    Only_generative_effects, No_coeffects

type int_arith_op = (* CR? prefix with "binary"? *)
  | Add | Sub | Mul
  | Div of is_safe
  | Mod of is_safe
  | And | Or | Xor

let print_int_arith_op ppf o =
  let fprintf = Format.fprintf in
  match o with
  | Add -> fprintf ppf "+"
  | Sub -> fprintf ppf "-"
  | Mul -> fprintf ppf "*"
  | Div Safe -> fprintf ppf "/"
  | Div Unsafe -> fprintf ppf "/u"
  | Mod Safe -> fprintf ppf "mod"
  | Mod Unsafe -> fprintf ppf "mod_unsafe"
  | And -> fprintf ppf "and"
  | Or -> fprintf ppf "or"
  | Xor -> fprintf ppf "xor"

type int_shift_op = Lsl | Lsr | Asr

let print_int_shift_op ppf o =
  let fprintf = Format.fprintf in
  match o with
  | Lsl -> fprintf ppf "lsl"
  | Lsr -> fprintf ppf "lsr"
  | Asr -> fprintf ppf "asr"

type binary_float_arith_op = Add | Sub | Mul | Div

let print_binary_float_arith_op ppf o =
  let fprintf = Format.fprintf in
  match o with
  | Add -> fprintf ppf "+."
  | Sub -> fprintf ppf "-."
  | Mul -> fprintf ppf "*."
  | Div -> fprintf ppf "/."

type binary_primitive =
  | Block_load_computed_index
<<<<<<< HEAD
  | Set_field of int * set_field_kind * init_or_assign
=======
  | Set_field of int * setfield_kind * init_or_assign (* CR? rename to Block_set? *)
>>>>>>> 48f6df2c
  | Int_arith of K.Of_naked_number_not_float.t * binary_int_arith_op
  | Int_shift of K.Of_naked_number_not_float.t * int_shift_op
  | Int_comp of comparison
  | Float_arith of binary_float_arith_op
  | Float_comp of comparison
  | Bit_test
  | Array_load of array_kind * is_safe
  | String_load of string_accessor_width * is_safe
  | Bigstring_load of bigstring_accessor_width * is_safe

let print_binary_primitive ppf p =
  let fprintf = Format.fprintf in
  match p with
  | Block_load_computed_index ->
    fprintf ppf "block_load_computed"
  | Set_field (n, k, init) ->
    let init =
      match init with
      | Initialization -> "init"
      | Assignment -> ""
    in
    fprintf ppf "set_field_%a%s i"
      print_setfield_kind k
      print_init_or_assign init
      n
  | Int_arith (_k, o) -> print_int_arith_op ppf o
  | Int_shift (_k, o) -> print_int_shift_op ppf o
  | Int_comp c -> print_comparison ppf c
  | Float_arith o -> print_binary_float_arith_op o
  | Float_comp c -> print_comparison ppf c; fprintf ppf "."
  | Bit_test -> fprintf ppf "bit_test"
  | Array_load (array_kind, is_safe) ->
    fprintf ppf "array_load_%a[%a]"
      print_is_safe is_safe
      print_array_kind array_kind
  | String_load (string_accessor_width, is_safe) ->
    fprintf ppf "string_load_%a_%a"
      print_is_safe is_safe
      print_string_accessor_width string_accessor_width
  | Bigstring_load (bigstring_accessor_width, is_safe) ->
    fprintf ppf "bigstring_load_%a_%a"
      print_is_safe is_safe
      print_bigstring_accessor_width bigstring_accessor_width

let args_kind_of_binary_primitive p =
  match p with
  | Block_load_computed_index ->
    K.value Must_scan, K.value Can_scan
  | Set_field _ ->
    K.value Must_scan, K.value Must_scan
  | Int_arith (kind, _) | Int_shift (kind, _) ->
    let kind = K.Of_naked_number_not_float.to_kind kind in
    kind, kind
  | Int_comp _ -> K.value Can_scan, K.value Can_scan
  | Float_arith _
  | Float_comp _ -> K.naked_float (), K.naked_float ()
  | Bit_test -> K.value Can_scan  (* CR mshinwell: is this correct? *)
  | Array_load _
  | String_load _ ->
  | Bigstring_load _ ->
    K.value Must_scan, K.value Can_scan
    K.value Must_scan, K.value Can_scan

let result_kind_of_binary_primitive ppf p : result_kind =
  match p with
  | Block_load_computed_index -> Singleton (K.value Must_scan)
  | Set_field _ -> Unit
  | Int_arith (kind, _)
  | Int_shift (kind, _) -> Singleton (K.Of_naked_number_not_float.to_kind kind)
  | Float_arith _ -> Singleton (K.naked_float ())
  | Int_comp _ ->
  | Float_comp _ -> Singleton (K.naked_immediate ())
  | Bit_test -> Singleton (K.value Can_scan)
  | Array_load (Dynamic_must_scan_or_naked_float | Must_scan) ->
    Singleton (K.value Must_scan)
  | Array_load Can_scan -> Singleton (K.value Can_scan)
  | Array_load Naked_float -> Singleton (K.naked_float ())
  | String_load _
  | Bigstring_load _ -> Singleton (K.naked_immediate ())

let effects_and_coeffects_of_binary_primitive p =
  match p with
  | Block_load_computed_index ->
    reading_from_an_array_like_thing Unsafe
  | Set_field _ ->
    writing_to_an_array_like_thing Unsafe
  | Int_arith (Add | Sub | Mul | Div Unsafe | Mod Unsafe | And | Or | Xor) ->
    No_effects, No_coeffects
  | Int_arith (Div Safe | Mod Safe) -> Arbitrary_effects, No_coeffects
  | Int_shift _ -> No_effects, No_coeffects
  | Int_comp _ -> No_effects, No_coeffects
  | Float_arith (Add | Sub | Mul | Div) -> No_effects, No_coeffects
  | Float_comp _ -> No_effects, No_coeffects
  | Bit_test -> No_effects, No_coeffects
  | Array_load (_, is_safe)
  | String_load (_, is_safe)
  | Bigstring_load (_, is_safe) -> reading_from_an_array_like_thing is_safe

type ternary_primitive =
  | Set_field_computed_index of Flambda_kind.scanning * init_or_assign (* CR? rename to Block_set_computed? *)
  | Bytes_set of string_accessor_width * is_safe
  | Array_set of array_kind * is_safe
  | Bigstring_set of bigstring_accessor_width * is_safe

let print_ternary_primitive ppf p =
  let fprintf = Format.fprintf in
  match p with
  | Set_field_computed_index (_, init) ->
    fprintf ppf "setfield_computed_index%a" print_init_or_assign init
  | Bytes_set (string_accessor_width, is_safe) ->
    fprintf ppf "bytes_set_%a_%a"
      print_is_safe is_safe
      print_string_accessor_width string_accessor_width
  | Array_set (array_kind, is_safe) ->
    fprintf ppf "array_set__%a[%a]"
      print_is_safe is_safe
      print_array_kind array_kind
  | Bigstring_set (bigstring_accessor_width, is_safe) ->
    fprintf ppf "bigstring_set_%a_%a"
      print_is_safe is_safe
      print_bigstring_accessor_width bigstring_accessor_width

let args_kind_of_ternary_primitive p =
  match p with
  | Set_field_computed_index _
  | Bytes_set _
  | Array_set _
  | Bigstring_set _ -> K.value Must_scan, K.value Can_scan, K.value Must_scan

let result_kind_of_ternary_primitive p : result_kind =
  match p with
  | Set_field_computed_index _
  | Bytes_set _
  | Array_set _
  | Bigstring_set _ -> Unit

let effects_and_coeffects_of_ternary_primitive p =
  match p with
  | Set_field_computed_index _ ->
    writing_to_an_array_like_thing Unsafe
  | Bytes_set (_, is_safe)
  | Array_set (_, is_safe)
  | Bigstring_set (_, is_safe) ->
    writing_to_an_array_like_thing is_safe

type variadic_primitive =
  | Make_block of Tag.Scannable.t * mutable_or_immutable * Flambda_arity.t
  | Make_array of array_kind * mutable_or_immutable
  | Bigarray_set of is_safe * num_dimensions * bigarray_kind * bigarray_layout
  | Bigarray_load of is_safe * num_dimensions * bigarray_kind * bigarray_layout
  | C_call of {
      name : Linkage_name.t;
      native_name : Linkage_name.t;
      args : Flambda_arity.t;
      result : Flambda_kind.t;
      alloc : bool;
    }

let print_variadic_primitive ppf p =
  let fprintf = Format.fprintf in
  match p with
  | Pmakeblock (tag, Immutable, shape) ->
    fprintf ppf "makeblock %a%a" Tag.print tag PL.block_shape shape
  | Pmakeblock (tag, Mutable, shape) ->
    fprintf ppf "makemutable %a%a" Tag.print tag PL.block_shape shape
  | Pccall p -> fprintf ppf "%s" p.prim_name
  | Pccall_unboxed p -> fprintf ppf "%s(unboxed)" p.prim_name
  | Pmakearray (k, Mutable) ->
    fprintf ppf "makearray[%s]" (PL.array_kind k)
  | Pmakearray (k, Immutable) ->
    fprintf ppf "makearray_imm[%s]" (PL.array_kind k)

let args_kind_of_variadic_primitive p =
  match p with
  | Make_block (_tag, _mut, arity) -> arity
  | Make_array (Dynamic_must_scan_or_naked_float | Must_scan) ->
    K.value Must_scan
  | Make_array Can_scan -> K.value Can_scan
  | Make_array Naked_float -> K.naked_float ()
  | Bigarray_set (_, num_dims, kind, _) ->
    let array = K.value Must_scan in
    let index = List.init num_dims (fun _ -> K.value Can_scan) in
    let new_value = element_kind_of_bigarray_kind kind in
    [array] @ index @ [new_value]
  | Bigarray_load (_, _, kind, _) ->
    let array = K.value Must_scan in
    let index = List.init num_dims (fun _ -> K.value Can_scan) in
    [array] @ index
  | C_call { name = _; native_name = _; args; result = _; alloc = _; } -> args

let result_kind_of_variadic_primitive p : result_kind =
  match p with
  | Make_block _
  | Make_array _ -> [Flambda_kind.value Must_scan]
  | Bigarray_set _ -> Unit
  | Bigarray_load (_, _, kind, _) -> element_kind_of_bigarray_kind kind
  | C_call { name = _; native_name = _; args = _; result; alloc = _; } ->
    [result]

let effects_and_coeffects_of_variadic_primitive p =
  match p with
  | Make_block _
  | Make_array (_, Immutable)
  | Make_array (_, Mutable) -> Only_generative_effects, No_coeffects
  | Bigarray_set (is_safe, _, _, _) ->
    writing_to_an_array_like_thing is_safe
  | Bigarray_load (is_safe, _, _, _) ->
    reading_from_an_array_like_thing is_safe
  | C_call of { name; native_name; args; result; alloc; } ->
    begin match name with
    | "caml_format_float" | "caml_format_int" | "caml_int32_format"
    | "caml_nativeint_format" | "caml_int64_format" ->
      (* CR mshinwell: xclerc thinks this is dubious.  Should there be some
         kind of annotation on externals? *)
      No_effects, No_coeffects
    | _ -> Arbitrary_effects, Has_coeffects
    end

type t =
  | Unary of unary_primitive * Variable.t
  | Binary of binary_primitive * Variable.t * Variable.t
  | Ternary of ternary_primitive * Variable.t * Variable.t * Variable.t
  | Variadic of variadic_primitive * (Variable.t list)

let print ppf t =
  match t with
  | Unary (prim, v0) ->
    Format.fprintf ppf "@[(Prim %a %a)@]"
      print_unary_primitive prim
      Variable.print v0
  | Binary (prim, v0, v1) ->
    Format.fprintf ppf "@[(Prim %a %a %a)@]"
      print_unary_primitive prim
      Variable.print v0
      Variable.print v1
  | Ternary (prim, v0, v1, v2) ->
    Format.fprintf ppf "@[(Prim %a %a %a %a)@]"
      print_unary_primitive prim
      Variable.print v0
      Variable.print v1
      Variable.print v2
  | Variadic (prim, vs) ->
    Format.fprintf ppf "@[(Prim %a %a)@]"
      print_variadic_primitive prim
      (Format.pp_print_list ~pp_sep:pp_print_space Variable.print) vs

type arg_kinds =
  | Unary of K.t
  | Binary of K.t * K.t
  | Ternary of K.t * K.t * K.t
  | Variadic of K.t

let arg_kinds (t : t) : arg_kinds =
  match t with
  | Unary (prim, _) ->
    let kind = arg_kind_of_unary_primitive prim in
    Unary kind
  | Binary (prim, _) ->
    let kind0, kind1 = args_kind_of_binary_primitive prim in
    Binary (kind0, kind1)
  | Ternary (prim, _) ->
    let kind0, kind1, kind2 = args_kind_of_ternary_primitive prim in
    Ternary (kind0, kind1, kind3)
  | Variadic (prim, _) ->
    let kind = args_kind_of_variadic_primitive prim in
    Variadic kind

let result_kind (t : t) =
  match t with
  | Unary (prim, _) -> result_kind_of_unary_primitive prim
  | Binary (prim, _, _) -> result_kind_of_binary_primitive prim
  | Ternary (prim, _, _, _) -> result_kind_of_ternary_primitive prim
  | Variadic (prim, _) -> result_kind_of_variadic_primitive prim

let effects_and_coeffects (t : t) =
  match t with
  | Unary (prim, _) -> effects_and_coeffects_of_unary_primitive prim
  | Binary (prim, _, _) -> effects_and_coeffects_of_binary_primitive prim
  | Ternary (prim, _, _, _) -> effects_and_coeffects_of_ternary_primitive prim
  | Variadic (prim, _) -> effects_and_coeffects_of_variadic_primitive prim<|MERGE_RESOLUTION|>--- conflicted
+++ resolved
@@ -106,7 +106,6 @@
   | Int_width_int | Targetint_width_int
   | Complex32 | Complex64
 
-<<<<<<< HEAD
 let element_kind_of_bigarray_kind k =
   match k with
   | Unknown -> K.value Must_scan
@@ -124,7 +123,7 @@
   | Complex64 ->
     (* See [copy_two_doubles] in bigarray_stubs.c. *)
     K.value Must_scan
-=======
+
 let print_bigarray_kind ppf k =
   let fprintf = Format.fprintf in
   match k with
@@ -141,7 +140,6 @@
   | Native_int -> fprintf ppf "native_int"
   | Complex32 -> fprintf ppf "complex32"
   | Complex64 -> fprintf ppf "complex64"
->>>>>>> 48f6df2c
 
 type bigarray_layout = Unknown | C | Fortran
 
@@ -154,9 +152,6 @@
 
 type raise_kind = Regular | Reraise | No_trace
 
-<<<<<<< HEAD
-type set_field_kind =
-=======
 let print_raise_kind ppf k =
   let fprintf = Format.fprintf in
   match k with
@@ -164,8 +159,7 @@
   | Reraise -> fprintf ppf "reraise"
   | No_trace -> fprintf ppf "no_trace"
 
-type setfield_kind =
->>>>>>> 48f6df2c
+type set_field_kind =
   | Immediate
   | Pointer
   | Float
@@ -434,11 +428,7 @@
 
 type binary_primitive =
   | Block_load_computed_index
-<<<<<<< HEAD
-  | Set_field of int * set_field_kind * init_or_assign
-=======
-  | Set_field of int * setfield_kind * init_or_assign (* CR? rename to Block_set? *)
->>>>>>> 48f6df2c
+  | Set_field of int * set_field_kind * init_or_assign (* CR? rename to Block_set? *)
   | Int_arith of K.Of_naked_number_not_float.t * binary_int_arith_op
   | Int_shift of K.Of_naked_number_not_float.t * int_shift_op
   | Int_comp of comparison
