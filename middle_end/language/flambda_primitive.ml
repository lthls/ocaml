(**************************************************************************)
(*                                                                        *)
(*                                 OCaml                                  *)
(*                                                                        *)
(*             Xavier Leroy, projet Cristal, INRIA Rocquencourt           *)
(*            Mark Shinwell and Xavier Clerc, Jane Street Europe          *)
(*                                                                        *)
(*   Copyright 1996 Institut National de Recherche en Informatique et     *)
(*     en Automatique.                                                    *)
(*                                                                        *)
(*   Copyright 2017 Jane Street Group LLC                                 *)
(*                                                                        *)
(*   All rights reserved.  This file is distributed under the terms of    *)
(*   the GNU Lesser General Public License version 2.1, with the          *)
(*   special exception on linking described in the file LICENSE.          *)
(*                                                                        *)
(**************************************************************************)

[@@@ocaml.warning "+a-4-30-40-41-42"]

module K = Flambda_kind
module L = Lambda
module PL = Printlambda

type effects = No_effects | Only_generative_effects | Arbitrary_effects

type coeffects = No_coeffects | Has_coeffects

type array_kind =
  | Dynamic_must_scan_or_naked_float
  | Must_scan
  | Can_scan
  | Naked_float

let print_array_kind ppf k =
  let fprintf = Format.fprintf in
  match k with
  | Dynamic_must_scan_or_naked_float -> fprintf ppf "dynamic"
  | Must_scan -> fprintf ppf "must_scan"
  | Can_scan -> fprintf ppf "can_scan"
  | Naked_float -> fprintf ppf "float"

type field_kind = Not_a_float | Float

type string_or_bytes = String | Bytes

type mutable_or_immutable = Immutable | Mutable

type init_or_assign = Initialization | Assignment

let print_init_or_assign ppf init_or_assign =
  let fprintf = Format.fprintf in
  match init_or_assign with
  | Initialization -> fprintf ppf "init"
  | Assignment -> ()

type is_safe = Safe | Unsafe

let print_is_safe ppf s =
  let fprintf = Format.fprintf in
  match s with
  | Safe -> fprintf ppf "safe"
  | Unsafe -> fprintf ppf "unsafe"

type array_like_operation = Reading | Writing

let effects_of_is_safe operation is_safe =
  match is_safe with
  | Safe -> Arbitrary_effects
  | Unsafe ->
    match operation with
    | Reading -> No_effects
    | Writing -> Arbitrary_effects

let reading_from_an_array_like_thing is_safe =
  let effects = effects_of_is_safe Reading is_safe in
  effects, Has_coeffects

(* CR-someday mshinwell: Change this when [Obj.truncate] is removed (although
   beware, bigarrays will still be resizable). *)
let writing_to_an_array_like_thing is_safe =
  let effects = effects_of_is_safe Writing is_safe in
  (* Care: the bounds check may read a mutable place---namely the size of
     the block (for [Bytes_set] and [Array_set]) or the dimension of the
     bigarray.  As such these primitives have coeffects. *)
  effects, Has_coeffects

let array_like_thing_index_kind = K.value Can_scan

let array_kind = K.value Must_scan
let bigarray_kind = K.value Must_scan
let bigstring_kind = K.value Must_scan
let bigstring_element_kind = K.naked_immediate ()
let block_kind = K.value Must_scan
let block_element_kind = K.value Must_scan
let string_or_bytes_kind = K.value Must_scan
let string_or_bytes_element_kind = K.naked_immediate ()

type comparison = Eq | Neq | Lt | Gt | Le | Ge

let print_comparison ppf c =
  let fprintf = Format.fprintf in
  match c with
  | Eq  -> fprintf ppf "=="
  | Neq -> fprintf ppf "!="
  | Lt  -> fprintf ppf "<"
  | Le  -> fprintf ppf "<="
  | Gt  -> fprintf ppf ">"
  | Ge  -> fprintf ppf ">="

type bigarray_kind =
  | Unknown
  | Float32 | Float64
  | Sint8 | Uint8
  | Sint16 | Uint16
  | Int32 | Int64
  | Int_width_int | Targetint_width_int
  | Complex32 | Complex64

let element_kind_of_bigarray_kind k =
  match k with
  | Unknown -> K.value Must_scan
  | Float32
  | Float64 -> K.naked_float ()
  | Sint8
  | Uint8
  | Sint16
  | Uint16 -> K.naked_immediate ()
  | Int32 -> K.naked_int32 ()
  | Int64 -> K.naked_int64 ()
  | Int_width_int -> K.naked_immediate ()
  | Targetint_width_int -> K.naked_nativeint ()
  | Complex32
  | Complex64 ->
    (* See [copy_two_doubles] in bigarray_stubs.c. *)
    K.value Must_scan

let print_bigarray_kind ppf k =
  let fprintf = Format.fprintf in
  match k with
  | Unknown -> fprintf ppf "unknown"
  | Float32 -> fprintf ppf "float32"
  | Float64 -> fprintf ppf "float64"
  | Sint8 -> fprintf ppf "sint8"
  | Uint8 -> fprintf ppf "uint8"
  | Sint16 -> fprintf ppf "sint16"
  | Uint16 -> fprintf ppf "uint16"
  | Int32 -> fprintf ppf "int32"
  | Int64 -> fprintf ppf "int64"
  | Int_width_int -> fprintf ppf "int_width_int"
  | Targetint_width_int -> fprintf ppf "targetint_width_int"
  | Complex32 -> fprintf ppf "complex32"
  | Complex64 -> fprintf ppf "complex64"

type bigarray_layout = Unknown | C | Fortran

let print_bigarray_layout ppf l =
  let fprintf = Format.fprintf in
  match l with
  | Unknown -> fprintf ppf "unknown"
  | C -> fprintf ppf "C"
  | Fortran -> fprintf ppf "fortran"

type raise_kind = Regular | Reraise | No_trace

let print_raise_kind ppf k =
  let fprintf = Format.fprintf in
  match k with
  | Regular -> fprintf ppf "regular"
  | Reraise -> fprintf ppf "reraise"
  | No_trace -> fprintf ppf "no_trace"

type block_set_kind =
  | Immediate
  | Pointer
  | Float

let print_block_set_kind ppf k =
  let fprintf = Format.fprintf in
  match k with
  | Immediate -> fprintf ppf "imm"
  | Pointer -> fprintf ppf "ptr"
  | Float -> fprintf ppf "float"

type string_accessor_width =
  | Eight
  | Sixteen
  | Thirty_two
  | Sixty_four

let print_string_accessor_width ppf w =
  let fprintf = Format.fprintf in
  match w with
  | Eight -> fprintf ppf "8"
  | Sixteen -> fprintf ppf "16"
  | Thirty_two -> fprintf ppf "32"
  | Sixty_four -> fprintf ppf "64"

type bigstring_accessor_width =
  | Sixteen
  | Thirty_two
  | Sixty_four

let print_bigstring_accessor_width ppf w =
  let fprintf = Format.fprintf in
  match w with
  | Sixteen -> fprintf ppf "16"
  | Thirty_two -> fprintf ppf "32"
  | Sixty_four -> fprintf ppf "64"

type num_dimensions = int

let print_num_dimesions ppf d =
  Format.fprintf ppf "%d" d

type record_representation =
  | Regular
  | Float
  | Unboxed of { inlined : bool; }
  | Inlined of Tag.Scannable.t
  | Extension

type unary_int_arith_op = Neg

let print_unary_int_arith_op ppf o =
  let fprintf = Format.fprintf in
  match o with
  | Neg -> fprintf ppf "~"

type unary_float_arith_op = Abs | Neg

let print_unary_float_arith_op ppf o =
  let fprintf = Format.fprintf in
  match o with
  | Abs -> fprintf ppf "abs"
  | Neg -> fprintf ppf "~"

type arg_kinds =
  | Unary of K.t
  | Binary of K.t * K.t
  | Ternary of K.t * K.t * K.t
  | Variadic of K.t
  | Variadic_all_of_kind of Flambda_kind.t

type result_kind =
  | Singleton of K.t
  | Unit
  | Never_returns

type unary_primitive =
  | Block_load of int * field_kind
  | Duplicate_array of array_kind * mutable_or_immutable
  | Duplicate_record of {
      repr : Types.record_representation;
      num_fields : int;
    }
  | Is_int
  | Get_tag
  | String_length of string_or_bytes
  | Swap_byte_endianness of K.Standard_int.t
  | Int_as_pointer
  | Opaque_identity
  | Raise of raise_kind
  | Int_arith of K.Standard_int.t * unary_int_arith_op
  | Float_arith of unary_float_arith_op
  | Int_of_float
  | Float_of_int
  | Array_length of array_kind
  | Bigarray_length of { dimension : int; }
  | Unbox_number of K.Boxable_number.t
  | Box_number of K.Boxable_number.t

let print_unary_primitive ppf p =
  let fprintf = Format.fprintf in
  match p with
  | Block_load (n, _k) ->
    fprintf ppf "block_load %i" n
  | Duplicate_array (k, Mutable) ->
    fprintf ppf "duplicate_array[%a]" print_array_kind k
  | Duplicate_array (k, Immutable) ->
    fprintf ppf "duplicate_array_imm[%a]" print_array_kind k
  | Duplicate_record { repr; num_fields; } ->
    fprintf ppf "duplicate_record %a %i" PL.record_rep repr num_fields
  | Is_int -> fprintf ppf "is_int"
  | Get_tag -> fprintf ppf "get_tag"
  | String_length _ -> fprintf ppf "string_length"
  | Swap_byte_endianness _ -> fprintf ppf "swap_byte_endianness"
  | Int_as_pointer -> fprintf ppf "int_as_pointer"
  | Opaque_identity -> fprintf ppf "opaque_identity"
  | Raise k -> fprintf ppf "raise %a" print_raise_kind k
  | Int_arith (_k, o) -> print_unary_int_arith_op ppf o
  | Float_arith o -> print_unary_float_arith_op ppf o
  | Int_of_float -> fprintf ppf "int_of_float"
  | Float_of_int -> fprintf ppf "float_of_int"
  | Array_length _ -> fprintf ppf "array_length"
  | Bigarray_length { dimension; } ->
    fprintf ppf "bigarray_length %a" print_num_dimesions dimension
  | Unbox_number k ->
    fprintf ppf "unbox_%a" K.Boxable_number.print_lowercase k
  | Box_number k ->
    fprintf ppf "box_%a" K.Boxable_number.print_lowercase k

let arg_kind_of_unary_primitive p =
  match p with
  | Block_load (_, Not_a_float) -> K.value Must_scan
  | Block_load (_, Float) -> K.naked_float ()
  | Duplicate_array _
  | Duplicate_record _
  | Is_int
  | Get_tag
  | String_length _ -> K.value Must_scan
  | Swap_byte_endianness kind -> K.Standard_int.to_kind kind
  | Int_as_pointer -> K.value Can_scan
  | Opaque_identity -> K.value Must_scan
  | Raise _ -> K.value Must_scan
  | Int_arith (kind, _) -> K.Standard_int.to_kind kind
  | Float_arith _ -> K.naked_float ()
  | Int_of_float -> K.value Can_scan
  | Float_of_int -> K.naked_float ()
  | Array_length _
  | Bigarray_length _ -> K.value Must_scan
  | Unbox_number _ -> K.value Must_scan
  | Box_number kind -> K.Boxable_number.to_kind kind

let result_kind_of_unary_primitive p : result_kind =
  match p with
  | Block_load (_, Not_a_float) -> Singleton (K.value Must_scan)
  | Block_load (_, Float) -> Singleton (K.naked_float ())
  | Duplicate_array _
  | Duplicate_record _ -> Singleton (K.value Must_scan)
  | Is_int
  | Get_tag
  | String_length _ -> Singleton (K.value Can_scan)
  | Swap_byte_endianness kind -> Singleton (K.Standard_int.to_kind kind)
  | Int_as_pointer -> Singleton (K.naked_immediate ())
  | Opaque_identity -> Singleton (K.value Must_scan)
  | Raise _ -> Never_returns
  | Int_arith (kind, _) -> Singleton (K.Standard_int.to_kind kind)
  | Float_arith _ -> Singleton (K.naked_float ())
  | Int_of_float -> Singleton (K.value Can_scan)
  | Float_of_int -> Singleton (K.naked_float ())
  | Array_length _
  | Bigarray_length _ -> Singleton (K.value Can_scan)
  | Unbox_number kind -> Singleton (K.Boxable_number.to_kind kind)
  | Box_number _ -> Singleton (K.value Must_scan)

let effects_and_coeffects_of_unary_primitive p =
  match p with
  | Block_load _ ->
    reading_from_an_array_like_thing Unsafe
  | Duplicate_array (_, Immutable) ->
    (* Duplicate_array (_, Immutable) is allowed only on immutable arrays. *)
    Only_generative_effects, No_coeffects
  | Duplicate_array (_, Mutable)
  | Duplicate_record { repr = _; num_fields = _; } ->
    Only_generative_effects, Has_coeffects
  | Is_int -> No_effects, No_coeffects
  | Get_tag -> No_effects, Has_coeffects
  | String_length _ -> reading_from_an_array_like_thing Unsafe
<<<<<<< HEAD
  | Swap_byte_endianness _ -> No_effects, No_coeffects
  | Int_as_pointer
  | Opaque_identity -> Arbitrary_effects, Has_coeffects
  | Raise _ -> Arbitrary_effects, No_coeffects
  | Int_arith (_, Neg)
=======
  | Int_as_pointer
  | Opaque -> Arbitrary_effects, Has_coeffects
  | Raise -> Arbitrary_effects, No_coeffects
  | Swap_byte_endianness
  | Int_arith Neg
>>>>>>> cc8b3d5d
  | Float_arith (Abs | Neg)
  | Int_of_float
  | Float_of_int -> No_effects, No_coeffects
  | Array_length _ ->
    reading_from_an_array_like_thing Unsafe
  | Bigarray_length { dimension = _; } ->
    reading_from_an_array_like_thing Unsafe
  | Unbox_number _ ->
    No_effects, No_coeffects
  | Box_number _ ->
    Only_generative_effects, No_coeffects

type binary_int_arith_op =
  | Add | Sub | Mul
  | Div of is_safe
  | Mod of is_safe
  | And | Or | Xor

let print_binary_int_arith_op ppf o =
  let fprintf = Format.fprintf in
  match o with
  | Add -> fprintf ppf "+"
  | Sub -> fprintf ppf "-"
  | Mul -> fprintf ppf "*"
  | Div Safe -> fprintf ppf "/"
  | Div Unsafe -> fprintf ppf "/u"
  | Mod Safe -> fprintf ppf "mod"
  | Mod Unsafe -> fprintf ppf "mod_unsafe"
  | And -> fprintf ppf "and"
  | Or -> fprintf ppf "or"
  | Xor -> fprintf ppf "xor"

type int_shift_op = Lsl | Lsr | Asr

let print_int_shift_op ppf o =
  let fprintf = Format.fprintf in
  match o with
  | Lsl -> fprintf ppf "lsl"
  | Lsr -> fprintf ppf "lsr"
  | Asr -> fprintf ppf "asr"

type binary_float_arith_op = Add | Sub | Mul | Div

let print_binary_float_arith_op ppf o =
  let fprintf = Format.fprintf in
  match o with
  | Add -> fprintf ppf "+."
  | Sub -> fprintf ppf "-."
  | Mul -> fprintf ppf "*."
  | Div -> fprintf ppf "/."

type binary_primitive =
  | Block_load_computed_index
  | Block_set of int * block_set_kind * init_or_assign
  | Int_arith of K.Standard_int.t * binary_int_arith_op
  | Int_shift of K.Standard_int.t * int_shift_op
  | Int_comp of comparison
  | Float_arith of binary_float_arith_op
  | Float_comp of comparison
  | Bit_test
  | Array_load of array_kind * is_safe
  | String_load of string_accessor_width * is_safe
  | Bigstring_load of bigstring_accessor_width * is_safe

let print_binary_primitive ppf p =
  let fprintf = Format.fprintf in
  match p with
  | Block_load_computed_index ->
    fprintf ppf "block_load_computed"
  | Block_set (n, k, init) ->
    fprintf ppf "set_field_%a%a %i"
      print_block_set_kind k
      print_init_or_assign init
      n
  | Int_arith (_k, op) -> print_binary_int_arith_op ppf op
  | Int_shift (_k, op) -> print_int_shift_op ppf op
  | Int_comp c -> print_comparison ppf c
  | Float_arith op -> print_binary_float_arith_op ppf op
  | Float_comp c -> print_comparison ppf c; fprintf ppf "."
  | Bit_test -> fprintf ppf "bit_test"
  | Array_load (array_kind, is_safe) ->
    fprintf ppf "array_load_%a[%a]"
      print_is_safe is_safe
      print_array_kind array_kind
  | String_load (string_accessor_width, is_safe) ->
    fprintf ppf "string_load_%a_%a"
      print_is_safe is_safe
      print_string_accessor_width string_accessor_width
  | Bigstring_load (bigstring_accessor_width, is_safe) ->
    fprintf ppf "bigstring_load_%a_%a"
      print_is_safe is_safe
      print_bigstring_accessor_width bigstring_accessor_width

let args_kind_of_binary_primitive p =
  match p with
  | Block_load_computed_index ->
    block_kind, array_like_thing_index_kind
  | Block_set _ ->
<<<<<<< HEAD
    block_kind, K.value Must_scan
  | Int_arith (kind, _) ->
=======
    block_kind, block_element_kind
  | Int_arith (kind, _)
>>>>>>> cc8b3d5d
    let kind = K.Standard_int.to_kind kind in
    kind, kind
  | Int_shift (kind, _) ->
    K.Standard_int.to_kind kind, K.naked_immediate ()
  | Int_comp _ -> K.naked_immediate (), K.naked_immediate ()
  | Float_arith _
  | Float_comp _ -> K.naked_float (), K.naked_float ()
  | Bit_test -> string_or_bytes_kind, string_or_bytes_element_kind
  | Array_load _ -> array_kind, array_like_thing_index_kind
  | String_load _ -> string_or_bytes_kind, array_like_thing_index_kind
  | Bigstring_load _ -> bigstring_kind, array_like_thing_index_kind

let result_kind_of_binary_primitive ppf p : result_kind =
  match p with
  | Block_load_computed_index -> Singleton (block_element_kind)
  | Block_set _ -> Unit
  | Int_arith (kind, _)
  | Int_shift (kind, _) -> Singleton (K.Standard_int.to_kind kind)
  | Float_arith _ -> Singleton (K.naked_float ())
  | Int_comp _
  | Float_comp _ -> Singleton (K.naked_immediate ())
  | Bit_test -> Singleton (K.naked_immediate ())
  | Array_load ((Dynamic_must_scan_or_naked_float | Must_scan), _) ->
    Singleton (K.value Must_scan)
  | Array_load (Can_scan, _) -> Singleton (K.value Can_scan)
  | Array_load (Naked_float, _) -> Singleton (K.naked_float ())
  | String_load _ -> Singleton (string_or_bytes_element_kind)
  | Bigstring_load _ -> Singleton (bigstring_element_kind)

let effects_and_coeffects_of_binary_primitive p =
  match p with
  | Block_load_computed_index ->
    reading_from_an_array_like_thing Unsafe
  | Block_set _ ->
    writing_to_an_array_like_thing Unsafe
  | Int_arith (_kind,
      (Add | Sub | Mul | Div Unsafe | Mod Unsafe | And | Or | Xor)) ->
    No_effects, No_coeffects
  | Int_arith (_kind, (Div Safe | Mod Safe)) -> Arbitrary_effects, No_coeffects
  | Int_shift _ -> No_effects, No_coeffects
  | Int_comp _ -> No_effects, No_coeffects
  | Float_arith (Add | Sub | Mul | Div) -> No_effects, No_coeffects
  | Float_comp _ -> No_effects, No_coeffects
  | Bit_test -> No_effects, No_coeffects
  | Array_load (_, is_safe)
  | String_load (_, is_safe)
  | Bigstring_load (_, is_safe) -> reading_from_an_array_like_thing is_safe

type ternary_primitive =
  | Block_set_computed of Flambda_kind.scanning * init_or_assign
  | Bytes_set of string_accessor_width * is_safe
  | Array_set of array_kind * is_safe
  | Bigstring_set of bigstring_accessor_width * is_safe

let print_ternary_primitive ppf p =
  let fprintf = Format.fprintf in
  match p with
  | Block_set_computed (_, init) ->
    fprintf ppf "block_set_computed%a" print_init_or_assign init
  | Bytes_set (string_accessor_width, is_safe) ->
    fprintf ppf "bytes_set_%a_%a"
      print_is_safe is_safe
      print_string_accessor_width string_accessor_width
  | Array_set (array_kind, is_safe) ->
    fprintf ppf "array_set__%a[%a]"
      print_is_safe is_safe
      print_array_kind array_kind
  | Bigstring_set (bigstring_accessor_width, is_safe) ->
    fprintf ppf "bigstring_set_%a_%a"
      print_is_safe is_safe
      print_bigstring_accessor_width bigstring_accessor_width

let args_kind_of_ternary_primitive p =
  match p with
  | Block_set_computed _ ->
    block_kind, array_like_thing_index_kind, block_element_kind
  | Bytes_set _ ->
    string_or_bytes_kind, array_like_thing_index_kind, string_or_bytes_element_kind
  | Array_set _ ->
    array_kind, array_like_thing_index_kind, K.value Must_scan
  | Bigstring_set _ ->
    bigstring_kind, array_like_thing_index_kind, bigstring_element_kind

let result_kind_of_ternary_primitive p : result_kind =
  match p with
  | Block_set_computed _
  | Bytes_set _
  | Array_set _
  | Bigstring_set _ -> Unit

let effects_and_coeffects_of_ternary_primitive p =
  match p with
  | Block_set_computed _ ->
    writing_to_an_array_like_thing Unsafe
  | Bytes_set (_, is_safe)
  | Array_set (_, is_safe)
  | Bigstring_set (_, is_safe) ->
    writing_to_an_array_like_thing is_safe

type variadic_primitive =
  | Make_block of Tag.Scannable.t * mutable_or_immutable * Flambda_arity.t
  | Make_array of array_kind * mutable_or_immutable
  | Bigarray_set of is_safe * num_dimensions * bigarray_kind * bigarray_layout
  | Bigarray_load of is_safe * num_dimensions * bigarray_kind * bigarray_layout
  | C_call of {
      name : Linkage_name.t;
      native_name : Linkage_name.t;
      args : Flambda_arity.t;
      result : Flambda_kind.t;
      alloc : bool;
    }

let print_variadic_primitive ppf p =
  let fprintf = Format.fprintf in
  match p with
  | Make_block (tag, Immutable, arity) ->
    fprintf ppf "makeblock %a%a"
      Tag.Scannable.print tag
      Flambda_arity.print arity
  | Make_block (tag, Mutable, arity) ->
    fprintf ppf "makemutable %a%a"
      Tag.Scannable.print tag
      Flambda_arity.print arity
  | Make_array (k, Mutable) ->
    fprintf ppf "makearray[%a]" print_array_kind k
  | Make_array (k, Immutable) ->
    fprintf ppf "makearray_imm[%a]" print_array_kind k
  | Bigarray_set _ -> fprintf ppf "bigarray_set"
  | Bigarray_load _ -> fprintf ppf "bigarray_load"
  | C_call { name; native_name = _; args; result; alloc = _; } ->
    fprintf ppf "%a : %a -> %a"
      Linkage_name.print name
      Flambda_arity.print args
      Flambda_kind.print result

let args_kind_of_variadic_primitive p : arg_kinds =
  match p with
  | Make_block (_tag, _mut, arity) -> Variadic arity
  | Make_array ((Dynamic_must_scan_or_naked_float | Must_scan), _) ->
    Variadic_all_of_kind (K.value Must_scan)
  | Make_array (Can_scan, _) ->
    Variadic_all_of_kind (K.value Can_scan)
  | Make_array (Naked_float, _) ->
    Variadic_all_of_kind (K.naked_float ())
  | Bigarray_set (_, num_dims, kind, _) ->
    let index = List.init num_dims (fun _ -> array_like_thing_index_kind) in
    let new_value = element_kind_of_bigarray_kind kind in
    Variadic ([bigarray_kind] @ index @ [new_value])
  | Bigarray_load (_, _, kind, _) ->
    let index = List.init num_dims (fun _ -> array_like_thing_index_kind) in
    Variadic ([bigarray_kind] @ index)
  | C_call { name = _; native_name = _; args; result = _; alloc = _; } ->
    Variadic args

let result_kind_of_variadic_primitive p : result_kind =
  match p with
  | Make_block _ -> Singleton block_kind
  | Make_array _ -> Singleton array_kind
  | Bigarray_set _ -> Unit
  | Bigarray_load (_, _, kind, _) ->
    Singleton (element_kind_of_bigarray_kind kind)
  | C_call { name = _; native_name = _; args = _; result; alloc = _; } ->
    Singleton result

let effects_and_coeffects_of_variadic_primitive p =
  match p with
  | Make_block _
  | Make_array (_, Immutable)
  | Make_array (_, Mutable) -> Only_generative_effects, No_coeffects
  | Bigarray_set (is_safe, _, _, _) ->
    writing_to_an_array_like_thing is_safe
  | Bigarray_load (Unsafe, _, (Unknown | Complex32 | Complex64), _) ->
    Only_generative_effects, Has_coeffects
  | Bigarray_load (is_safe, _, _, _) ->
    reading_from_an_array_like_thing is_safe
  | C_call { name; native_name; args; result; alloc; } ->
    (* CR-someday xclerc: we could add annotations to external declarations
       (akin to [@@noalloc]) in order to be able to refine the computation of
       effects/coeffects for such functions. *)
    Arbitrary_effects, Has_coeffects

type t =
  | Unary of unary_primitive * Variable.t
  | Binary of binary_primitive * Variable.t * Variable.t
  | Ternary of ternary_primitive * Variable.t * Variable.t * Variable.t
  | Variadic of variadic_primitive * (Variable.t list)

let print ppf t =
  match t with
  | Unary (prim, v0) ->
    Format.fprintf ppf "@[(Prim %a %a)@]"
      print_unary_primitive prim
      Variable.print v0
  | Binary (prim, v0, v1) ->
    Format.fprintf ppf "@[(Prim %a %a %a)@]"
      print_unary_primitive prim
      Variable.print v0
      Variable.print v1
  | Ternary (prim, v0, v1, v2) ->
    Format.fprintf ppf "@[(Prim %a %a %a %a)@]"
      print_unary_primitive prim
      Variable.print v0
      Variable.print v1
      Variable.print v2
  | Variadic (prim, vs) ->
    Format.fprintf ppf "@[(Prim %a %a)@]"
      print_variadic_primitive prim
      (Format.pp_print_list ~pp_sep:pp_print_space Variable.print) vs

let arg_kinds (t : t) : arg_kinds =
  match t with
  | Unary (prim, _) ->
    let kind = arg_kind_of_unary_primitive prim in
    Unary kind
  | Binary (prim, _) ->
    let kind0, kind1 = args_kind_of_binary_primitive prim in
    Binary (kind0, kind1)
  | Ternary (prim, _) ->
    let kind0, kind1, kind2 = args_kind_of_ternary_primitive prim in
    Ternary (kind0, kind1, kind3)
  | Variadic (prim, _) ->
    args_kind_of_variadic_primitive prim

let result_kind (t : t) =
  match t with
  | Unary (prim, _) -> result_kind_of_unary_primitive prim
  | Binary (prim, _, _) -> result_kind_of_binary_primitive prim
  | Ternary (prim, _, _, _) -> result_kind_of_ternary_primitive prim
  | Variadic (prim, _) -> result_kind_of_variadic_primitive prim

let effects_and_coeffects (t : t) =
  match t with
  | Unary (prim, _) -> effects_and_coeffects_of_unary_primitive prim
  | Binary (prim, _, _) -> effects_and_coeffects_of_binary_primitive prim
  | Ternary (prim, _, _, _) -> effects_and_coeffects_of_ternary_primitive prim
  | Variadic (prim, _) -> effects_and_coeffects_of_variadic_primitive prim<|MERGE_RESOLUTION|>--- conflicted
+++ resolved
@@ -19,8 +19,6 @@
 [@@@ocaml.warning "+a-4-30-40-41-42"]
 
 module K = Flambda_kind
-module L = Lambda
-module PL = Printlambda
 
 type effects = No_effects | Only_generative_effects | Arbitrary_effects
 
@@ -135,6 +133,7 @@
     (* See [copy_two_doubles] in bigarray_stubs.c. *)
     K.value Must_scan
 
+(*
 let print_bigarray_kind ppf k =
   let fprintf = Format.fprintf in
   match k with
@@ -151,15 +150,18 @@
   | Targetint_width_int -> fprintf ppf "targetint_width_int"
   | Complex32 -> fprintf ppf "complex32"
   | Complex64 -> fprintf ppf "complex64"
+*)
 
 type bigarray_layout = Unknown | C | Fortran
 
+(*
 let print_bigarray_layout ppf l =
   let fprintf = Format.fprintf in
   match l with
   | Unknown -> fprintf ppf "unknown"
   | C -> fprintf ppf "C"
   | Fortran -> fprintf ppf "fortran"
+*)
 
 type raise_kind = Regular | Reraise | No_trace
 
@@ -220,6 +222,16 @@
   | Inlined of Tag.Scannable.t
   | Extension
 
+let print_record_representation ppf repr =
+  let fprintf = Format.fprintf in
+  match repr with
+  | Regular -> fprintf ppf "regular"
+  | Inlined tag -> fprintf ppf "inlined(%a)" Tag.Scannable.print tag
+  | Unboxed { inlined = false; } -> fprintf ppf "unboxed"
+  | Unboxed { inlined = true; } -> fprintf ppf "inlined(unboxed)"
+  | Float -> fprintf ppf "float"
+  | Extension -> fprintf ppf "ext"
+
 type unary_int_arith_op = Neg
 
 let print_unary_int_arith_op ppf o =
@@ -239,7 +251,7 @@
   | Unary of K.t
   | Binary of K.t * K.t
   | Ternary of K.t * K.t * K.t
-  | Variadic of K.t
+  | Variadic of K.t list
   | Variadic_all_of_kind of Flambda_kind.t
 
 type result_kind =
@@ -251,7 +263,7 @@
   | Block_load of int * field_kind
   | Duplicate_array of array_kind * mutable_or_immutable
   | Duplicate_record of {
-      repr : Types.record_representation;
+      repr : record_representation;
       num_fields : int;
     }
   | Is_int
@@ -280,7 +292,9 @@
   | Duplicate_array (k, Immutable) ->
     fprintf ppf "duplicate_array_imm[%a]" print_array_kind k
   | Duplicate_record { repr; num_fields; } ->
-    fprintf ppf "duplicate_record %a %i" PL.record_rep repr num_fields
+    fprintf ppf "duplicate_record %a %i"
+      print_record_representation repr
+      num_fields
   | Is_int -> fprintf ppf "is_int"
   | Get_tag -> fprintf ppf "get_tag"
   | String_length _ -> fprintf ppf "string_length"
@@ -357,19 +371,11 @@
   | Is_int -> No_effects, No_coeffects
   | Get_tag -> No_effects, Has_coeffects
   | String_length _ -> reading_from_an_array_like_thing Unsafe
-<<<<<<< HEAD
-  | Swap_byte_endianness _ -> No_effects, No_coeffects
   | Int_as_pointer
   | Opaque_identity -> Arbitrary_effects, Has_coeffects
   | Raise _ -> Arbitrary_effects, No_coeffects
+  | Swap_byte_endianness _
   | Int_arith (_, Neg)
-=======
-  | Int_as_pointer
-  | Opaque -> Arbitrary_effects, Has_coeffects
-  | Raise -> Arbitrary_effects, No_coeffects
-  | Swap_byte_endianness
-  | Int_arith Neg
->>>>>>> cc8b3d5d
   | Float_arith (Abs | Neg)
   | Int_of_float
   | Float_of_int -> No_effects, No_coeffects
@@ -426,7 +432,7 @@
   | Block_set of int * block_set_kind * init_or_assign
   | Int_arith of K.Standard_int.t * binary_int_arith_op
   | Int_shift of K.Standard_int.t * int_shift_op
-  | Int_comp of comparison
+  | Int_comp of K.Standard_int.t * comparison
   | Float_arith of binary_float_arith_op
   | Float_comp of comparison
   | Bit_test
@@ -446,7 +452,7 @@
       n
   | Int_arith (_k, op) -> print_binary_int_arith_op ppf op
   | Int_shift (_k, op) -> print_int_shift_op ppf op
-  | Int_comp c -> print_comparison ppf c
+  | Int_comp (_, c) -> print_comparison ppf c
   | Float_arith op -> print_binary_float_arith_op ppf op
   | Float_comp c -> print_comparison ppf c; fprintf ppf "."
   | Bit_test -> fprintf ppf "bit_test"
@@ -468,18 +474,15 @@
   | Block_load_computed_index ->
     block_kind, array_like_thing_index_kind
   | Block_set _ ->
-<<<<<<< HEAD
-    block_kind, K.value Must_scan
+    block_kind, block_element_kind
   | Int_arith (kind, _) ->
-=======
-    block_kind, block_element_kind
-  | Int_arith (kind, _)
->>>>>>> cc8b3d5d
     let kind = K.Standard_int.to_kind kind in
     kind, kind
   | Int_shift (kind, _) ->
     K.Standard_int.to_kind kind, K.naked_immediate ()
-  | Int_comp _ -> K.naked_immediate (), K.naked_immediate ()
+  | Int_comp (kind, _) ->
+    let kind = K.Standard_int.to_kind kind in
+    kind, kind
   | Float_arith _
   | Float_comp _ -> K.naked_float (), K.naked_float ()
   | Bit_test -> string_or_bytes_kind, string_or_bytes_element_kind
@@ -487,7 +490,7 @@
   | String_load _ -> string_or_bytes_kind, array_like_thing_index_kind
   | Bigstring_load _ -> bigstring_kind, array_like_thing_index_kind
 
-let result_kind_of_binary_primitive ppf p : result_kind =
+let result_kind_of_binary_primitive p : result_kind =
   match p with
   | Block_load_computed_index -> Singleton (block_element_kind)
   | Block_set _ -> Unit
@@ -623,7 +626,7 @@
     let index = List.init num_dims (fun _ -> array_like_thing_index_kind) in
     let new_value = element_kind_of_bigarray_kind kind in
     Variadic ([bigarray_kind] @ index @ [new_value])
-  | Bigarray_load (_, _, kind, _) ->
+  | Bigarray_load (_, num_dims, _, _) ->
     let index = List.init num_dims (fun _ -> array_like_thing_index_kind) in
     Variadic ([bigarray_kind] @ index)
   | C_call { name = _; native_name = _; args; result = _; alloc = _; } ->
@@ -650,7 +653,7 @@
     Only_generative_effects, Has_coeffects
   | Bigarray_load (is_safe, _, _, _) ->
     reading_from_an_array_like_thing is_safe
-  | C_call { name; native_name; args; result; alloc; } ->
+  | C_call { name = _; native_name = _; args = _; result = _; alloc = _; } ->
     (* CR-someday xclerc: we could add annotations to external declarations
        (akin to [@@noalloc]) in order to be able to refine the computation of
        effects/coeffects for such functions. *)
@@ -670,31 +673,31 @@
       Variable.print v0
   | Binary (prim, v0, v1) ->
     Format.fprintf ppf "@[(Prim %a %a %a)@]"
-      print_unary_primitive prim
+      print_binary_primitive prim
       Variable.print v0
       Variable.print v1
   | Ternary (prim, v0, v1, v2) ->
     Format.fprintf ppf "@[(Prim %a %a %a %a)@]"
-      print_unary_primitive prim
+      print_ternary_primitive prim
       Variable.print v0
       Variable.print v1
       Variable.print v2
   | Variadic (prim, vs) ->
     Format.fprintf ppf "@[(Prim %a %a)@]"
       print_variadic_primitive prim
-      (Format.pp_print_list ~pp_sep:pp_print_space Variable.print) vs
+      (Format.pp_print_list ~pp_sep:Format.pp_print_space Variable.print) vs
 
 let arg_kinds (t : t) : arg_kinds =
   match t with
   | Unary (prim, _) ->
     let kind = arg_kind_of_unary_primitive prim in
     Unary kind
-  | Binary (prim, _) ->
+  | Binary (prim, _, _) ->
     let kind0, kind1 = args_kind_of_binary_primitive prim in
     Binary (kind0, kind1)
-  | Ternary (prim, _) ->
+  | Ternary (prim, _, _, _) ->
     let kind0, kind1, kind2 = args_kind_of_ternary_primitive prim in
-    Ternary (kind0, kind1, kind3)
+    Ternary (kind0, kind1, kind2)
   | Variadic (prim, _) ->
     args_kind_of_variadic_primitive prim
 
