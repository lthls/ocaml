--- conflicted
+++ resolved
@@ -375,7 +375,6 @@
 
 let result_kind_of_binary_primitive ppf p : result_kind =
   match p with
-<<<<<<< HEAD
   | Block_load_computed_index -> Singleton (K.value Must_scan)
   | Set_field _ -> Unit
   | Int_arith (kind, _)
@@ -390,44 +389,6 @@
   | Array_load Naked_float -> Singleton (K.naked_float ())
   | String_load _
   | Bigstring_load _ -> Singleton (K.naked_immediate ())
-=======
-  | Setfield _
-  | Setfloatfield _ -> Unit
-  | Field_computed _ -> Singleton (K.value Must_scan)
-  | Addint kind
-  | Subint kind
-  | Mulint kind
-  | Divint (_, kind)
-  | Modint (_, kind)
-  | Andint kind
-  | Orint kind
-  | Xorint kind
-  | Lslint kind
-  | Lsrint kind
-  | Asrint kind -> Singleton (K.Of_naked_number.to_kind kind)
-  | Intcomp | Floatcomp -> Singleton (K.naked_immediate ())
-  | Absfloat
-  | Addfloat
-  | Subfloat
-  | Mulfloat
-  | Divfloat -> Singleton (K.naked_float ())
-  | Arrayrefu (Pgenarray | Paddrarray)
-  | Arrayrefs (Pgenarray | Paddrarray) -> Singleton (K.value Must_scan)
-  | Arrayrefu Pintarray
-  | Arrayrefs Pintarray -> Singleton (K.value Can_scan)
-  | Arrayrefu Pfloatarray
-  | Arrayrefs Pfloatarray -> Singleton (K.naked_float ())
-  | Stringrefu
-  | Stringrefs
-  | Bytesrefu
-  | Bytesrefs -> Singleton (K.value Can_scan)
-  | String_load_16 _
-  | String_load_32 _
-  | String_load_64 _
-  | Bigstring_load_16 _ -> Singleton (K.value Can_scan)
-  | Bigstring_load_32 _ ->
-  | Bigstring_load_64 _ -> ???
->>>>>>> f07b7dbf
 
 let effects_and_coeffects_of_binary_primitive p =
   match p with
