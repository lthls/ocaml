--- conflicted
+++ resolved
@@ -16,13 +16,8 @@
 
 [@@@ocaml.warning "+a-4-9-30-40-41-42"]
 
-<<<<<<< HEAD
-let constant_field ((expr : Flambda.t), cont)
-  : Flambda.constant_defining_value_block_field option =
-=======
 let constant_field ((expr : Flambda.Expr.t), cont)
   : Flambda_static.Constant_defining_value.t_block_field option =
->>>>>>> 80deb559
   match expr with
   | Let { var; defining_expr = Const c;
         body = Apply_cont (cont', None, [var']); _ }
