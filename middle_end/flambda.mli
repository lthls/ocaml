(**************************************************************************)
(*                                                                        *)
(*                                 OCaml                                  *)
(*                                                                        *)
(*                       Pierre Chambart, OCamlPro                        *)
(*           Mark Shinwell and Leo White, Jane Street Europe              *)
(*                                                                        *)
(*   Copyright 2013--2016 OCamlPro SAS                                    *)
(*   Copyright 2014--2016 Jane Street Group LLC                           *)
(*                                                                        *)
(*   All rights reserved.  This file is distributed under the terms of    *)
(*   the GNU Lesser General Public License version 2.1, with the          *)
(*   special exception on linking described in the file LICENSE.          *)
(*                                                                        *)
(**************************************************************************)

[@@@ocaml.warning "+a-4-9-30-40-41-42"]

(** Intermediate language used for tree-based analysis and optimization.

    Flambda expressions augment Ilambda expressions by adding constructs for:
    - the construction and manipulation of closures; and
    - accessing constants that have been lifted to static data.

    The Flambda "program" type, described below, wraps Flambda expressions to
    describe the overall structure of a compilation unit.
*)

(** Whether the callee in a function application is known at compile time. *)
type call_kind =
  | Indirect
  | Direct of {
      closure_id : Closure_id.t;
      return_arity : int;
      (** How many unboxed results are returned by the callee (equal to the
          arity of [continuation] in the enclosing [apply] record). *)
    }

(** Simple constants.  ("Structured constants" are rewritten to invocations
    of [Pmakeblock] so that they easily take part in optimizations.) *)
module Const : sig
  type t =
    | Int of int
    | Char of char
    (** [Char] is kept separate from [Int] to improve printing *)
    | Const_pointer of int
    (** [Const_pointer] is an immediate value of a type whose values may be
      boxed (typically a variant type with both constant and non-constant
      constructors). *)

  include Identifiable.S with type t := t
end

type const = Const.t

type apply_kind =
  | Function
  | Method of { kind : Lambda.meth_kind; obj : Variable.t; }

(** The application of a function (or method on a given object) to a list of
    arguments. *)
type apply = {
  kind : apply_kind;
  (* CR-soon mshinwell: rename func -> callee, and
     lhs_of_application -> callee *)
  func : Variable.t;
  continuation : Continuation.t;
  (** Where to send the result of the application. *)
  args : Variable.t list;
  call_kind : call_kind;
  dbg : Debuginfo.t;
  inline : Lambda.inline_attribute;
  (** Instructions from the source code as to whether the callee should
      be inlined. *)
  specialise : Lambda.specialise_attribute;
  (** Instructions from the source code as to whether the callee should
      be specialised. *)
}

(** The update of a mutable variable.  Mutable variables are distinct from
    immutable variables in Flambda. *)
type assign = {
  being_assigned : Mutable_variable.t;
  new_value : Variable.t;
}

(** For details on these types, see projection.mli. *)
type project_closure = Projection.project_closure
type move_within_set_of_closures = Projection.move_within_set_of_closures
type project_var = Projection.project_var

(** See [free_vars] and [specialised_args], below. *)
type free_var = {
  var : Variable.t;
  projection : Projection.t option;
}

type free_vars = free_var Variable.Map.t
(* CR-someday mshinwell: move to separate module and make [Identifiable].
  (Or maybe nearly Identifiable; having a special map that enforces invariants
  might be good.) *)
(* CR-someday mshinwell: This should perhaps be altered so that the
   specialisation isn't just to a variable, or some particular projection,
   but is instead to an actual approximation (which would be enhanced to
   describe the projection too). *)
type specialised_to = {
  var : Variable.t option;
  (** The "outer variable".  For non-specialised arguments of continuations
      (which may still be involved in projection relations) this may be
      [None]. *)
  projection : Projection.t option;
  (** The [projecting_from] value (see projection.mli) of any [projection]
      must be another free variable or specialised argument (depending on
      whether this record type is involved in [free_vars] or
      [specialised_args] respectively) in the same set of closures.
      As such, this field describes a relation of projections between
      either the [free_vars] or the [specialised_args]. *)
}

type specialised_args = specialised_to Variable.Map.t

(** Actions affecting exception traps on the stack.  These are always
    associated with an [Apply_cont] node; the trap action is executed before
    the application of the continuation.

    The [Trap_id] values tie up corresponding pairs of pushes and pops
    irrespective of the handler (which might be shared).  [Pop] may not appear
    to need the [exn_handler] value during Flambda passes---but in fact it
    does, since it compiles to a reference to such continuation, and must
    not be moved out of its scope.

    Beware: continuations cannot be used both as an exception handler and as
    a normal continuation (since continuations used as exception handlers
    use a calling convention that may differ from normal).
*)
type trap_action =
  | Push of { id : Trap_id.t; exn_handler : Continuation.t; }
  (* CR mshinwell: Think about whether we really need the trap IDs now *)
  | Pop of { id : Trap_id.t; exn_handler : Continuation.t; }

(** With the exception of applications of primitives ([Prim]), Flambda terms
    are in CPS.

    Primitives being in direct style combined with care during CPS conversion
    should keep administrative redexes to a minimum.

    The CPS representation ensures that:
    - every intermediate value (and in particular every potential constant
      that we may want to lift) has a name;
    - there are no nested "let"s or complicated expressions as the defining
      expression of a "let";
    - every point to which we might wish to jump has a name;
    - no re-normalisation of terms is required when substituting an
      application for an inlined body (unlike in ANF form).  This is important
      for compilation speed.

    See comments on the [let_cont] type below for information about the form
    of continuations used.

    Exception flow is currently handled (for simplicity) using explicit push
    and pop trap operations (see above) rather than double-barrelled CPS.

    Note: All bound variables in Flambda terms must be distinct.
    [Flambda_invariants] verifies this. *)
type t =
  | Let of let_expr
  | Let_mutable of let_mutable
  | Let_cont of let_cont
  | Apply of apply
  | Apply_cont of Continuation.t * trap_action option * Variable.t list
  | Switch of Variable.t * switch
  | Proved_unreachable

(** Values of type [named] will always be [let]-bound to a [Variable.t]. *)
and named =
  | Var of Variable.t
  | Const of const
  | Prim of Lambda.primitive * Variable.t list * Debuginfo.t
  | Assign of assign
  | Read_mutable of Mutable_variable.t
  | Symbol of Symbol.t
  | Read_symbol_field of Symbol.t * int
  (** During the lifting of [let] bindings to [program] constructions after
      closure conversion, we generate symbols and their corresponding
      definitions (which may or may not be constant), together with field
      accesses to such symbols.  We would like it to be the case that such
      field accesses are simplified to the relevant component of the
      symbol concerned.  (The rationale is to generate efficient code and
      share constants as expected: see e.g. tests/asmcomp/staticalloc.ml.)
      The components of the symbol would be identified by other symbols.
      This sort of access pattern is feasible because the top-level structure
      of symbols is statically allocated and fixed at compile time.
      It may seem that [Prim (Pfield, ...)] expressions could be used to
      perform the field accesses.  However for simplicity, to avoid having to
      keep track of properties of individual fields of blocks,
      [Inconstant_idents] never deems a [Prim (Pfield, ...)] expression to be
      constant.  This would in general prevent field accesses to symbols from
      being simplified in the way we would like, since [Lift_constants] would
      not assign new symbols (i.e. the things we would like to simplify to)
      to the various projections from the symbols in question.
      To circumvent this problem we use [Read_symbol_field] when generating
      projections from the top level of symbols.  Owing to the properties of
      symbols described above, such expressions may be eligible for declaration
      as constant by [Inconstant_idents] (and thus themselves lifted to another
      symbol), without any further complication.
      [Read_symbol_field] may only be used when the definition of the symbol
      is in scope in the [program].  For external unresolved symbols, [Pfield]
      may still be used; it will be changed to [Read_symbol_field] by
      [Inline_and_simplify] when (and if) the symbol is imported. *)
  | Allocated_const of Allocated_const.t
  | Set_of_closures of set_of_closures
  | Project_closure of project_closure
  | Move_within_set_of_closures of move_within_set_of_closures
  | Project_var of project_var

(* CR-someday mshinwell: Since we lack expression identifiers on every term,
   we should probably introduce [Mutable_var] into [named] if we introduce
   more complicated analyses on these in the future.  Alternatively, maybe
   consider removing mutable variables altogether. *)

and let_expr = private {
  var : Variable.t;
  defining_expr : named;
  body : t;
  (* CR-someday mshinwell: we could consider having these be keys into some
     kind of global cache, to reduce memory usage. *)
  free_vars_of_defining_expr : Variable.Set.t;
  (** A cache of the free variables in the defining expression of the [let]. *)
  free_vars_of_body : Variable.Set.t;
  (** A cache of the free variables of the body of the [let].  This is an
      important optimization. *)
}

and let_mutable = {
  var : Mutable_variable.t;
  initial_value : Variable.t;
  contents_kind : Lambda.value_kind;
  body : t;
}

(** Values of type [let_cont] represent the definitions of continuations:
      let_cont [name] [args] = [handler] in [body]
    or in other words:
      [body]
      where [name] [args] = [handler]

    - Continuations are second-class.
    - Continuations do not capture variables.
    - Continuations may be (mutually-)recursive.

    It is an error to mark a continuation that might be recursive as
    non-recursive.  The converse is safe.
*)
and let_cont = {
  body : t;
  handlers : let_cont_handlers;
}
(* CR mshinwell: We need to add the following invariant checks:
   1. Usual checks on [let_cont.specialised_args].
   2. Also on that specialised_args map, that only [Field] projections are
      used.  (The other projections are all things to do with closures.)  We
      might consider changing the type somehow to make this statically
      checked.
   3. Specialised args are only allowed to have [var = None] in the
      [specialised_to] record iff they are non-specialised parameters of a
      continuation.
   4. Exception handlers should be "Handlers" with a single non-recursive
      continuation.
*)

(** Note: any continuation used as an exception handler must be non-recursive
    by the point it reaches [Flambda_to_clambda].  (This means that it is
    permissible to introduce mutual recursion through stubs associated with
    such continuations, so long as [Inline_and_simplify] is run afterwards
    to inline them out and turn the resulting single [Recursive] handler into
    a [Nonrecursive] one. *)
and let_cont_handlers =
  (* CR mshinwell: I suspect things might be easier if [Nonrecursive]
     accepted [continuation_handlers]. *)
  | Nonrecursive of { name : Continuation.t; handler : continuation_handler; }
  | Recursive of continuation_handlers
  | Alias of { name : Continuation.t; alias_of : Continuation.t; }

and continuation_handlers =
  continuation_handler Continuation.Map.t

and continuation_handler = {
  params : Variable.t list;
  stub : bool;
  is_exn_handler : bool;
  (** Continuations used as exception handlers must always be [Nonrecursive]
      and must have exactly one argument.  To enable identification of them
      in passes not invoked from [Inline_and_simplify] (where they could be
      identified by looking at the [Apply_cont]s that reference them) they
      are marked explicitly.
      (Relevant piece of background info: the backend cannot compile
      simultaneously-defined continuations when one or more of them is an
      exception handler.)
  *)
  handler : t;
  (* CR-someday mshinwell: For the moment the [specialised_args] structure
     here matches that used for functions, even though for continuations
     (unlike for functions) it is possible to use [specialised_args] to provide
     projection relation information for non-specialised parameters.  Arguably
     we should just have this information directly in [params].  One point
     about doing that is whether we could turn [params] into a map, or
     whether ordering is still important.
     It was also suggested that maybe specialised args information on functions
     should move from the set of closures into the function declaration
     structure. *)
  specialised_args : specialised_args;
}

(** The representation of a set of function declarations (possibly mutually
    recursive).  Such a set encapsulates the declarations themselves,
    information about their defining environment, and information used
    specifically for optimization.
    Before a function can be applied it must be "projected" from a set of
    closures to yield a "closure".  This is done using [Project_closure]
    (see above).  Given a closure, not only can it be applied, but information
    about its defining environment can be retrieved (using [Project_var],
    see above).
    At runtime, a [set_of_closures] corresponds to an OCaml value with tag
    [Closure_tag] (possibly with inline [Infix_tag](s)).  As an optimization,
    an operation ([Move_within_set_of_closures]) is provided (see above)
    which enables one closure within a set to be located given another
    closure in the same set.  This avoids keeping a pointer to the whole set
    of closures alive when compiling, for example, mutually-recursive
    functions.
*)
and set_of_closures = private {
  function_decls : function_declarations;
  (* CR-soon mshinwell: consider renaming [free_vars].  Also, it's still really
     confusing which side of this map to use when.  "Vars bound by the
     closure" is the domain.
     Another example of when this is confusing:
      let bound_vars_approx =
        Variable.Map.map (Env.find_approx env) set.free_vars
      in
     in [Build_export_info]. *)
  (* CR-soon mshinwell: I'd like to arrange these maps so that it's impossible
     to put invalid projection information into them (in particular, so that
     we enforce that the relation stays within the domain of the map). *)
  free_vars : free_vars;
  (** Mapping from all variables free in the body of the [function_decls] to
      variables in scope at the definition point of the [set_of_closures].
      The domain of this map is sometimes known as the "variables bound by
      the closure". *)
  specialised_args : specialised_args;
  (** Parameters whose corresponding arguments are known to always alias a
      particular value.  These are the only parameters that may, during
      [Inline_and_simplify], have non-unknown approximations.

      An argument may only be specialised to a variable in the scope of the
      corresponding set of closures declaration.  Usually, that variable
      itself also appears in the position of the specialised argument at
      all call sites of the function.  However it may also be the case (for
      example in code generated as a result of [Augment_specialised_args])
      that the various call sites of such a function have differing
      variables in the position of the specialised argument.  This is
      permissible *so long as it is certain they all alias the same value*.
      Great care must be taken in transformations that result in this
      situation since there are no invariant checks for correctness.

      As an example, supposing all call sites of f are represented here:
        [let x = ... in
         let f a b c = ... in
         let y = ... in
         f x y 1;
         f x y 1]
      the specialised arguments of f can (but does not necessarily) contain
      the association [a] -> [x], but cannot contain [b] -> [y] because [f]
      is not in the scope of [y]. If f were the recursive function
      [let rec f a b c = f a 1 2 in], [a] -> [x] would still be a valid
      specialised argument because all recursive calls maintain the invariant.

      This information is used for optimization purposes, if such a binding is
      known, it is possible to specialise the body of the function according
      to its parameter. This is usually introduced when specialising a
      recursive function, for instance.
        [let rec map f = function
           | [] -> []
           | h :: t -> f h :: map f t
         let map_succ l =
           let succ x = x + 1 in
           map succ l]
      [map] can be duplicated in [map_succ] to be specialised for the argument
      [f]. This will result in
        [let map_succ l =
           let succ x = x + 1 in
           let rec map f = function
             | [] -> []
             | h :: t -> f h :: map f t in
           map succ l]
      with map having [f] -> [succ] in its [specialised_args] field.

      Specialised argument information for arguments that are used must
      never be erased.  This ensures that specialised arguments whose
      approximations describe closures maintain those approximations, which
      is essential to transport the closure freshening information to the
      point of use (e.g. a [Project_var] from such an argument).
  *)
  direct_call_surrogates : Variable.t Variable.Map.t;
  (** If [direct_call_surrogates] maps [fun_var1] to [fun_var2] then direct
      calls to [fun_var1] should be redirected to [fun_var2].  This is used
      to reduce the overhead of transformations that introduce wrapper
      functions (which will be inlined at direct call sites, but will
      penalise indirect call sites).
      [direct_call_surrogates] may not be transitively closed. *)
}

and function_declarations = private {
  set_of_closures_id : Set_of_closures_id.t;
  (** An identifier (unique across all Flambda trees currently in memory)
      of the set of closures associated with this set of function
      declarations. *)
  set_of_closures_origin : Set_of_closures_origin.t;
  (** An identifier of the original set of closures on which this set of
      function declarations is based.  Used to prevent different
      specialisations of the same functions from being inlined/specialised
      within each other. *)
  funs : function_declaration Variable.Map.t;
  (** The function(s) defined by the set of function declarations.  The
      keys of this map are often referred to in the code as "fun_var"s. *)
}

and function_declaration = private {
<<<<<<< HEAD
  continuation_param : Continuation.t;
  (** The continuation parameter of the function, i.e. to where we must jump
      once the result of the function has been computed.  If the continuation
      takes more than one argument then the backend will compile the function
      so that it does an unboxed return of multiple values. *)
  return_arity : int;
  (** The number of parameters of the [continuation_param] continuation. *)
  params : Variable.t list;
  (** The normal parameters of the function. *)
=======
  params : Parameter.t list;
>>>>>>> 1a8af593
  body : t;
  (** The code of the function's body. *)
  (* CR-soon mshinwell: inconsistent naming free_variables/free_vars here and
     above *)
  free_variables : Variable.Set.t;
  (** All variables free in the *body* of the function.  For example, a
      variable that is bound as one of the function's parameters will still
      be included in this set.  This field is present as an optimization. *)
  free_symbols : Symbol.Set.t;
  (** All symbols that occur in the function's body.  (Symbols can never be
      bound in a function's body; the only thing that binds symbols is the
      [program] constructions below.) *)
  stub : bool;
  (** A stub function is a generated function used to prepare arguments or
      return values to allow indirect calls to functions with a special calling
      convention.  For instance indirect calls to tuplified functions must go
      through a stub.  Stubs will be unconditionally inlined. *)
  dbg : Debuginfo.t;
  (** Debug info for the function declaration. *)
  inline : Lambda.inline_attribute;
  (** Inlining requirements from the source code. *)
  specialise : Lambda.specialise_attribute;
  (** Specialising requirements from the source code. *)
  is_a_functor : bool;
  (** Whether the function is known definitively to be a functor. *)
}

(** Equivalent to the similar type in [Ilambda]. *)
and switch = private {
  (* CR mshinwell: [numconsts] should move onto the default case. *)
  numconsts : Numbers.Int.Set.t;
  (** All possible values that the scrutinee might have. *)
  consts : (int * Continuation.t) list;
  (** Branches for specific values of the scrutinee. *)
  failaction : Continuation.t option;
  (** Action to take if none of the [consts] matched. *)
}

(** Like a subset of [Flambda.named], except that instead of [Variable.t]s we
    have [Symbol.t]s, and everything is a constant (i.e. with a fixed value
    known at compile time).  Values of this type describe constants that will
    be directly assigned to symbols in the object file (see below). *)
and constant_defining_value =
  | Allocated_const of Allocated_const.t
    (** A single constant.  These are never "simple constants" (type [const])
        but instead more complicated constructions. *)
  | Block of Tag.t * constant_defining_value_block_field list
    (** A pre-allocated block full of constants (either simple constants
        or references to other constants, see below). *)
  | Set_of_closures of set_of_closures
    (** A closed (and thus constant) set of closures.  (That is to say,
        [free_vars] must be empty.) *)
  | Project_closure of Symbol.t * Closure_id.t
    (** Selection of one closure from a constant set of closures.
        Analogous to the equivalent operation on expressions. *)

and constant_defining_value_block_field =
  | Symbol of Symbol.t
  | Const of const

module Constant_defining_value :
  Identifiable.S with type t = constant_defining_value

type expr = t

(** A "program" is the contents of one compilation unit.  It describes the
    various values that are assigned to symbols (and in some cases fields of
    such symbols) in the object file.  As such, it is closely related to
    the compilation of toplevel modules. *)
type program_body =
  | Let_symbol of Symbol.t * constant_defining_value * program_body
  (** Define the given symbol to have the given constant value. *)
  | Let_rec_symbol of (Symbol.t * constant_defining_value) list * program_body
  (** As for [Let_symbol], but recursive.  This is needed to treat examples
      like this, where a constant set of closures is lifted to toplevel:

        let rec f x = f x

      After lifting this produces (in pseudo-Flambda):

        Let_rec_symbol set_of_closures_symbol =
          (Set_of_closures { f x ->
            let applied_function = Symbol f_closure in
            Apply (applied_function, x) })
        and f_closure = Project_closure (set_of_closures_symbol, f)

      Use of [Let_rec_symbol], by virtue of the special handling in
      [Inline_and_simplify.define_let_rec_symbol_approx], enables the
      approximation of the set of closures to be present in order to
      correctly simplify the [Project_closure] construction.  (See
      [Inline_and_simplify.simplify_project_closure] for that part.) *)
  | Initialize_symbol of Symbol.t * Tag.t * (t * Continuation.t) list
      * program_body
  (** Define the given symbol as a constant block of the given size and
      tag; but with a possibly non-constant initializer.  The initializer
      will be executed at most once (from the entry point of the compilation
      unit). *)
  | Effect of t * Continuation.t * program_body
  (** Cause the given expression, which may have a side effect, to be
      executed.  The resulting value is discarded.  [Effect] constructions
      are never re-ordered. *)
  | End of Symbol.t
  (** [End] accepts the root symbol: the only symbol that can never be
      eliminated. *)

type program = {
  imported_symbols : Symbol.Set.t;
  program_body : program_body;
}

(** Compute the free variables of a term.  (This is O(1) for [Let]s).
    If [ignore_uses_as_callee], all free variables inside [Apply] expressions
    are ignored.  Likewise [ignore_uses_in_project_var] for [Project_var]
    expressions.
*)
val free_variables
   : ?ignore_uses_as_callee:unit
  -> ?ignore_uses_as_argument:unit
  -> ?ignore_uses_as_continuation_argument:unit
  -> ?ignore_uses_in_project_var:unit
  -> ?ignore_uses_in_apply_cont:unit
  -> t
  -> Variable.Set.t

(** Compute the free variables of a named expression. *)
val free_variables_named
   : ?ignore_uses_in_project_var:unit
  -> named
  -> Variable.Set.t

val free_variables_of_let_cont_handlers
   : let_cont_handlers
  -> Variable.Set.t

val free_variables_of_specialised_args
   : specialised_args
  -> Variable.Set.t

(** Compute _all_ variables occurring inside an expression. *)
val used_variables
   : ?ignore_uses_as_callee:unit
  -> ?ignore_uses_as_argument:unit
  -> ?ignore_uses_as_continuation_argument:unit
  -> ?ignore_uses_in_project_var:unit
  -> t
  -> Variable.Set.t

(** Compute _all_ variables occurring inside a named expression. *)
val used_variables_named
   : ?ignore_uses_in_project_var:unit
  -> named
  -> Variable.Set.t

val free_continuations_of_let_cont_handlers
   : handlers:let_cont_handlers
  -> Continuation.Set.t

(* CR mshinwell: Improve return type of this function *)
val free_continuations_of_let_cont_handlers'
   : handlers:let_cont_handlers
  -> Continuation.Set.t * Continuation.Set.t  (* free, bound *)

(* CR mshinwell: Consider if we want to cache these. *)
val free_continuations : expr -> Continuation.Set.t

val free_symbols : expr -> Symbol.Set.t

val free_symbols_named : named -> Symbol.Set.t

val free_symbols_program : program -> Symbol.Set.t

type named_reachable =
  | Reachable of named
  | Non_terminating of named
  | Unreachable

(** Used to avoid exceeding the stack limit when handling expressions with
    multiple consecutive nested [Let]-expressions.  This saves rewriting large
    simplification functions in CPS.  This function provides for the
    rewriting or elimination of expressions during the fold. *)
val fold_lets_option
   : t
  -> init:'a
  -> for_defining_expr:(
      'a
    -> Variable.t
    -> named
    -> 'a * (Variable.t * named) list * Variable.t * named_reachable)
  -> for_last_body:('a -> t -> t * 'b)
  (* CR-someday mshinwell: consider making [filter_defining_expr]
     optional *)
  -> filter_defining_expr:('b -> Variable.t -> named -> Variable.Set.t ->
                           'b * Variable.t * named option)
  -> t * 'b

(** Like [fold_lets_option], but just a map. *)
(* CR mshinwell: consider enhancing this in the same way as for
   [fold_lets_option] in the [defining_expr] type.  This would be useful eg
   for Ref_to_variables.  Maybe in fact there should be a new iterator that
   uses this function for such situations? *)
val map_lets
   : t
  -> for_defining_expr:(Variable.t -> named -> named)
  -> for_last_body:(t -> t)
  -> after_rebuild:(t -> t)
  -> t

(** Like [map_lets], but just an iterator. *)
val iter_lets
   : t
  -> for_defining_expr:(Variable.t -> named -> unit)
  -> for_last_body:(t -> unit)
  -> for_each_let:(t -> unit)
  -> unit

(** Creates a [Let] expression.  (This computes the free variables of the
    defining expression and the body.) *)
val create_let : Variable.t -> named -> t -> t

(** Apply the specified function [f] to the defining expression of the given
    [Let]-expression, returning a new [Let]. *)
val map_defining_expr_of_let : let_expr -> f:(named -> named) -> t

(** A module for the manipulation of terms where the recomputation of free
    variable sets is to be kept to a minimum. *)
module With_free_variables : sig
  type 'a t

  val print : Format.formatter -> _ t -> unit

  (** O(1) time. *)
  val of_defining_expr_of_let : let_expr -> named t

  (** O(1) time. *)
  val of_body_of_let : let_expr -> expr t

  (** Takes the time required to calculate the free variables of the given
      term (proportional to the size of the term, except that the calculation
      for [Let] is O(1)). *)
  val of_expr : expr -> expr t

  val of_named : named -> named t

  (** This function shouldn't be used to build a let from the [named t];
      use the [create_let_...] functions below.  It is intended to be used
      for situations such as when you want to use the contents of a [named t]
      for [Effect_analysis]. *)
  val to_named : named t -> named

  (** Takes the time required to calculate the free variables of the given
      [expr]. *)
  val create_let_reusing_defining_expr
     : Variable.t
    -> named t
    -> expr
    -> expr

  (** Takes the time required to calculate the free variables of the given
      [named]. *)
  val create_let_reusing_body
     : Variable.t
    -> named
    -> expr t
    -> expr

  (** O(1) time. *)
  val create_let_reusing_both
     : Variable.t
    -> named t
    -> expr t
    -> expr

  val contents : 'a t -> 'a

  (** O(1) time. *)
  val free_variables : _ t -> Variable.Set.t
end

(** Create a suitable [expr] to represent the given switch.  (The result may
    not actually be a [Switch].) *)
val create_switch
   : scrutinee:Variable.t
  -> all_possible_values:Numbers.Int.Set.t
  -> arms:(int * Continuation.t) list
  -> default:Continuation.t option
  -> expr

(** As for [create_switch], but also returns a map showing the continuations
    that occur within the returned expression, and how many uses of each there
    are therein. *)
val create_switch'
   : scrutinee:Variable.t
  -> all_possible_values:Numbers.Int.Set.t
  -> arms:(int * Continuation.t) list
  -> default:Continuation.t option
  -> expr * (int Continuation.Map.t)

(** Create a function declaration.  This calculates the free variables and
    symbols occurring in the specified [body]. *)
val create_function_declaration
<<<<<<< HEAD
   : params:Variable.t list
  -> continuation_param:Continuation.t
  -> return_arity:int
=======
   : params:Parameter.t list
>>>>>>> 1a8af593
  -> body:t
  -> stub:bool
  -> dbg:Debuginfo.t
  -> inline:Lambda.inline_attribute
  -> specialise:Lambda.specialise_attribute
  -> is_a_functor:bool
  -> function_declaration

(** Create a set of function declarations given the individual declarations. *)
val create_function_declarations
   : funs:function_declaration Variable.Map.t
  -> function_declarations

(** Create a set of function declarations based on another set of function
    declarations. *)
val update_function_declarations
   : function_declarations
  -> funs:function_declaration Variable.Map.t
  -> function_declarations

val import_function_declarations_for_pack
   : function_declarations
  -> (Set_of_closures_id.t -> Set_of_closures_id.t)
  -> (Set_of_closures_origin.t -> Set_of_closures_origin.t)
  -> function_declarations

(** Create a set of closures.  Checks are made to ensure that [free_vars]
    and [specialised_args] are reasonable. *)
val create_set_of_closures
   : function_decls:function_declarations
  -> free_vars:free_vars
  -> specialised_args:specialised_args
  -> direct_call_surrogates:Variable.t Variable.Map.t
  -> set_of_closures

(** Given a function declaration, find which of its parameters (if any)
    are used in the body. *)
val used_params : function_declaration -> Variable.Set.t

type maybe_named =
  | Is_expr of t
  | Is_named of named

(** This function is designed for the internal use of [Flambda_iterators].
    See that module for iterators to be used over Flambda terms. *)
val iter_general
   : toplevel:bool
  -> (t -> unit)
  -> (named -> unit)
  -> maybe_named
  -> unit

val print : Format.formatter -> t -> unit

val print_named : Format.formatter -> named -> unit

val print_program : Format.formatter -> program -> unit

val print_const : Format.formatter -> const -> unit

val print_constant_defining_value
   : Format.formatter
  -> constant_defining_value
  -> unit

val print_function_declaration
   : Format.formatter
  -> Variable.t * function_declaration
  -> unit

val print_function_declarations
   : Format.formatter
  -> function_declarations
  -> unit

val print_project_closure
   : Format.formatter
  -> project_closure
  -> unit

val print_move_within_set_of_closures
   : Format.formatter
  -> move_within_set_of_closures
  -> unit

val print_project_var
   : Format.formatter
  -> project_var
  -> unit

val print_set_of_closures
   : Format.formatter
  -> set_of_closures
  -> unit

val print_specialised_args
   : Format.formatter
  -> specialised_args
  -> unit

val print_specialised_to
   : Format.formatter
  -> specialised_to
  -> unit

val print_let_cont_handlers
   : Format.formatter
  -> let_cont_handlers
  -> unit

val compare_free_var
   : free_var
  -> free_var
  -> int

val equal_free_var
   : free_var
  -> free_var
  -> bool

val compare_specialised_to
   : specialised_to
  -> specialised_to
  -> int

val equal_specialised_to
   : specialised_to
  -> specialised_to
  -> bool

val compare_project_var : project_var -> project_var -> int

val compare_move_within_set_of_closures
   : move_within_set_of_closures
  -> move_within_set_of_closures
  -> int

val compare_project_closure : project_closure -> project_closure -> int

val compare_const : const -> const -> int<|MERGE_RESOLUTION|>--- conflicted
+++ resolved
@@ -285,6 +285,7 @@
   continuation_handler Continuation.Map.t
 
 and continuation_handler = {
+  (* CR-soon mshinwell: Use [Parameter.t] for [params]. *)
   params : Variable.t list;
   stub : bool;
   is_exn_handler : bool;
@@ -425,7 +426,6 @@
 }
 
 and function_declaration = private {
-<<<<<<< HEAD
   continuation_param : Continuation.t;
   (** The continuation parameter of the function, i.e. to where we must jump
       once the result of the function has been computed.  If the continuation
@@ -433,11 +433,8 @@
       so that it does an unboxed return of multiple values. *)
   return_arity : int;
   (** The number of parameters of the [continuation_param] continuation. *)
-  params : Variable.t list;
+  params : Parameter.t list;
   (** The normal parameters of the function. *)
-=======
-  params : Parameter.t list;
->>>>>>> 1a8af593
   body : t;
   (** The code of the function's body. *)
   (* CR-soon mshinwell: inconsistent naming free_variables/free_vars here and
@@ -738,13 +735,9 @@
 (** Create a function declaration.  This calculates the free variables and
     symbols occurring in the specified [body]. *)
 val create_function_declaration
-<<<<<<< HEAD
-   : params:Variable.t list
+   : params:Parameter.t list
   -> continuation_param:Continuation.t
   -> return_arity:int
-=======
-   : params:Parameter.t list
->>>>>>> 1a8af593
   -> body:t
   -> stub:bool
   -> dbg:Debuginfo.t
