(**************************************************************************)
(*                                                                        *)
(*                                 OCaml                                  *)
(*                                                                        *)
(*                       Pierre Chambart, OCamlPro                        *)
(*           Mark Shinwell and Leo White, Jane Street Europe              *)
(*                                                                        *)
(*   Copyright 2013--2017 OCamlPro SAS                                    *)
(*   Copyright 2014--2017 Jane Street Group LLC                           *)
(*                                                                        *)
(*   All rights reserved.  This file is distributed under the terms of    *)
(*   the GNU Lesser General Public License version 2.1, with the          *)
(*   special exception on linking described in the file LICENSE.          *)
(*                                                                        *)
(**************************************************************************)

(** Operations on Flambda terms whose implementations cannot break invariants
    enforced by the private types. *)

[@@@ocaml.warning "+a-4-9-30-40-41-42"]

<<<<<<< HEAD
(** Intermediate language used for tree-based analysis and optimization.

    Flambda expressions augment Ilambda expressions by adding constructs for:
    - the construction and manipulation of closures; and
    - accessing constants that have been lifted to static data.

    The Flambda "program" type, described below, wraps Flambda expressions to
    describe the overall structure of a compilation unit.
*)

(** Whether the callee in a function application is known at compile time. *)
type call_kind =
  | Indirect
  | Direct of {
      closure_id : Closure_id.t;
      return_arity : int;
      (** How many unboxed results are returned by the callee (equal to the
          arity of [continuation] in the enclosing [apply] record). *)
    }

(** Simple constants.  ("Structured constants" are rewritten to invocations
    of [Pmakeblock] so that they easily take part in optimizations.) *)
module Const : sig
  type t =
    | Int of int
    | Char of char
    (** [Char] is kept separate from [Int] to improve printing *)
    | Const_pointer of int
    (** [Const_pointer] is an immediate value of a type whose values may be
      boxed (typically a variant type with both constant and non-constant
      constructors). *)

  include Identifiable.S with type t := t
end

type const = Const.t

type apply_kind =
  | Function
  | Method of { kind : Lambda.meth_kind; obj : Variable.t; }

(** The application of a function (or method on a given object) to a list of
    arguments. *)
type apply = {
  kind : apply_kind;
  (* CR-soon mshinwell: rename func -> callee, and
     lhs_of_application -> callee *)
  func : Variable.t;
  continuation : Continuation.t;
  (** Where to send the result of the application. *)
  args : Variable.t list;
  call_kind : call_kind;
  dbg : Debuginfo.t;
  inline : Lambda.inline_attribute;
  (** Instructions from the source code as to whether the callee should
      be inlined. *)
  specialise : Lambda.specialise_attribute;
  (** Instructions from the source code as to whether the callee should
      be specialised. *)
}

(** The update of a mutable variable.  Mutable variables are distinct from
    immutable variables in Flambda. *)
type assign = {
  being_assigned : Mutable_variable.t;
  new_value : Variable.t;
}

(** For details on these types, see projection.mli. *)
type project_closure = Projection.project_closure
type move_within_set_of_closures = Projection.move_within_set_of_closures
type project_var = Projection.project_var

(** See [free_vars] and [specialised_args], below. *)
type free_var = {
  var : Variable.t;
  projection : Projection.t option;
}

type free_vars = free_var Variable.Map.t
(* CR-someday mshinwell: move to separate module and make [Identifiable].
  (Or maybe nearly Identifiable; having a special map that enforces invariants
  might be good.) *)
(* CR-someday mshinwell: This should perhaps be altered so that the
   specialisation isn't just to a variable, or some particular projection,
   but is instead to an actual approximation (which would be enhanced to
   describe the projection too). *)
type specialised_to = {
  var : Variable.t option;
  (** The "outer variable".  For non-specialised arguments of continuations
      (which may still be involved in projection relations) this may be
      [None]. *)
  projection : Projection.t option;
  (** The [projecting_from] value (see projection.mli) of any [projection]
      must be another free variable or specialised argument (depending on
      whether this record type is involved in [free_vars] or
      [specialised_args] respectively) in the same set of closures.
      As such, this field describes a relation of projections between
      either the [free_vars] or the [specialised_args]. *)
}

type specialised_args = specialised_to Variable.Map.t

(** Actions affecting exception traps on the stack.  These are always
    associated with an [Apply_cont] node; the trap action is executed before
    the application of the continuation.

    The [Trap_id] values tie up corresponding pairs of pushes and pops
    irrespective of the handler (which might be shared).  [Pop] may not appear
    to need the [exn_handler] value during Flambda passes---but in fact it
    does, since it compiles to a reference to such continuation, and must
    not be moved out of its scope.

    Beware: continuations cannot be used both as an exception handler and as
    a normal continuation (since continuations used as exception handlers
    use a calling convention that may differ from normal).
*)
type trap_action =
  | Push of { id : Trap_id.t; exn_handler : Continuation.t; }
  (* CR mshinwell: Think about whether we really need the trap IDs now *)
  | Pop of { id : Trap_id.t; exn_handler : Continuation.t; }

(** With the exception of applications of primitives ([Prim]), Flambda terms
    are in CPS.

    Primitives being in direct style combined with care during CPS conversion
    should keep administrative redexes to a minimum.

    The CPS representation ensures that:
    - every intermediate value (and in particular every potential constant
      that we may want to lift) has a name;
    - there are no nested "let"s or complicated expressions as the defining
      expression of a "let";
    - every point to which we might wish to jump has a name;
    - no re-normalisation of terms is required when substituting an
      application for an inlined body (unlike in ANF form).  This is important
      for compilation speed.

    See comments on the [let_cont] type below for information about the form
    of continuations used.

    Exception flow is currently handled (for simplicity) using explicit push
    and pop trap operations (see above) rather than double-barrelled CPS.

    Note: All bound variables in Flambda terms must be distinct.
    [Flambda_invariants] verifies this. *)
type t =
  | Let of let_expr
  | Let_mutable of let_mutable
  | Let_cont of let_cont
  | Apply of apply
  | Apply_cont of Continuation.t * trap_action option * Variable.t list
  | Switch of Variable.t * switch
  | Proved_unreachable

(** Values of type [named] will always be [let]-bound to a [Variable.t]. *)
and named =
  | Var of Variable.t
  | Const of const
  | Prim of Lambda.primitive * Variable.t list * Debuginfo.t
  | Assign of assign
  | Read_mutable of Mutable_variable.t
  | Symbol of Symbol.t
  | Read_symbol_field of Symbol.t * int
  (** During the lifting of [let] bindings to [program] constructions after
      closure conversion, we generate symbols and their corresponding
      definitions (which may or may not be constant), together with field
      accesses to such symbols.  We would like it to be the case that such
      field accesses are simplified to the relevant component of the
      symbol concerned.  (The rationale is to generate efficient code and
      share constants as expected: see e.g. tests/asmcomp/staticalloc.ml.)
      The components of the symbol would be identified by other symbols.
      This sort of access pattern is feasible because the top-level structure
      of symbols is statically allocated and fixed at compile time.
      It may seem that [Prim (Pfield, ...)] expressions could be used to
      perform the field accesses.  However for simplicity, to avoid having to
      keep track of properties of individual fields of blocks,
      [Inconstant_idents] never deems a [Prim (Pfield, ...)] expression to be
      constant.  This would in general prevent field accesses to symbols from
      being simplified in the way we would like, since [Lift_constants] would
      not assign new symbols (i.e. the things we would like to simplify to)
      to the various projections from the symbols in question.
      To circumvent this problem we use [Read_symbol_field] when generating
      projections from the top level of symbols.  Owing to the properties of
      symbols described above, such expressions may be eligible for declaration
      as constant by [Inconstant_idents] (and thus themselves lifted to another
      symbol), without any further complication.
      [Read_symbol_field] may only be used when the definition of the symbol
      is in scope in the [program].  For external unresolved symbols, [Pfield]
      may still be used; it will be changed to [Read_symbol_field] by
      [Inline_and_simplify] when (and if) the symbol is imported. *)
  | Allocated_const of Allocated_const.t
  | Set_of_closures of set_of_closures
  | Project_closure of project_closure
  | Move_within_set_of_closures of move_within_set_of_closures
  | Project_var of project_var

(* CR-someday mshinwell: Since we lack expression identifiers on every term,
   we should probably introduce [Mutable_var] into [named] if we introduce
   more complicated analyses on these in the future.  Alternatively, maybe
   consider removing mutable variables altogether. *)

and let_expr = private {
  var : Variable.t;
  defining_expr : named;
  body : t;
  (* CR-someday mshinwell: we could consider having these be keys into some
     kind of global cache, to reduce memory usage. *)
  free_vars_of_defining_expr : Variable.Set.t;
  (** A cache of the free variables in the defining expression of the [let]. *)
  free_vars_of_body : Variable.Set.t;
  (** A cache of the free variables of the body of the [let].  This is an
      important optimization. *)
}

and let_mutable = {
  var : Mutable_variable.t;
  initial_value : Variable.t;
  contents_kind : Lambda.value_kind;
  body : t;
}

(** Values of type [let_cont] represent the definitions of continuations:
      let_cont [name] [args] = [handler] in [body]
    or in other words:
      [body]
      where [name] [args] = [handler]

    - Continuations are second-class.
    - Continuations do not capture variables.
    - Continuations may be (mutually-)recursive.

    It is an error to mark a continuation that might be recursive as
    non-recursive.  The converse is safe.
*)
and let_cont = {
  body : t;
  handlers : let_cont_handlers;
}
(* CR mshinwell: We need to add the following invariant checks:
   1. Usual checks on [let_cont.specialised_args].
   2. Also on that specialised_args map, that only [Field] projections are
      used.  (The other projections are all things to do with closures.)  We
      might consider changing the type somehow to make this statically
      checked.
   3. Specialised args are only allowed to have [var = None] in the
      [specialised_to] record iff they are non-specialised parameters of a
      continuation.
   4. Exception handlers should be "Handlers" with a single non-recursive
      continuation.
*)

(** Note: any continuation used as an exception handler must be non-recursive
    by the point it reaches [Flambda_to_clambda].  (This means that it is
    permissible to introduce mutual recursion through stubs associated with
    such continuations, so long as [Inline_and_simplify] is run afterwards
    to inline them out and turn the resulting single [Recursive] handler into
    a [Nonrecursive] one. *)
and let_cont_handlers =
  (* CR mshinwell: I suspect things might be easier if [Nonrecursive]
     accepted [continuation_handlers]. *)
  | Nonrecursive of { name : Continuation.t; handler : continuation_handler; }
  | Recursive of continuation_handlers

and continuation_handlers =
  continuation_handler Continuation.Map.t

and continuation_handler = {
  params : Parameter.t list;
  stub : bool;
  is_exn_handler : bool;
  (** Continuations used as exception handlers must always be [Nonrecursive]
      and must have exactly one argument.  To enable identification of them
      in passes not invoked from [Inline_and_simplify] (where they could be
      identified by looking at the [Apply_cont]s that reference them) they
      are marked explicitly.
      (Relevant piece of background info: the backend cannot compile
      simultaneously-defined continuations when one or more of them is an
      exception handler.)
  *)
  handler : t;
  (* CR-someday mshinwell: For the moment the [specialised_args] structure
     here matches that used for functions, even though for continuations
     (unlike for functions) it is possible to use [specialised_args] to provide
     projection relation information for non-specialised parameters.  Arguably
     we should just have this information directly in [params].  One point
     about doing that is whether we could turn [params] into a map, or
     whether ordering is still important.
     It was also suggested that maybe specialised args information on functions
     should move from the set of closures into the function declaration
     structure. *)
  specialised_args : specialised_args;
}

(** The representation of a set of function declarations (possibly mutually
    recursive).  Such a set encapsulates the declarations themselves,
    information about their defining environment, and information used
    specifically for optimization.
    Before a function can be applied it must be "projected" from a set of
    closures to yield a "closure".  This is done using [Project_closure]
    (see above).  Given a closure, not only can it be applied, but information
    about its defining environment can be retrieved (using [Project_var],
    see above).
    At runtime, a [set_of_closures] corresponds to an OCaml value with tag
    [Closure_tag] (possibly with inline [Infix_tag](s)).  As an optimization,
    an operation ([Move_within_set_of_closures]) is provided (see above)
    which enables one closure within a set to be located given another
    closure in the same set.  This avoids keeping a pointer to the whole set
    of closures alive when compiling, for example, mutually-recursive
    functions.
*)
and set_of_closures = private {
  function_decls : function_declarations;
  (* CR-soon mshinwell: consider renaming [free_vars].  Also, it's still really
     confusing which side of this map to use when.  "Vars bound by the
     closure" is the domain.
     Another example of when this is confusing:
      let bound_vars_approx =
        Variable.Map.map (Env.find_approx env) set.free_vars
      in
     in [Build_export_info]. *)
  (* CR-soon mshinwell: I'd like to arrange these maps so that it's impossible
     to put invalid projection information into them (in particular, so that
     we enforce that the relation stays within the domain of the map). *)
  free_vars : free_vars;
  (** Mapping from all variables free in the body of the [function_decls] to
      variables in scope at the definition point of the [set_of_closures].
      The domain of this map is sometimes known as the "variables bound by
      the closure". *)
  specialised_args : specialised_args;
  (** Parameters whose corresponding arguments are known to always alias a
      particular value.  These are the only parameters that may, during
      [Inline_and_simplify], have non-unknown approximations.

      An argument may only be specialised to a variable in the scope of the
      corresponding set of closures declaration.  Usually, that variable
      itself also appears in the position of the specialised argument at
      all call sites of the function.  However it may also be the case (for
      example in code generated as a result of [Augment_specialised_args])
      that the various call sites of such a function have differing
      variables in the position of the specialised argument.  This is
      permissible *so long as it is certain they all alias the same value*.
      Great care must be taken in transformations that result in this
      situation since there are no invariant checks for correctness.

      As an example, supposing all call sites of f are represented here:
        [let x = ... in
         let f a b c = ... in
         let y = ... in
         f x y 1;
         f x y 1]
      the specialised arguments of f can (but does not necessarily) contain
      the association [a] -> [x], but cannot contain [b] -> [y] because [f]
      is not in the scope of [y]. If f were the recursive function
      [let rec f a b c = f a 1 2 in], [a] -> [x] would still be a valid
      specialised argument because all recursive calls maintain the invariant.

      This information is used for optimization purposes, if such a binding is
      known, it is possible to specialise the body of the function according
      to its parameter. This is usually introduced when specialising a
      recursive function, for instance.
        [let rec map f = function
           | [] -> []
           | h :: t -> f h :: map f t
         let map_succ l =
           let succ x = x + 1 in
           map succ l]
      [map] can be duplicated in [map_succ] to be specialised for the argument
      [f]. This will result in
        [let map_succ l =
           let succ x = x + 1 in
           let rec map f = function
             | [] -> []
             | h :: t -> f h :: map f t in
           map succ l]
      with map having [f] -> [succ] in its [specialised_args] field.

      Specialised argument information for arguments that are used must
      never be erased.  This ensures that specialised arguments whose
      approximations describe closures maintain those approximations, which
      is essential to transport the closure freshening information to the
      point of use (e.g. a [Project_var] from such an argument).
  *)
  direct_call_surrogates : Variable.t Variable.Map.t;
  (** If [direct_call_surrogates] maps [fun_var1] to [fun_var2] then direct
      calls to [fun_var1] should be redirected to [fun_var2].  This is used
      to reduce the overhead of transformations that introduce wrapper
      functions (which will be inlined at direct call sites, but will
      penalise indirect call sites).
      [direct_call_surrogates] may not be transitively closed. *)
}

and function_declarations = private {
  set_of_closures_id : Set_of_closures_id.t;
  (** An identifier (unique across all Flambda trees currently in memory)
      of the set of closures associated with this set of function
      declarations. *)
  set_of_closures_origin : Set_of_closures_origin.t;
  (** An identifier of the original set of closures on which this set of
      function declarations is based.  Used to prevent different
      specialisations of the same functions from being inlined/specialised
      within each other. *)
  funs : function_declaration Variable.Map.t;
  (** The function(s) defined by the set of function declarations.  The
      keys of this map are often referred to in the code as "fun_var"s. *)
}

and function_declaration = private {
  closure_origin : Closure_origin.t;
  (** The closure from which this function declaration originally came.
      Used as a backstop against unbounded recursion during inlining. *)
  continuation_param : Continuation.t;
  (** The continuation parameter of the function, i.e. to where we must jump
      once the result of the function has been computed.  If the continuation
      takes more than one argument then the backend will compile the function
      so that it does an unboxed return of multiple values. *)
  return_arity : int;
  (** The number of parameters of the [continuation_param] continuation. *)
  params : Parameter.t list;
  (** The normal parameters of the function. *)
  body : t;
  (** The code of the function's body. *)
  (* CR-soon mshinwell: inconsistent naming free_variables/free_vars here and
     above *)
  free_variables : Variable.Set.t;
  (** All variables free in the *body* of the function.  For example, a
      variable that is bound as one of the function's parameters will still
      be included in this set.  This field is present as an optimization. *)
  free_symbols : Symbol.Set.t;
  (** All symbols that occur in the function's body.  (Symbols can never be
      bound in a function's body; the only thing that binds symbols is the
      [program] constructions below.) *)
  stub : bool;
  (** A stub function is a generated function used to prepare arguments or
      return values to allow indirect calls to functions with a special calling
      convention.  For instance indirect calls to tuplified functions must go
      through a stub.  Stubs will be unconditionally inlined. *)
  dbg : Debuginfo.t;
  (** Debug info for the function declaration. *)
  inline : Lambda.inline_attribute;
  (** Inlining requirements from the source code. *)
  specialise : Lambda.specialise_attribute;
  (** Specialising requirements from the source code. *)
  is_a_functor : bool;
  (** Whether the function is known definitively to be a functor. *)
}

(** Equivalent to the similar type in [Ilambda]. *)
and switch = private {
  (* CR mshinwell: [numconsts] should move onto the default case. *)
  numconsts : Numbers.Int.Set.t;
  (** All possible values that the scrutinee might have. *)
  consts : (int * Continuation.t) list;
  (** Branches for specific values of the scrutinee. *)
  failaction : Continuation.t option;
  (** Action to take if none of the [consts] matched. *)
}

(** Like a subset of [Flambda.named], except that instead of [Variable.t]s we
    have [Symbol.t]s, and everything is a constant (i.e. with a fixed value
    known at compile time).  Values of this type describe constants that will
    be directly assigned to symbols in the object file (see below). *)
and constant_defining_value =
  | Allocated_const of Allocated_const.t
    (** A single constant.  These are never "simple constants" (type [const])
        but instead more complicated constructions. *)
  | Block of Tag.t * constant_defining_value_block_field list
    (** A pre-allocated block full of constants (either simple constants
        or references to other constants, see below). *)
  | Set_of_closures of set_of_closures
    (** A closed (and thus constant) set of closures.  (That is to say,
        [free_vars] must be empty.) *)
  | Project_closure of Symbol.t * Closure_id.t
    (** Selection of one closure from a constant set of closures.
        Analogous to the equivalent operation on expressions. *)

and constant_defining_value_block_field =
  | Symbol of Symbol.t
  | Const of const

module Constant_defining_value :
  Identifiable.S with type t = constant_defining_value

type expr = t

(** A "program" is the contents of one compilation unit.  It describes the
    various values that are assigned to symbols (and in some cases fields of
    such symbols) in the object file.  As such, it is closely related to
    the compilation of toplevel modules. *)
type program_body =
  | Let_symbol of Symbol.t * constant_defining_value * program_body
  (** Define the given symbol to have the given constant value. *)
  | Let_rec_symbol of (Symbol.t * constant_defining_value) list * program_body
  (** As for [Let_symbol], but recursive.  This is needed to treat examples
      like this, where a constant set of closures is lifted to toplevel:

        let rec f x = f x

      After lifting this produces (in pseudo-Flambda):

        Let_rec_symbol set_of_closures_symbol =
          (Set_of_closures { f x ->
            let applied_function = Symbol f_closure in
            Apply (applied_function, x) })
        and f_closure = Project_closure (set_of_closures_symbol, f)

      Use of [Let_rec_symbol], by virtue of the special handling in
      [Inline_and_simplify.define_let_rec_symbol_approx], enables the
      approximation of the set of closures to be present in order to
      correctly simplify the [Project_closure] construction.  (See
      [Inline_and_simplify.simplify_project_closure] for that part.) *)
  | Initialize_symbol of Symbol.t * Tag.t * (t * Continuation.t) list
      * program_body
  (** Define the given symbol as a constant block of the given size and
      tag; but with a possibly non-constant initializer.  The initializer
      will be executed at most once (from the entry point of the compilation
      unit). *)
  | Effect of t * Continuation.t * program_body
  (** Cause the given expression, which may have a side effect, to be
      executed.  The resulting value is discarded.  [Effect] constructions
      are never re-ordered. *)
  | End of Symbol.t
  (** [End] accepts the root symbol: the only symbol that can never be
      eliminated. *)

(* CR-someday mshinwell: consider support for [Initialize_symbol] that can
   hold unboxed numbers (e.g. floats for testsuite/tests/misc/gcwords.ml
   when the inlining annotation is removed, as it used to be). *)

type program = {
  imported_symbols : Symbol.Set.t;
  program_body : program_body;
}

(** Compute the free variables of a term.  (This is O(1) for [Let]s).
    If [ignore_uses_as_callee], all free variables inside [Apply] expressions
    are ignored.  Likewise [ignore_uses_in_project_var] for [Project_var]
    expressions.
*)
val free_variables
   : ?ignore_uses_as_callee:unit
  -> ?ignore_uses_as_argument:unit
  -> ?ignore_uses_as_continuation_argument:unit
  -> ?ignore_uses_in_project_var:unit
  -> ?ignore_uses_in_apply_cont:unit
  -> t
  -> Variable.Set.t

(** Compute the free variables of a named expression. *)
val free_variables_named
   : ?ignore_uses_in_project_var:unit
  -> named
  -> Variable.Set.t

val free_variables_of_let_cont_handlers
   : let_cont_handlers
  -> Variable.Set.t

val free_variables_of_specialised_args
   : specialised_args
  -> Variable.Set.t

(** Compute _all_ variables occurring inside an expression. *)
val used_variables
   : ?ignore_uses_as_callee:unit
  -> ?ignore_uses_as_argument:unit
  -> ?ignore_uses_as_continuation_argument:unit
  -> ?ignore_uses_in_project_var:unit
  -> t
  -> Variable.Set.t

(** Compute _all_ variables occurring inside a named expression. *)
val used_variables_named
   : ?ignore_uses_in_project_var:unit
  -> named
  -> Variable.Set.t

val continuation_map_of_let_handlers
   : handlers:let_cont_handlers
  -> continuation_handlers

(** [map_let_cont_handlers ~handlers ~f] is equivalent to calling [f] on
    [continuation_map_of_let_handlers ~handlers], then repacking the result
    in the same constructor (Recursive or Nonrecursive) as [handlers] *)
val map_let_cont_handlers
   : handlers:let_cont_handlers
  -> f:(continuation_handlers -> continuation_handlers)
  -> let_cont_handlers

val bound_continuations_of_let_handlers
   : handlers:let_cont_handlers
  -> Continuation.Set.t

val free_continuations_of_let_cont_handlers
   : handlers:let_cont_handlers
  -> Continuation.Set.t

(* CR mshinwell: Improve return type of this function *)
val free_continuations_of_let_cont_handlers'
   : handlers:let_cont_handlers
  -> Continuation.Set.t * Continuation.Set.t  (* free, bound *)

(* CR mshinwell: Consider if we want to cache these. *)
val free_continuations : expr -> Continuation.Set.t

val free_symbols : expr -> Symbol.Set.t

val free_symbols_named : named -> Symbol.Set.t

val free_symbols_program : program -> Symbol.Set.t

type named_reachable =
  | Reachable of named
  | Non_terminating of named
  | Unreachable

(** Used to avoid exceeding the stack limit when handling expressions with
    multiple consecutive nested [Let]-expressions.  This saves rewriting large
    simplification functions in CPS.  This function provides for the
    rewriting or elimination of expressions during the fold. *)
val fold_lets_option
   : t
  -> init:'a
  -> for_defining_expr:(
      'a
    -> Variable.t
    -> named
    -> 'a * (Variable.t * named) list * Variable.t * named_reachable)
  -> for_last_body:('a -> t -> t * 'b)
  (* CR-someday mshinwell: consider making [filter_defining_expr]
     optional *)
  -> filter_defining_expr:('b -> Variable.t -> named -> Variable.Set.t ->
                           'b * Variable.t * named option)
  -> t * 'b

(** Like [fold_lets_option], but just a map. *)
(* CR mshinwell: consider enhancing this in the same way as for
   [fold_lets_option] in the [defining_expr] type.  This would be useful eg
   for Ref_to_variables.  Maybe in fact there should be a new iterator that
   uses this function for such situations? *)
val map_lets
   : t
  -> for_defining_expr:(Variable.t -> named -> named)
  -> for_last_body:(t -> t)
  -> after_rebuild:(t -> t)
  -> t

(** Like [map_lets], but just an iterator. *)
val iter_lets
   : t
  -> for_defining_expr:(Variable.t -> named -> unit)
  -> for_last_body:(t -> unit)
  -> for_each_let:(t -> unit)
  -> unit

(** Creates a [Let] expression.  (This computes the free variables of the
    defining expression and the body.) *)
val create_let : Variable.t -> named -> t -> t

(** Apply the specified function [f] to the defining expression of the given
    [Let]-expression, returning a new [Let]. *)
val map_defining_expr_of_let : let_expr -> f:(named -> named) -> t

(** A module for the manipulation of terms where the recomputation of free
    variable sets is to be kept to a minimum. *)
module With_free_variables : sig
  type 'a t

  val print : Format.formatter -> _ t -> unit

  (** O(1) time. *)
  val of_defining_expr_of_let : let_expr -> named t

  (** O(1) time. *)
  val of_body_of_let : let_expr -> expr t

  (** Takes the time required to calculate the free variables of the given
      term (proportional to the size of the term, except that the calculation
      for [Let] is O(1)). *)
  val of_expr : expr -> expr t

  val of_named : named -> named t

  (** This function shouldn't be used to build a let from the [named t];
      use the [create_let_...] functions below.  It is intended to be used
      for situations such as when you want to use the contents of a [named t]
      for [Effect_analysis]. *)
  val to_named : named t -> named

  (** Takes the time required to calculate the free variables of the given
      [expr]. *)
  val create_let_reusing_defining_expr
     : Variable.t
    -> named t
    -> expr
    -> expr

  (** Takes the time required to calculate the free variables of the given
      [named]. *)
  val create_let_reusing_body
     : Variable.t
    -> named
    -> expr t
    -> expr

  (** O(1) time. *)
  val create_let_reusing_both
     : Variable.t
    -> named t
    -> expr t
    -> expr

  val contents : 'a t -> 'a

  (** O(1) time. *)
  val free_variables : _ t -> Variable.Set.t
end

(** Create a suitable [expr] to represent the given switch.  (The result may
    not actually be a [Switch].) *)
val create_switch
   : scrutinee:Variable.t
  -> all_possible_values:Numbers.Int.Set.t
  -> arms:(int * Continuation.t) list
  -> default:Continuation.t option
  -> expr

(** As for [create_switch], but also returns a map showing the continuations
    that occur within the returned expression, and how many uses of each there
    are therein. *)
val create_switch'
   : scrutinee:Variable.t
  -> all_possible_values:Numbers.Int.Set.t
  -> arms:(int * Continuation.t) list
  -> default:Continuation.t option
  -> expr * (int Continuation.Map.t)

(** Create a function declaration.  This calculates the free variables and
    symbols occurring in the specified [body].

    To just change the parameters or body of a function the "update" functions
    below should be used, if possible; otherwise care must be taken to
    preserve the [closure_origin].

    When adding a stub to a function the stub should receive a new
    [closure_origin] and the renamed original function should retain its
    existing [closure_origin].
*)
val create_function_declaration
   : params:Parameter.t list
  -> continuation_param:Continuation.t
  -> return_arity:int
  -> body:t
  -> stub:bool
  -> dbg:Debuginfo.t
  -> inline:Lambda.inline_attribute
  -> specialise:Lambda.specialise_attribute
  -> is_a_functor:bool
  (* CR mshinwell for pchambart: check Closure_origin stuff *)
  -> closure_origin:Closure_origin.t
  -> function_declaration

(** Create a set of function declarations given the individual declarations. *)
val create_function_declarations
   : funs:function_declaration Variable.Map.t
  -> function_declarations

(** Change only the code of a function declaration. *)
val update_body_of_function_declaration
   : function_declaration
  -> body:expr
  -> function_declaration

(** Change only the code and parameters of a function declaration. *)
(* CR-soon mshinwell: rename this to match new update function above *)
val update_function_decl's_params_and_body
   : function_declaration
  -> params:Parameter.t list
  -> body:expr
  -> function_declaration

(** Create a set of function declarations based on another set of function
    declarations. *)
val update_function_declarations
   : function_declarations
  -> funs:function_declaration Variable.Map.t
  -> function_declarations

val import_function_declarations_for_pack
   : function_declarations
  -> (Set_of_closures_id.t -> Set_of_closures_id.t)
  -> (Set_of_closures_origin.t -> Set_of_closures_origin.t)
  -> function_declarations

(** Create a set of closures.  Checks are made to ensure that [free_vars]
    and [specialised_args] are reasonable. *)
val create_set_of_closures
   : function_decls:function_declarations
  -> free_vars:free_vars
  -> specialised_args:specialised_args
  -> direct_call_surrogates:Variable.t Variable.Map.t
  -> set_of_closures

(** Given a function declaration, find which of its parameters (if any)
    are used in the body. *)
val used_params : function_declaration -> Variable.Set.t

type maybe_named =
  | Is_expr of t
  | Is_named of named

(** This function is designed for the internal use of [Flambda_iterators].
    See that module for iterators to be used over Flambda terms. *)
val iter_general
   : toplevel:bool
  -> (t -> unit)
  -> (named -> unit)
  -> maybe_named
  -> unit

val print : Format.formatter -> t -> unit

val print_named : Format.formatter -> named -> unit

val print_program : Format.formatter -> program -> unit

val print_const : Format.formatter -> const -> unit

val print_constant_defining_value
   : Format.formatter
  -> constant_defining_value
  -> unit

val print_function_declaration
   : Format.formatter
  -> Variable.t * function_declaration
  -> unit

val print_function_declarations
   : Format.formatter
  -> function_declarations
  -> unit

val print_project_closure
   : Format.formatter
  -> project_closure
  -> unit

val print_move_within_set_of_closures
   : Format.formatter
  -> move_within_set_of_closures
  -> unit

val print_project_var
   : Format.formatter
  -> project_var
  -> unit

val print_set_of_closures
   : Format.formatter
  -> set_of_closures
  -> unit

val print_specialised_args
   : Format.formatter
  -> specialised_args
  -> unit

val print_specialised_to
   : Format.formatter
  -> specialised_to
  -> unit

val print_let_cont_handlers
   : Format.formatter
  -> let_cont_handlers
  -> unit

val compare_free_var
   : free_var
  -> free_var
  -> int

val equal_free_var
   : free_var
  -> free_var
  -> bool

val compare_specialised_to
   : specialised_to
  -> specialised_to
  -> int

val equal_specialised_to
   : specialised_to
  -> specialised_to
  -> bool

val compare_project_var : project_var -> project_var -> int

val compare_move_within_set_of_closures
   : move_within_set_of_closures
  -> move_within_set_of_closures
  -> int

val compare_project_closure : project_closure -> project_closure -> int

val compare_const : const -> const -> int
=======
module Return_arity : module type of Flambda0.Return_arity

module Call_kind : sig
  include module type of Flambda0.Call_kind

  val arity_of_call_kind : t -> Return_arity.t
end

module Const : module type of Flambda0.Const

module Free_var = Flambda0.Free_var

module Free_vars : sig
  include module type of Flambda0.Free_vars

  (* Ensure that projection information is suitably erased from
    free_vars and specialised_args if we have deleted the variable being
    projected from. *)
  val clean_free_vars_projections : t -> t
end

module rec Expr : sig
  include module type of Flambda0.Expr

  (** Structural equality (not alpha equivalence). *)
  val equal : t -> t -> bool

  (* Given an expression, freshen all variables within it, and form a function
    whose body is the resulting expression.  The variables specified by
    [params] will become the parameters of the function; the closure will be
    identified by [id].  [params] must only reference variables that are
    free variables of [body]. *)
  (* CR-soon mshinwell: consider improving name and names of arguments
    lwhite: the params restriction seems odd, perhaps give a reason
    in the comment. *)
  val make_closure_declaration
     : id:Variable.t
    -> body:t
    -> params:Parameter.t list
    -> continuation_param:Continuation.t
    (* CR mshinwell: update comment. *)
    -> stub:bool
    -> continuation:Continuation.t
    -> t

  val toplevel_substitution
     : Variable.t Variable.Map.t
    -> t
    -> t

  (* CR-someday pchambart: A more general version of this function might
    take a [named] instead of a symbol and be called with
    [Read_symbol_field (symbol, 0)]. *)
  val substitute_read_symbol_field_for_variables
     : (Symbol.t * int option) Variable.Map.t
    -> t
    -> t

  val description_of_toplevel_node : t -> string

  (** [bind [var1, expr1; ...; varN, exprN] body] binds using
      [Immutable] [Let] expressions the given [(var, expr)] pairs around the
      body. *)
  val bind
     : bindings:(Variable.t * Named.t) list
    -> body:t
    -> t

  module Reachable : sig
    type nonrec t =
      | Reachable of Named.t
      | Non_terminating of Named.t
      | Unreachable
  end

  (** Used to avoid exceeding the stack limit when handling expressions with
      multiple consecutive nested [Let]-expressions.  This saves rewriting large
      simplification functions in CPS.  This function provides for the
      rewriting or elimination of expressions during the fold. *)
  val fold_lets_option
      : t
    -> init:'a
    -> for_defining_expr:(
        'a
      -> Variable.t
      -> Named.t
      -> 'a
        * (Variable.t * Flambda_type.t
            * Named.t) list
        * Variable.t
        * Flambda_type.t
        * Reachable.t)
    -> for_last_body:('a -> t -> t * 'b)
    (* CR-someday mshinwell: consider making [filter_defining_expr]
       optional *)
    -> filter_defining_expr:(
        'b
      -> Variable.t
      -> Named.t
      -> Variable.Set.t
      -> 'b * Variable.t * (Named.t option))
    -> t * 'b

  (* CR mshinwell: consider enhancing this in the same way as for
     [fold_lets_option] in the [defining_expr] type.  This would be useful eg
     for Ref_to_variables.  Maybe in fact there should be a new iterator that
     uses this function for such situations? *)
  val map_lets
     : Expr.t
    -> for_defining_expr:(Variable.t -> Named.t -> Named.t)
    -> after_rebuild:(Expr.t -> Expr.t)
    -> for_last_body:(Expr.t -> Expr.t)
    -> Expr.t

  (** All continuations defined at toplevel within the given expression. *)
  val all_defined_continuations_toplevel : t -> Continuation.Set.t

  val count_continuation_uses_toplevel : t -> int Continuation.Map.t

  type with_wrapper =
    | Unchanged of { handler : Continuation_handler.t; }
    | With_wrapper of {
        new_cont : Continuation.t;
        new_handler : Continuation_handler.t;
        wrapper_handler : Continuation_handler.t;
      }

  val build_let_cont_with_wrappers
     : body:t
    -> recursive:Asttypes.rec_flag
    -> with_wrappers:with_wrapper Continuation.Map.t
    -> t
end and Named : sig
  include module type of Flambda0.Named

  val toplevel_substitution
     : Variable.t Variable.Map.t
    -> t
    -> t

  val of_projection : Projection.t -> t
end
and Let : module type of Flambda0.Let
and Let_mutable : module type of Flambda0.Let_mutable
and Let_cont : module type of Flambda0.Let_cont
and Let_cont_handlers : module type of Flambda0.Let_cont_handlers
and Continuation_handler : module type of Flambda0.Continuation_handler
and Continuation_handlers : module type of Flambda0.Continuation_handlers
and Set_of_closures : sig
  include module type of Flambda0.Set_of_closures

  (** [find_free_variable v clos] raises [Not_found] if [c] is not in [clos]. *)
  val find_free_variable
     : Var_within_closure.t
    -> t
    -> Variable.t
end and Function_declarations : sig
  include module type of Flambda0.Function_declarations

  (** [find_declaration_variable f decl] raises [Not_found] if [f] is not in
      [decl]. *)
  val find_declaration_variable
     : Closure_id.t
    -> t
    -> Variable.t

  (** Variables "bound by a closure" are those variables free in the
      corresponding function's body that are neither:
      - bound as parameters of that function; nor
      - bound by the [let] binding that introduces the function declaration(s).
      In particular, if [f], [g] and [h] are being introduced by a
      simultaneous, possibly mutually-recursive [let] binding then none of
      [f], [g] or [h] are bound in any of the closures for [f], [g] and [h].
  *)
  val variables_bound_by_the_closure
     : Closure_id.t
    -> t
    -> Variable.Set.t

  (** Within a set of function declarations there is a set of function bodies,
      each of which may (or may not) reference one of the other functions in
      the same set.  Initially such intra-set references are by [Var]s (known
      as "fun_var"s) but if the function is lifted by [Lift_constants] then the
      references will be translated to [Symbol]s.  This means that optimization
      passes that need to identify whether a given "fun_var" (i.e. a key in the
      [funs] map in a value of type [function_declarations]) is used in one of
      the function bodies need to examine the [free_symbols] as well as the
      [free_variables] members of [function_declarations].  This function makes
      that process easier by computing all used "fun_var"s in the bodies of
      the given set of function declarations, including the cases where the
      references are [Symbol]s.  The returned value is a map from "fun_var"s
      to the "fun_var"s (if any) used in the body of the function associated
      with that "fun_var".
  *)
  val fun_vars_referenced_in_decls
     : t
    -> backend:(module Backend_intf.S)
    -> Variable.Set.t Variable.Map.t

  (** Computes the set of closure_id in the set of closures that are
      used (transitively) by the [entry_point]. *)
  (* CR mshinwell: except it returns a set of variables... *)
  val closures_required_by_entry_point
     : entry_point:Closure_id.t
    -> backend:(module Backend_intf.S)
    -> t
    -> Variable.Set.t

  val all_functions_parameters : t -> Variable.Set.t

  val all_free_symbols : t -> Symbol.Set.t

  val contains_stub : t -> bool
end and Function_declaration : sig
  include module type of Flambda0.Function_declaration

  val function_arity : t -> int

  (** The number of variables in the function's closure.  Such variables are
      taken to be the free variables of the function's body but ignoring
      variables that are either function parameters or the name of one of
      the other functions simultaneously-defined with [t]. *)
  val num_variables_in_closure
     : t
    -> function_decls:Function_declarations.t
    -> int

  (** Structural equality (not alpha equivalence). *)
  val equal : t -> t -> bool
end

module Typed_parameter : module type of Flambda0.Typed_parameter
>>>>>>> 80deb559
<|MERGE_RESOLUTION|>--- conflicted
+++ resolved
@@ -19,916 +19,6 @@
 
 [@@@ocaml.warning "+a-4-9-30-40-41-42"]
 
-<<<<<<< HEAD
-(** Intermediate language used for tree-based analysis and optimization.
-
-    Flambda expressions augment Ilambda expressions by adding constructs for:
-    - the construction and manipulation of closures; and
-    - accessing constants that have been lifted to static data.
-
-    The Flambda "program" type, described below, wraps Flambda expressions to
-    describe the overall structure of a compilation unit.
-*)
-
-(** Whether the callee in a function application is known at compile time. *)
-type call_kind =
-  | Indirect
-  | Direct of {
-      closure_id : Closure_id.t;
-      return_arity : int;
-      (** How many unboxed results are returned by the callee (equal to the
-          arity of [continuation] in the enclosing [apply] record). *)
-    }
-
-(** Simple constants.  ("Structured constants" are rewritten to invocations
-    of [Pmakeblock] so that they easily take part in optimizations.) *)
-module Const : sig
-  type t =
-    | Int of int
-    | Char of char
-    (** [Char] is kept separate from [Int] to improve printing *)
-    | Const_pointer of int
-    (** [Const_pointer] is an immediate value of a type whose values may be
-      boxed (typically a variant type with both constant and non-constant
-      constructors). *)
-
-  include Identifiable.S with type t := t
-end
-
-type const = Const.t
-
-type apply_kind =
-  | Function
-  | Method of { kind : Lambda.meth_kind; obj : Variable.t; }
-
-(** The application of a function (or method on a given object) to a list of
-    arguments. *)
-type apply = {
-  kind : apply_kind;
-  (* CR-soon mshinwell: rename func -> callee, and
-     lhs_of_application -> callee *)
-  func : Variable.t;
-  continuation : Continuation.t;
-  (** Where to send the result of the application. *)
-  args : Variable.t list;
-  call_kind : call_kind;
-  dbg : Debuginfo.t;
-  inline : Lambda.inline_attribute;
-  (** Instructions from the source code as to whether the callee should
-      be inlined. *)
-  specialise : Lambda.specialise_attribute;
-  (** Instructions from the source code as to whether the callee should
-      be specialised. *)
-}
-
-(** The update of a mutable variable.  Mutable variables are distinct from
-    immutable variables in Flambda. *)
-type assign = {
-  being_assigned : Mutable_variable.t;
-  new_value : Variable.t;
-}
-
-(** For details on these types, see projection.mli. *)
-type project_closure = Projection.project_closure
-type move_within_set_of_closures = Projection.move_within_set_of_closures
-type project_var = Projection.project_var
-
-(** See [free_vars] and [specialised_args], below. *)
-type free_var = {
-  var : Variable.t;
-  projection : Projection.t option;
-}
-
-type free_vars = free_var Variable.Map.t
-(* CR-someday mshinwell: move to separate module and make [Identifiable].
-  (Or maybe nearly Identifiable; having a special map that enforces invariants
-  might be good.) *)
-(* CR-someday mshinwell: This should perhaps be altered so that the
-   specialisation isn't just to a variable, or some particular projection,
-   but is instead to an actual approximation (which would be enhanced to
-   describe the projection too). *)
-type specialised_to = {
-  var : Variable.t option;
-  (** The "outer variable".  For non-specialised arguments of continuations
-      (which may still be involved in projection relations) this may be
-      [None]. *)
-  projection : Projection.t option;
-  (** The [projecting_from] value (see projection.mli) of any [projection]
-      must be another free variable or specialised argument (depending on
-      whether this record type is involved in [free_vars] or
-      [specialised_args] respectively) in the same set of closures.
-      As such, this field describes a relation of projections between
-      either the [free_vars] or the [specialised_args]. *)
-}
-
-type specialised_args = specialised_to Variable.Map.t
-
-(** Actions affecting exception traps on the stack.  These are always
-    associated with an [Apply_cont] node; the trap action is executed before
-    the application of the continuation.
-
-    The [Trap_id] values tie up corresponding pairs of pushes and pops
-    irrespective of the handler (which might be shared).  [Pop] may not appear
-    to need the [exn_handler] value during Flambda passes---but in fact it
-    does, since it compiles to a reference to such continuation, and must
-    not be moved out of its scope.
-
-    Beware: continuations cannot be used both as an exception handler and as
-    a normal continuation (since continuations used as exception handlers
-    use a calling convention that may differ from normal).
-*)
-type trap_action =
-  | Push of { id : Trap_id.t; exn_handler : Continuation.t; }
-  (* CR mshinwell: Think about whether we really need the trap IDs now *)
-  | Pop of { id : Trap_id.t; exn_handler : Continuation.t; }
-
-(** With the exception of applications of primitives ([Prim]), Flambda terms
-    are in CPS.
-
-    Primitives being in direct style combined with care during CPS conversion
-    should keep administrative redexes to a minimum.
-
-    The CPS representation ensures that:
-    - every intermediate value (and in particular every potential constant
-      that we may want to lift) has a name;
-    - there are no nested "let"s or complicated expressions as the defining
-      expression of a "let";
-    - every point to which we might wish to jump has a name;
-    - no re-normalisation of terms is required when substituting an
-      application for an inlined body (unlike in ANF form).  This is important
-      for compilation speed.
-
-    See comments on the [let_cont] type below for information about the form
-    of continuations used.
-
-    Exception flow is currently handled (for simplicity) using explicit push
-    and pop trap operations (see above) rather than double-barrelled CPS.
-
-    Note: All bound variables in Flambda terms must be distinct.
-    [Flambda_invariants] verifies this. *)
-type t =
-  | Let of let_expr
-  | Let_mutable of let_mutable
-  | Let_cont of let_cont
-  | Apply of apply
-  | Apply_cont of Continuation.t * trap_action option * Variable.t list
-  | Switch of Variable.t * switch
-  | Proved_unreachable
-
-(** Values of type [named] will always be [let]-bound to a [Variable.t]. *)
-and named =
-  | Var of Variable.t
-  | Const of const
-  | Prim of Lambda.primitive * Variable.t list * Debuginfo.t
-  | Assign of assign
-  | Read_mutable of Mutable_variable.t
-  | Symbol of Symbol.t
-  | Read_symbol_field of Symbol.t * int
-  (** During the lifting of [let] bindings to [program] constructions after
-      closure conversion, we generate symbols and their corresponding
-      definitions (which may or may not be constant), together with field
-      accesses to such symbols.  We would like it to be the case that such
-      field accesses are simplified to the relevant component of the
-      symbol concerned.  (The rationale is to generate efficient code and
-      share constants as expected: see e.g. tests/asmcomp/staticalloc.ml.)
-      The components of the symbol would be identified by other symbols.
-      This sort of access pattern is feasible because the top-level structure
-      of symbols is statically allocated and fixed at compile time.
-      It may seem that [Prim (Pfield, ...)] expressions could be used to
-      perform the field accesses.  However for simplicity, to avoid having to
-      keep track of properties of individual fields of blocks,
-      [Inconstant_idents] never deems a [Prim (Pfield, ...)] expression to be
-      constant.  This would in general prevent field accesses to symbols from
-      being simplified in the way we would like, since [Lift_constants] would
-      not assign new symbols (i.e. the things we would like to simplify to)
-      to the various projections from the symbols in question.
-      To circumvent this problem we use [Read_symbol_field] when generating
-      projections from the top level of symbols.  Owing to the properties of
-      symbols described above, such expressions may be eligible for declaration
-      as constant by [Inconstant_idents] (and thus themselves lifted to another
-      symbol), without any further complication.
-      [Read_symbol_field] may only be used when the definition of the symbol
-      is in scope in the [program].  For external unresolved symbols, [Pfield]
-      may still be used; it will be changed to [Read_symbol_field] by
-      [Inline_and_simplify] when (and if) the symbol is imported. *)
-  | Allocated_const of Allocated_const.t
-  | Set_of_closures of set_of_closures
-  | Project_closure of project_closure
-  | Move_within_set_of_closures of move_within_set_of_closures
-  | Project_var of project_var
-
-(* CR-someday mshinwell: Since we lack expression identifiers on every term,
-   we should probably introduce [Mutable_var] into [named] if we introduce
-   more complicated analyses on these in the future.  Alternatively, maybe
-   consider removing mutable variables altogether. *)
-
-and let_expr = private {
-  var : Variable.t;
-  defining_expr : named;
-  body : t;
-  (* CR-someday mshinwell: we could consider having these be keys into some
-     kind of global cache, to reduce memory usage. *)
-  free_vars_of_defining_expr : Variable.Set.t;
-  (** A cache of the free variables in the defining expression of the [let]. *)
-  free_vars_of_body : Variable.Set.t;
-  (** A cache of the free variables of the body of the [let].  This is an
-      important optimization. *)
-}
-
-and let_mutable = {
-  var : Mutable_variable.t;
-  initial_value : Variable.t;
-  contents_kind : Lambda.value_kind;
-  body : t;
-}
-
-(** Values of type [let_cont] represent the definitions of continuations:
-      let_cont [name] [args] = [handler] in [body]
-    or in other words:
-      [body]
-      where [name] [args] = [handler]
-
-    - Continuations are second-class.
-    - Continuations do not capture variables.
-    - Continuations may be (mutually-)recursive.
-
-    It is an error to mark a continuation that might be recursive as
-    non-recursive.  The converse is safe.
-*)
-and let_cont = {
-  body : t;
-  handlers : let_cont_handlers;
-}
-(* CR mshinwell: We need to add the following invariant checks:
-   1. Usual checks on [let_cont.specialised_args].
-   2. Also on that specialised_args map, that only [Field] projections are
-      used.  (The other projections are all things to do with closures.)  We
-      might consider changing the type somehow to make this statically
-      checked.
-   3. Specialised args are only allowed to have [var = None] in the
-      [specialised_to] record iff they are non-specialised parameters of a
-      continuation.
-   4. Exception handlers should be "Handlers" with a single non-recursive
-      continuation.
-*)
-
-(** Note: any continuation used as an exception handler must be non-recursive
-    by the point it reaches [Flambda_to_clambda].  (This means that it is
-    permissible to introduce mutual recursion through stubs associated with
-    such continuations, so long as [Inline_and_simplify] is run afterwards
-    to inline them out and turn the resulting single [Recursive] handler into
-    a [Nonrecursive] one. *)
-and let_cont_handlers =
-  (* CR mshinwell: I suspect things might be easier if [Nonrecursive]
-     accepted [continuation_handlers]. *)
-  | Nonrecursive of { name : Continuation.t; handler : continuation_handler; }
-  | Recursive of continuation_handlers
-
-and continuation_handlers =
-  continuation_handler Continuation.Map.t
-
-and continuation_handler = {
-  params : Parameter.t list;
-  stub : bool;
-  is_exn_handler : bool;
-  (** Continuations used as exception handlers must always be [Nonrecursive]
-      and must have exactly one argument.  To enable identification of them
-      in passes not invoked from [Inline_and_simplify] (where they could be
-      identified by looking at the [Apply_cont]s that reference them) they
-      are marked explicitly.
-      (Relevant piece of background info: the backend cannot compile
-      simultaneously-defined continuations when one or more of them is an
-      exception handler.)
-  *)
-  handler : t;
-  (* CR-someday mshinwell: For the moment the [specialised_args] structure
-     here matches that used for functions, even though for continuations
-     (unlike for functions) it is possible to use [specialised_args] to provide
-     projection relation information for non-specialised parameters.  Arguably
-     we should just have this information directly in [params].  One point
-     about doing that is whether we could turn [params] into a map, or
-     whether ordering is still important.
-     It was also suggested that maybe specialised args information on functions
-     should move from the set of closures into the function declaration
-     structure. *)
-  specialised_args : specialised_args;
-}
-
-(** The representation of a set of function declarations (possibly mutually
-    recursive).  Such a set encapsulates the declarations themselves,
-    information about their defining environment, and information used
-    specifically for optimization.
-    Before a function can be applied it must be "projected" from a set of
-    closures to yield a "closure".  This is done using [Project_closure]
-    (see above).  Given a closure, not only can it be applied, but information
-    about its defining environment can be retrieved (using [Project_var],
-    see above).
-    At runtime, a [set_of_closures] corresponds to an OCaml value with tag
-    [Closure_tag] (possibly with inline [Infix_tag](s)).  As an optimization,
-    an operation ([Move_within_set_of_closures]) is provided (see above)
-    which enables one closure within a set to be located given another
-    closure in the same set.  This avoids keeping a pointer to the whole set
-    of closures alive when compiling, for example, mutually-recursive
-    functions.
-*)
-and set_of_closures = private {
-  function_decls : function_declarations;
-  (* CR-soon mshinwell: consider renaming [free_vars].  Also, it's still really
-     confusing which side of this map to use when.  "Vars bound by the
-     closure" is the domain.
-     Another example of when this is confusing:
-      let bound_vars_approx =
-        Variable.Map.map (Env.find_approx env) set.free_vars
-      in
-     in [Build_export_info]. *)
-  (* CR-soon mshinwell: I'd like to arrange these maps so that it's impossible
-     to put invalid projection information into them (in particular, so that
-     we enforce that the relation stays within the domain of the map). *)
-  free_vars : free_vars;
-  (** Mapping from all variables free in the body of the [function_decls] to
-      variables in scope at the definition point of the [set_of_closures].
-      The domain of this map is sometimes known as the "variables bound by
-      the closure". *)
-  specialised_args : specialised_args;
-  (** Parameters whose corresponding arguments are known to always alias a
-      particular value.  These are the only parameters that may, during
-      [Inline_and_simplify], have non-unknown approximations.
-
-      An argument may only be specialised to a variable in the scope of the
-      corresponding set of closures declaration.  Usually, that variable
-      itself also appears in the position of the specialised argument at
-      all call sites of the function.  However it may also be the case (for
-      example in code generated as a result of [Augment_specialised_args])
-      that the various call sites of such a function have differing
-      variables in the position of the specialised argument.  This is
-      permissible *so long as it is certain they all alias the same value*.
-      Great care must be taken in transformations that result in this
-      situation since there are no invariant checks for correctness.
-
-      As an example, supposing all call sites of f are represented here:
-        [let x = ... in
-         let f a b c = ... in
-         let y = ... in
-         f x y 1;
-         f x y 1]
-      the specialised arguments of f can (but does not necessarily) contain
-      the association [a] -> [x], but cannot contain [b] -> [y] because [f]
-      is not in the scope of [y]. If f were the recursive function
-      [let rec f a b c = f a 1 2 in], [a] -> [x] would still be a valid
-      specialised argument because all recursive calls maintain the invariant.
-
-      This information is used for optimization purposes, if such a binding is
-      known, it is possible to specialise the body of the function according
-      to its parameter. This is usually introduced when specialising a
-      recursive function, for instance.
-        [let rec map f = function
-           | [] -> []
-           | h :: t -> f h :: map f t
-         let map_succ l =
-           let succ x = x + 1 in
-           map succ l]
-      [map] can be duplicated in [map_succ] to be specialised for the argument
-      [f]. This will result in
-        [let map_succ l =
-           let succ x = x + 1 in
-           let rec map f = function
-             | [] -> []
-             | h :: t -> f h :: map f t in
-           map succ l]
-      with map having [f] -> [succ] in its [specialised_args] field.
-
-      Specialised argument information for arguments that are used must
-      never be erased.  This ensures that specialised arguments whose
-      approximations describe closures maintain those approximations, which
-      is essential to transport the closure freshening information to the
-      point of use (e.g. a [Project_var] from such an argument).
-  *)
-  direct_call_surrogates : Variable.t Variable.Map.t;
-  (** If [direct_call_surrogates] maps [fun_var1] to [fun_var2] then direct
-      calls to [fun_var1] should be redirected to [fun_var2].  This is used
-      to reduce the overhead of transformations that introduce wrapper
-      functions (which will be inlined at direct call sites, but will
-      penalise indirect call sites).
-      [direct_call_surrogates] may not be transitively closed. *)
-}
-
-and function_declarations = private {
-  set_of_closures_id : Set_of_closures_id.t;
-  (** An identifier (unique across all Flambda trees currently in memory)
-      of the set of closures associated with this set of function
-      declarations. *)
-  set_of_closures_origin : Set_of_closures_origin.t;
-  (** An identifier of the original set of closures on which this set of
-      function declarations is based.  Used to prevent different
-      specialisations of the same functions from being inlined/specialised
-      within each other. *)
-  funs : function_declaration Variable.Map.t;
-  (** The function(s) defined by the set of function declarations.  The
-      keys of this map are often referred to in the code as "fun_var"s. *)
-}
-
-and function_declaration = private {
-  closure_origin : Closure_origin.t;
-  (** The closure from which this function declaration originally came.
-      Used as a backstop against unbounded recursion during inlining. *)
-  continuation_param : Continuation.t;
-  (** The continuation parameter of the function, i.e. to where we must jump
-      once the result of the function has been computed.  If the continuation
-      takes more than one argument then the backend will compile the function
-      so that it does an unboxed return of multiple values. *)
-  return_arity : int;
-  (** The number of parameters of the [continuation_param] continuation. *)
-  params : Parameter.t list;
-  (** The normal parameters of the function. *)
-  body : t;
-  (** The code of the function's body. *)
-  (* CR-soon mshinwell: inconsistent naming free_variables/free_vars here and
-     above *)
-  free_variables : Variable.Set.t;
-  (** All variables free in the *body* of the function.  For example, a
-      variable that is bound as one of the function's parameters will still
-      be included in this set.  This field is present as an optimization. *)
-  free_symbols : Symbol.Set.t;
-  (** All symbols that occur in the function's body.  (Symbols can never be
-      bound in a function's body; the only thing that binds symbols is the
-      [program] constructions below.) *)
-  stub : bool;
-  (** A stub function is a generated function used to prepare arguments or
-      return values to allow indirect calls to functions with a special calling
-      convention.  For instance indirect calls to tuplified functions must go
-      through a stub.  Stubs will be unconditionally inlined. *)
-  dbg : Debuginfo.t;
-  (** Debug info for the function declaration. *)
-  inline : Lambda.inline_attribute;
-  (** Inlining requirements from the source code. *)
-  specialise : Lambda.specialise_attribute;
-  (** Specialising requirements from the source code. *)
-  is_a_functor : bool;
-  (** Whether the function is known definitively to be a functor. *)
-}
-
-(** Equivalent to the similar type in [Ilambda]. *)
-and switch = private {
-  (* CR mshinwell: [numconsts] should move onto the default case. *)
-  numconsts : Numbers.Int.Set.t;
-  (** All possible values that the scrutinee might have. *)
-  consts : (int * Continuation.t) list;
-  (** Branches for specific values of the scrutinee. *)
-  failaction : Continuation.t option;
-  (** Action to take if none of the [consts] matched. *)
-}
-
-(** Like a subset of [Flambda.named], except that instead of [Variable.t]s we
-    have [Symbol.t]s, and everything is a constant (i.e. with a fixed value
-    known at compile time).  Values of this type describe constants that will
-    be directly assigned to symbols in the object file (see below). *)
-and constant_defining_value =
-  | Allocated_const of Allocated_const.t
-    (** A single constant.  These are never "simple constants" (type [const])
-        but instead more complicated constructions. *)
-  | Block of Tag.t * constant_defining_value_block_field list
-    (** A pre-allocated block full of constants (either simple constants
-        or references to other constants, see below). *)
-  | Set_of_closures of set_of_closures
-    (** A closed (and thus constant) set of closures.  (That is to say,
-        [free_vars] must be empty.) *)
-  | Project_closure of Symbol.t * Closure_id.t
-    (** Selection of one closure from a constant set of closures.
-        Analogous to the equivalent operation on expressions. *)
-
-and constant_defining_value_block_field =
-  | Symbol of Symbol.t
-  | Const of const
-
-module Constant_defining_value :
-  Identifiable.S with type t = constant_defining_value
-
-type expr = t
-
-(** A "program" is the contents of one compilation unit.  It describes the
-    various values that are assigned to symbols (and in some cases fields of
-    such symbols) in the object file.  As such, it is closely related to
-    the compilation of toplevel modules. *)
-type program_body =
-  | Let_symbol of Symbol.t * constant_defining_value * program_body
-  (** Define the given symbol to have the given constant value. *)
-  | Let_rec_symbol of (Symbol.t * constant_defining_value) list * program_body
-  (** As for [Let_symbol], but recursive.  This is needed to treat examples
-      like this, where a constant set of closures is lifted to toplevel:
-
-        let rec f x = f x
-
-      After lifting this produces (in pseudo-Flambda):
-
-        Let_rec_symbol set_of_closures_symbol =
-          (Set_of_closures { f x ->
-            let applied_function = Symbol f_closure in
-            Apply (applied_function, x) })
-        and f_closure = Project_closure (set_of_closures_symbol, f)
-
-      Use of [Let_rec_symbol], by virtue of the special handling in
-      [Inline_and_simplify.define_let_rec_symbol_approx], enables the
-      approximation of the set of closures to be present in order to
-      correctly simplify the [Project_closure] construction.  (See
-      [Inline_and_simplify.simplify_project_closure] for that part.) *)
-  | Initialize_symbol of Symbol.t * Tag.t * (t * Continuation.t) list
-      * program_body
-  (** Define the given symbol as a constant block of the given size and
-      tag; but with a possibly non-constant initializer.  The initializer
-      will be executed at most once (from the entry point of the compilation
-      unit). *)
-  | Effect of t * Continuation.t * program_body
-  (** Cause the given expression, which may have a side effect, to be
-      executed.  The resulting value is discarded.  [Effect] constructions
-      are never re-ordered. *)
-  | End of Symbol.t
-  (** [End] accepts the root symbol: the only symbol that can never be
-      eliminated. *)
-
-(* CR-someday mshinwell: consider support for [Initialize_symbol] that can
-   hold unboxed numbers (e.g. floats for testsuite/tests/misc/gcwords.ml
-   when the inlining annotation is removed, as it used to be). *)
-
-type program = {
-  imported_symbols : Symbol.Set.t;
-  program_body : program_body;
-}
-
-(** Compute the free variables of a term.  (This is O(1) for [Let]s).
-    If [ignore_uses_as_callee], all free variables inside [Apply] expressions
-    are ignored.  Likewise [ignore_uses_in_project_var] for [Project_var]
-    expressions.
-*)
-val free_variables
-   : ?ignore_uses_as_callee:unit
-  -> ?ignore_uses_as_argument:unit
-  -> ?ignore_uses_as_continuation_argument:unit
-  -> ?ignore_uses_in_project_var:unit
-  -> ?ignore_uses_in_apply_cont:unit
-  -> t
-  -> Variable.Set.t
-
-(** Compute the free variables of a named expression. *)
-val free_variables_named
-   : ?ignore_uses_in_project_var:unit
-  -> named
-  -> Variable.Set.t
-
-val free_variables_of_let_cont_handlers
-   : let_cont_handlers
-  -> Variable.Set.t
-
-val free_variables_of_specialised_args
-   : specialised_args
-  -> Variable.Set.t
-
-(** Compute _all_ variables occurring inside an expression. *)
-val used_variables
-   : ?ignore_uses_as_callee:unit
-  -> ?ignore_uses_as_argument:unit
-  -> ?ignore_uses_as_continuation_argument:unit
-  -> ?ignore_uses_in_project_var:unit
-  -> t
-  -> Variable.Set.t
-
-(** Compute _all_ variables occurring inside a named expression. *)
-val used_variables_named
-   : ?ignore_uses_in_project_var:unit
-  -> named
-  -> Variable.Set.t
-
-val continuation_map_of_let_handlers
-   : handlers:let_cont_handlers
-  -> continuation_handlers
-
-(** [map_let_cont_handlers ~handlers ~f] is equivalent to calling [f] on
-    [continuation_map_of_let_handlers ~handlers], then repacking the result
-    in the same constructor (Recursive or Nonrecursive) as [handlers] *)
-val map_let_cont_handlers
-   : handlers:let_cont_handlers
-  -> f:(continuation_handlers -> continuation_handlers)
-  -> let_cont_handlers
-
-val bound_continuations_of_let_handlers
-   : handlers:let_cont_handlers
-  -> Continuation.Set.t
-
-val free_continuations_of_let_cont_handlers
-   : handlers:let_cont_handlers
-  -> Continuation.Set.t
-
-(* CR mshinwell: Improve return type of this function *)
-val free_continuations_of_let_cont_handlers'
-   : handlers:let_cont_handlers
-  -> Continuation.Set.t * Continuation.Set.t  (* free, bound *)
-
-(* CR mshinwell: Consider if we want to cache these. *)
-val free_continuations : expr -> Continuation.Set.t
-
-val free_symbols : expr -> Symbol.Set.t
-
-val free_symbols_named : named -> Symbol.Set.t
-
-val free_symbols_program : program -> Symbol.Set.t
-
-type named_reachable =
-  | Reachable of named
-  | Non_terminating of named
-  | Unreachable
-
-(** Used to avoid exceeding the stack limit when handling expressions with
-    multiple consecutive nested [Let]-expressions.  This saves rewriting large
-    simplification functions in CPS.  This function provides for the
-    rewriting or elimination of expressions during the fold. *)
-val fold_lets_option
-   : t
-  -> init:'a
-  -> for_defining_expr:(
-      'a
-    -> Variable.t
-    -> named
-    -> 'a * (Variable.t * named) list * Variable.t * named_reachable)
-  -> for_last_body:('a -> t -> t * 'b)
-  (* CR-someday mshinwell: consider making [filter_defining_expr]
-     optional *)
-  -> filter_defining_expr:('b -> Variable.t -> named -> Variable.Set.t ->
-                           'b * Variable.t * named option)
-  -> t * 'b
-
-(** Like [fold_lets_option], but just a map. *)
-(* CR mshinwell: consider enhancing this in the same way as for
-   [fold_lets_option] in the [defining_expr] type.  This would be useful eg
-   for Ref_to_variables.  Maybe in fact there should be a new iterator that
-   uses this function for such situations? *)
-val map_lets
-   : t
-  -> for_defining_expr:(Variable.t -> named -> named)
-  -> for_last_body:(t -> t)
-  -> after_rebuild:(t -> t)
-  -> t
-
-(** Like [map_lets], but just an iterator. *)
-val iter_lets
-   : t
-  -> for_defining_expr:(Variable.t -> named -> unit)
-  -> for_last_body:(t -> unit)
-  -> for_each_let:(t -> unit)
-  -> unit
-
-(** Creates a [Let] expression.  (This computes the free variables of the
-    defining expression and the body.) *)
-val create_let : Variable.t -> named -> t -> t
-
-(** Apply the specified function [f] to the defining expression of the given
-    [Let]-expression, returning a new [Let]. *)
-val map_defining_expr_of_let : let_expr -> f:(named -> named) -> t
-
-(** A module for the manipulation of terms where the recomputation of free
-    variable sets is to be kept to a minimum. *)
-module With_free_variables : sig
-  type 'a t
-
-  val print : Format.formatter -> _ t -> unit
-
-  (** O(1) time. *)
-  val of_defining_expr_of_let : let_expr -> named t
-
-  (** O(1) time. *)
-  val of_body_of_let : let_expr -> expr t
-
-  (** Takes the time required to calculate the free variables of the given
-      term (proportional to the size of the term, except that the calculation
-      for [Let] is O(1)). *)
-  val of_expr : expr -> expr t
-
-  val of_named : named -> named t
-
-  (** This function shouldn't be used to build a let from the [named t];
-      use the [create_let_...] functions below.  It is intended to be used
-      for situations such as when you want to use the contents of a [named t]
-      for [Effect_analysis]. *)
-  val to_named : named t -> named
-
-  (** Takes the time required to calculate the free variables of the given
-      [expr]. *)
-  val create_let_reusing_defining_expr
-     : Variable.t
-    -> named t
-    -> expr
-    -> expr
-
-  (** Takes the time required to calculate the free variables of the given
-      [named]. *)
-  val create_let_reusing_body
-     : Variable.t
-    -> named
-    -> expr t
-    -> expr
-
-  (** O(1) time. *)
-  val create_let_reusing_both
-     : Variable.t
-    -> named t
-    -> expr t
-    -> expr
-
-  val contents : 'a t -> 'a
-
-  (** O(1) time. *)
-  val free_variables : _ t -> Variable.Set.t
-end
-
-(** Create a suitable [expr] to represent the given switch.  (The result may
-    not actually be a [Switch].) *)
-val create_switch
-   : scrutinee:Variable.t
-  -> all_possible_values:Numbers.Int.Set.t
-  -> arms:(int * Continuation.t) list
-  -> default:Continuation.t option
-  -> expr
-
-(** As for [create_switch], but also returns a map showing the continuations
-    that occur within the returned expression, and how many uses of each there
-    are therein. *)
-val create_switch'
-   : scrutinee:Variable.t
-  -> all_possible_values:Numbers.Int.Set.t
-  -> arms:(int * Continuation.t) list
-  -> default:Continuation.t option
-  -> expr * (int Continuation.Map.t)
-
-(** Create a function declaration.  This calculates the free variables and
-    symbols occurring in the specified [body].
-
-    To just change the parameters or body of a function the "update" functions
-    below should be used, if possible; otherwise care must be taken to
-    preserve the [closure_origin].
-
-    When adding a stub to a function the stub should receive a new
-    [closure_origin] and the renamed original function should retain its
-    existing [closure_origin].
-*)
-val create_function_declaration
-   : params:Parameter.t list
-  -> continuation_param:Continuation.t
-  -> return_arity:int
-  -> body:t
-  -> stub:bool
-  -> dbg:Debuginfo.t
-  -> inline:Lambda.inline_attribute
-  -> specialise:Lambda.specialise_attribute
-  -> is_a_functor:bool
-  (* CR mshinwell for pchambart: check Closure_origin stuff *)
-  -> closure_origin:Closure_origin.t
-  -> function_declaration
-
-(** Create a set of function declarations given the individual declarations. *)
-val create_function_declarations
-   : funs:function_declaration Variable.Map.t
-  -> function_declarations
-
-(** Change only the code of a function declaration. *)
-val update_body_of_function_declaration
-   : function_declaration
-  -> body:expr
-  -> function_declaration
-
-(** Change only the code and parameters of a function declaration. *)
-(* CR-soon mshinwell: rename this to match new update function above *)
-val update_function_decl's_params_and_body
-   : function_declaration
-  -> params:Parameter.t list
-  -> body:expr
-  -> function_declaration
-
-(** Create a set of function declarations based on another set of function
-    declarations. *)
-val update_function_declarations
-   : function_declarations
-  -> funs:function_declaration Variable.Map.t
-  -> function_declarations
-
-val import_function_declarations_for_pack
-   : function_declarations
-  -> (Set_of_closures_id.t -> Set_of_closures_id.t)
-  -> (Set_of_closures_origin.t -> Set_of_closures_origin.t)
-  -> function_declarations
-
-(** Create a set of closures.  Checks are made to ensure that [free_vars]
-    and [specialised_args] are reasonable. *)
-val create_set_of_closures
-   : function_decls:function_declarations
-  -> free_vars:free_vars
-  -> specialised_args:specialised_args
-  -> direct_call_surrogates:Variable.t Variable.Map.t
-  -> set_of_closures
-
-(** Given a function declaration, find which of its parameters (if any)
-    are used in the body. *)
-val used_params : function_declaration -> Variable.Set.t
-
-type maybe_named =
-  | Is_expr of t
-  | Is_named of named
-
-(** This function is designed for the internal use of [Flambda_iterators].
-    See that module for iterators to be used over Flambda terms. *)
-val iter_general
-   : toplevel:bool
-  -> (t -> unit)
-  -> (named -> unit)
-  -> maybe_named
-  -> unit
-
-val print : Format.formatter -> t -> unit
-
-val print_named : Format.formatter -> named -> unit
-
-val print_program : Format.formatter -> program -> unit
-
-val print_const : Format.formatter -> const -> unit
-
-val print_constant_defining_value
-   : Format.formatter
-  -> constant_defining_value
-  -> unit
-
-val print_function_declaration
-   : Format.formatter
-  -> Variable.t * function_declaration
-  -> unit
-
-val print_function_declarations
-   : Format.formatter
-  -> function_declarations
-  -> unit
-
-val print_project_closure
-   : Format.formatter
-  -> project_closure
-  -> unit
-
-val print_move_within_set_of_closures
-   : Format.formatter
-  -> move_within_set_of_closures
-  -> unit
-
-val print_project_var
-   : Format.formatter
-  -> project_var
-  -> unit
-
-val print_set_of_closures
-   : Format.formatter
-  -> set_of_closures
-  -> unit
-
-val print_specialised_args
-   : Format.formatter
-  -> specialised_args
-  -> unit
-
-val print_specialised_to
-   : Format.formatter
-  -> specialised_to
-  -> unit
-
-val print_let_cont_handlers
-   : Format.formatter
-  -> let_cont_handlers
-  -> unit
-
-val compare_free_var
-   : free_var
-  -> free_var
-  -> int
-
-val equal_free_var
-   : free_var
-  -> free_var
-  -> bool
-
-val compare_specialised_to
-   : specialised_to
-  -> specialised_to
-  -> int
-
-val equal_specialised_to
-   : specialised_to
-  -> specialised_to
-  -> bool
-
-val compare_project_var : project_var -> project_var -> int
-
-val compare_move_within_set_of_closures
-   : move_within_set_of_closures
-  -> move_within_set_of_closures
-  -> int
-
-val compare_project_closure : project_closure -> project_closure -> int
-
-val compare_const : const -> const -> int
-=======
 module Return_arity : module type of Flambda0.Return_arity
 
 module Call_kind : sig
@@ -1160,5 +250,4 @@
   val equal : t -> t -> bool
 end
 
-module Typed_parameter : module type of Flambda0.Typed_parameter
->>>>>>> 80deb559
+module Typed_parameter : module type of Flambda0.Typed_parameter