--- conflicted
+++ resolved
@@ -32,11 +32,7 @@
         match
           Variable.Map.find inner_var existing_inner_to_outer_vars
         with
-<<<<<<< HEAD
-        | (outer_var : Flambda.free_var) -> outer_var.var
-=======
         | (outer_var : Flambda.Free_var.t) -> outer_var.var
->>>>>>> 80deb559
         | exception Not_found ->
           Misc.fatal_errorf "(UFV) find_outer_var: expected %a \
               to be in [existing_inner_to_outer_vars], but it is \
@@ -63,11 +59,7 @@
   else
     let definitions_indexed_by_new_inner_vars, _, free_vars, done_something =
       let all_existing_definitions =
-<<<<<<< HEAD
-        Variable.Map.fold (fun _inner_var (outer_var : Flambda.free_var)
-=======
         Variable.Map.fold (fun _inner_var (outer_var : Flambda.Free_var.t)
->>>>>>> 80deb559
               all_existing_definitions ->
             match outer_var.projection with
             | None -> all_existing_definitions
@@ -120,11 +112,7 @@
                   Projection.Set.add projection
                     all_existing_definitions_including_added_ones
                 in
-<<<<<<< HEAD
-                let new_outer_var : Flambda.free_var =
-=======
                 let new_outer_var : Flambda.Free_var.t =
->>>>>>> 80deb559
                   { var = new_outer_var;
                     projection = Some projection;
                   }
@@ -176,15 +164,8 @@
 
 let run ~env ~set_of_closures =
   Pass_wrapper.with_dump ~pass_name ~input:set_of_closures
-<<<<<<< HEAD
-    ~print_input:Flambda.print_set_of_closures
-    ~print_output:(fun ppf (_bindings, set_of_closures, _) ->
-      (* CR mshinwell: print bindings *)
-      Flambda.print_set_of_closures ppf set_of_closures)
-=======
     ~print_input:Flambda.Set_of_closures.print
     ~print_output:(fun ppf (_bindings, set_of_closures, _) ->
       (* CR mshinwell: print bindings *)
       Flambda.Set_of_closures.print ppf set_of_closures)
->>>>>>> 80deb559
     ~f:(fun () -> run ~env ~set_of_closures)