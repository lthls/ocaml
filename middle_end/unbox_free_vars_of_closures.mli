(**************************************************************************)
(*                                                                        *)
(*                                 OCaml                                  *)
(*                                                                        *)
(*                       Pierre Chambart, OCamlPro                        *)
(*           Mark Shinwell and Leo White, Jane Street Europe              *)
(*                                                                        *)
(*   Copyright 2013--2016 OCamlPro SAS                                    *)
(*   Copyright 2014--2016 Jane Street Group LLC                           *)
(*                                                                        *)
(*   All rights reserved.  This file is distributed under the terms of    *)
(*   the GNU Lesser General Public License version 2.1, with the          *)
(*   special exception on linking described in the file LICENSE.          *)
(*                                                                        *)
(**************************************************************************)

(** When approximations of free variables of closures indicate that they
    are closures or blocks, rewrite projections from such blocks to new
    variables (which become free in the closures), with the defining
    expressions of the projections lifted out of the corresponding sets
    of closures. *)

val run
<<<<<<< HEAD
   : env:Inline_and_simplify_aux.Env.t
  -> set_of_closures:Flambda.set_of_closures
  -> ((Variable.t * Flambda.named) list
    * Flambda.set_of_closures * Inlining_cost.Benefit.t) option
=======
   : env:Simplify_aux.Env.t
  -> set_of_closures:Flambda.Set_of_closures.t
  -> ((Variable.t * Flambda.Named.t) list
    * Flambda.Set_of_closures.t * Inlining_cost.Benefit.t) option
>>>>>>> 80deb559
<|MERGE_RESOLUTION|>--- conflicted
+++ resolved
@@ -21,14 +21,7 @@
     of closures. *)
 
 val run
-<<<<<<< HEAD
-   : env:Inline_and_simplify_aux.Env.t
-  -> set_of_closures:Flambda.set_of_closures
-  -> ((Variable.t * Flambda.named) list
-    * Flambda.set_of_closures * Inlining_cost.Benefit.t) option
-=======
    : env:Simplify_aux.Env.t
   -> set_of_closures:Flambda.Set_of_closures.t
   -> ((Variable.t * Flambda.Named.t) list
-    * Flambda.Set_of_closures.t * Inlining_cost.Benefit.t) option
->>>>>>> 80deb559
+    * Flambda.Set_of_closures.t * Inlining_cost.Benefit.t) option