(**************************************************************************)
(*                                                                        *)
(*                                 OCaml                                  *)
(*                                                                        *)
(*                       Pierre Chambart, OCamlPro                        *)
(*           Mark Shinwell and Leo White, Jane Street Europe              *)
(*                                                                        *)
(*   Copyright 2013--2016 OCamlPro SAS                                    *)
(*   Copyright 2014--2016 Jane Street Group LLC                           *)
(*                                                                        *)
(*   All rights reserved.  This file is distributed under the terms of    *)
(*   the GNU Lesser General Public License version 2.1, with the          *)
(*   special exception on linking described in the file LICENSE.          *)
(*                                                                        *)
(**************************************************************************)

(** Helper module for adding specialised arguments to sets of closures. *)

module Definition : sig
  type t =
    | Existing_inner_free_var of Variable.t
    | Projection_from_existing_specialised_arg of Projection.t
end

module What_to_specialise : sig
  type t

  val create
     : set_of_closures:Flambda.Set_of_closures.t
    -> t

  val new_specialised_arg
     : t
    -> fun_var:Variable.t
    -> group:Variable.t
    -> definition:Definition.t  (* [projecting_from] "existing inner vars" *)
    -> t

  val make_direct_call_surrogate_for : t -> fun_var:Variable.t -> t
end

module type S = sig
  val pass_name : string
  val variable_suffix : string

  val what_to_specialise
     : env:Simplify_aux.Env.t
    -> set_of_closures:Flambda.Set_of_closures.t
    -> What_to_specialise.t
end

module Make (T : S) : sig
  (** [duplicate_function] should be
      [Simplify.duplicate_function]. *)
  val rewrite_set_of_closures
     : env:Simplify_aux.Env.t
    -> duplicate_function:(
         env:Simplify_aux.Env.t
      -> set_of_closures:Flambda.Set_of_closures.t
      -> fun_var:Variable.t
      -> new_fun_var:Variable.t
<<<<<<< HEAD
      -> Flambda.function_declaration
        * Flambda.specialised_to Variable.Map.t)
    -> set_of_closures:Flambda.set_of_closures
    (* CR mshinwell: Add a type for "new let-bindings" like this? *)
    -> ((Variable.t * Flambda.named) list
      * Flambda.set_of_closures * Inlining_cost.Benefit.t) option
=======
      -> Flambda.Function_declaration.t
        * Flambda.specialised_to Variable.Map.t)
    -> set_of_closures:Flambda.Set_of_closures.t
    (* CR mshinwell: Add a type for "new let-bindings" like this? *)
    -> ((Variable.t * Flambda.Named.t) list
      * Flambda.Set_of_closures.t * Inlining_cost.Benefit.t) option
>>>>>>> 80deb559
end<|MERGE_RESOLUTION|>--- conflicted
+++ resolved
@@ -59,19 +59,10 @@
       -> set_of_closures:Flambda.Set_of_closures.t
       -> fun_var:Variable.t
       -> new_fun_var:Variable.t
-<<<<<<< HEAD
-      -> Flambda.function_declaration
-        * Flambda.specialised_to Variable.Map.t)
-    -> set_of_closures:Flambda.set_of_closures
-    (* CR mshinwell: Add a type for "new let-bindings" like this? *)
-    -> ((Variable.t * Flambda.named) list
-      * Flambda.set_of_closures * Inlining_cost.Benefit.t) option
-=======
       -> Flambda.Function_declaration.t
         * Flambda.specialised_to Variable.Map.t)
     -> set_of_closures:Flambda.Set_of_closures.t
     (* CR mshinwell: Add a type for "new let-bindings" like this? *)
     -> ((Variable.t * Flambda.Named.t) list
       * Flambda.Set_of_closures.t * Inlining_cost.Benefit.t) option
->>>>>>> 80deb559
 end