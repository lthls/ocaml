(**************************************************************************)
(*                                                                        *)
(*                                 OCaml                                  *)
(*                                                                        *)
(*                       Pierre Chambart, OCamlPro                        *)
(*           Mark Shinwell and Leo White, Jane Street Europe              *)
(*                                                                        *)
(*   Copyright 2013--2016 OCamlPro SAS                                    *)
(*   Copyright 2014--2016 Jane Street Group LLC                           *)
(*                                                                        *)
(*   All rights reserved.  This file is distributed under the terms of    *)
(*   the GNU Lesser General Public License version 2.1, with the          *)
(*   special exception on linking described in the file LICENSE.          *)
(*                                                                        *)
(**************************************************************************)

[@@@ocaml.warning "+a-4-9-30-40-41-42"]

let find_declaration cf ({ funs } : Flambda.function_declarations) =
  Variable.Map.find (Closure_id.unwrap cf) funs

let find_declaration_variable cf ({ funs } : Flambda.function_declarations) =
  let var = Closure_id.unwrap cf in
  if not (Variable.Map.mem var funs)
  then raise Not_found
  else var

let find_free_variable cv ({ free_vars } : Flambda.set_of_closures) =
  let free_var : Flambda.free_var =
    Variable.Map.find (Var_within_closure.unwrap cv) free_vars
  in
  free_var.var

let function_arity (f : Flambda.function_declaration) = List.length f.params

let variables_bound_by_the_closure cf
      (decls : Flambda.function_declarations) =
  let func = find_declaration cf decls in
  let params = Variable.Set.of_list func.params in
  let functions = Variable.Map.keys decls.funs in
  Variable.Set.diff
    (Variable.Set.diff func.free_variables params)
    functions

let description_of_toplevel_node (expr : Flambda.t) =
  match expr with
  | Let { var; _ } -> Format.asprintf "let %a" Variable.print var
  | Let_mutable _ -> "let_mutable"
  | Let_cont  _ -> "catch"
  | Apply _ -> "apply"
  | Apply_cont  _ -> "staticraise"
  | Switch _ -> "switch"
  | Proved_unreachable -> "unreachable"

let compare_const (c1 : Flambda.const) (c2 : Flambda.const) =
  match c1, c2 with
  | Int v1, Int v2 -> compare v1 v2
  | Char v1, Char v2 -> compare v1 v2
  | Const_pointer v1, Const_pointer v2 -> compare v1 v2
  | Int _, _ -> -1
  | _, Int _ -> 1
  | Char _, _ -> -1
  | _, Char _ -> 1

let trap_action_equal (trap1 : Flambda.trap_action option)
      (trap2 : Flambda.trap_action option) =
  match trap1, trap2 with
  | None, None -> true
  | Some (Push { id = id1; exn_handler = exn_handler1; }),
      Some (Push { id = id2; exn_handler = exn_handler2; })
  | Some (Pop { id = id1; exn_handler = exn_handler1; }),
      Some (Pop { id = id2; exn_handler = exn_handler2; }) ->
    Trap_id.equal id1 id2
      && Continuation.equal exn_handler1 exn_handler2
  | _, _ -> false

let rec same (l1 : Flambda.t) (l2 : Flambda.t) =
  l1 == l2 || (* it is ok for the string case: if they are physically the same,
                 it is the same original branch *)
  match (l1, l2) with
  | Apply a1 , Apply a2  ->
    a1.kind = a2.kind
      && Variable.equal a1.func a2.func
      && Misc.Stdlib.List.equal Variable.equal a1.args a2.args
  | Apply _, _ | _, Apply _ -> false
  | Let { var = var1; defining_expr = defining_expr1; body = body1; _ },
      Let { var = var2; defining_expr = defining_expr2; body = body2; _ } ->
    Variable.equal var1 var2 && same_named defining_expr1 defining_expr2
      && same body1 body2
  | Let _, _ | _, Let _ -> false
  | Let_mutable {var = mv1; initial_value = v1; contents_kind = ck1; body = b1},
    Let_mutable {var = mv2; initial_value = v2; contents_kind = ck2; body = b2}
    ->
    Mutable_variable.equal mv1 mv2
      && Variable.equal v1 v2
      && ck1 = ck2
      && same b1 b2
  | Let_mutable _, _ | _, Let_mutable _ -> false
  | Switch (a1, s1), Switch (a2, s2) ->
    Variable.equal a1 a2 && sameswitch s1 s2
  | Switch _, _ | _, Switch _ -> false
  | Apply_cont (e1, trap1, a1), Apply_cont (e2, trap2, a2) ->
    Continuation.equal e1 e2 && Misc.Stdlib.List.equal Variable.equal a1 a2
      && trap_action_equal trap1 trap2
  | Apply_cont _, _ | _, Apply_cont _ -> false
  | Let_cont { body = body1; handlers = handlers1; },
      Let_cont { body = body2; handlers = handlers2; } ->
    same body1 body2
      && same_let_cont_handlers handlers1 handlers2
  | Proved_unreachable, Proved_unreachable -> true
  | Proved_unreachable, _ | _, Proved_unreachable -> false

and same_let_cont_handlers (handlers1 : Flambda.let_cont_handlers)
      (handlers2 : Flambda.let_cont_handlers) =
  match handlers1, handlers2 with
  | Alias { name = name1; alias_of = alias_of1; },
      Alias { name = name2; alias_of = alias_of2; } ->
    Continuation.equal name1 name2
      && Continuation.equal alias_of1 alias_of2
  | Nonrecursive { name = name1; handler = handler1; },
      Nonrecursive { name = name2; handler = handler2; } ->
    Continuation.equal name1 name2
      && same_continuation_handler handler1 handler2
  | Recursive handlers1, Recursive handlers2 ->
    same_continuation_handlers handlers1 handlers2
  | _, _ -> false

and same_continuation_handlers handlers =
  Continuation.Map.equal same_continuation_handler handlers

and same_continuation_handler
      ({ params = params1; stub = stub1;
         handler = handler1; specialised_args = specialised_args1; }
        : Flambda.continuation_handler)
      ({ params = params2; stub = stub2;
         handler = handler2; specialised_args = specialised_args2; }
        : Flambda.continuation_handler) =
  Variable.compare_lists params1 params2 = 0
    && stub1 = stub2
    && same handler1 handler2
    && Variable.Map.equal Flambda.equal_specialised_to
      specialised_args1 specialised_args2

and same_named (named1 : Flambda.named) (named2 : Flambda.named) =
  match named1, named2 with
  | Var var1, Var var2 -> Variable.equal var1 var2
  | Var _, _ | _, Var _ -> false
  | Symbol s1 , Symbol s2  -> Symbol.equal s1 s2
  | Symbol _, _ | _, Symbol _ -> false
  | Const c1, Const c2 -> compare_const c1 c2 = 0
  | Const _, _ | _, Const _ -> false
  | Allocated_const c1, Allocated_const c2 ->
    Allocated_const.compare c1 c2 = 0
  | Allocated_const _, _ | _, Allocated_const _ -> false
  | Read_mutable mv1, Read_mutable mv2 -> Mutable_variable.equal mv1 mv2
  | Read_mutable _, _ | _, Read_mutable _ -> false
  | Assign { being_assigned = being_assigned1; new_value = new_value1; },
    Assign { being_assigned = being_assigned2; new_value = new_value2; } ->
    Mutable_variable.equal being_assigned1 being_assigned2
      && Variable.equal new_value1 new_value2
  | Assign _, _ | _, Assign _ -> false
  | Read_symbol_field (s1, i1), Read_symbol_field (s2, i2) ->
    Symbol.equal s1 s2 && i1 = i2
  | Read_symbol_field _, _ | _, Read_symbol_field _ -> false
  | Set_of_closures s1, Set_of_closures s2 -> same_set_of_closures s1 s2
  | Set_of_closures _, _ | _, Set_of_closures _ -> false
  | Project_closure f1, Project_closure f2 -> same_project_closure f1 f2
  | Project_closure _, _ | _, Project_closure _ -> false
  | Project_var v1, Project_var v2 ->
    Variable.equal v1.closure v2.closure
      && Closure_id.Map.equal Var_within_closure.equal v1.var v2.var
  | Project_var _, _ | _, Project_var _ -> false
  | Move_within_set_of_closures m1, Move_within_set_of_closures m2 ->
    same_move_within_set_of_closures m1 m2
  | Move_within_set_of_closures _, _ | _, Move_within_set_of_closures _ ->
    false
  | Prim (p1, al1, _), Prim (p2, al2, _) ->
    p1 = p2 && Misc.Stdlib.List.equal Variable.equal al1 al2

and sameclosure (c1 : Flambda.function_declaration)
      (c2 : Flambda.function_declaration) =
  Misc.Stdlib.List.equal Variable.equal c1.params c2.params
    && same c1.body c2.body

and same_set_of_closures (c1 : Flambda.set_of_closures)
      (c2 : Flambda.set_of_closures) =
  Variable.Map.equal sameclosure c1.function_decls.funs c2.function_decls.funs
    && Variable.Map.equal Flambda.equal_free_var
        c1.free_vars c2.free_vars
    && Variable.Map.equal Flambda.equal_specialised_to c1.specialised_args
        c2.specialised_args

and same_project_closure (s1 : Flambda.project_closure)
      (s2 : Flambda.project_closure) =
  Variable.equal s1.set_of_closures s2.set_of_closures
    && Closure_id.Set.equal s1.closure_id s2.closure_id

and same_move_within_set_of_closures (m1 : Flambda.move_within_set_of_closures)
      (m2 : Flambda.move_within_set_of_closures) =
  Variable.equal m1.closure m2.closure
    && Closure_id.Map.equal Closure_id.equal m1.move m2.move

and sameswitch (fs1 : Flambda.switch) (fs2 : Flambda.switch) =
  let samecase (n1, a1) (n2, a2) = n1 = n2 && Continuation.equal a1 a2 in
  fs1.numconsts = fs2.numconsts
    && fs1.numblocks = fs2.numblocks
    && Misc.Stdlib.List.equal samecase fs1.consts fs2.consts
    && Misc.Stdlib.List.equal samecase fs1.blocks fs2.blocks
    && Misc.Stdlib.Option.equal Continuation.equal fs1.failaction fs2.failaction

let can_be_merged = same

(* CR-soon mshinwell: this should use the explicit ignore functions *)
let toplevel_substitution sb tree =
  let sb' = sb in
  let sb v = try Variable.Map.find v sb with Not_found -> v in
  let sb_opt = function
    | None -> None
    | Some v -> Some (sb v)
  in
  let aux (flam : Flambda.t) : Flambda.t =
    match flam with
    | Let_mutable mutable_let ->
      let initial_value = sb mutable_let.initial_value in
      Let_mutable { mutable_let with initial_value }
    | Apply { kind; func; args; continuation; call_kind; dbg; inline;
        specialise; } ->
      let kind : Flambda.apply_kind =
        match kind with
        | Function -> Function
        | Method { kind; obj; } -> Method { kind; obj = sb obj; }
      in
      let func = sb func in
      let args = List.map sb args in
      Apply { kind; func; args; continuation; call_kind; dbg; inline;
        specialise; }
    | Switch (cond, sw) ->
      let cond = sb cond in
      Switch (cond, sw)
    | Apply_cont (static_exn, trap_action, args) ->
      let args = List.map sb args in
      Apply_cont (static_exn, trap_action, args)
    | Let _ | Proved_unreachable -> flam
    | Let_cont { body = _; handlers = Alias _; } -> flam
    | Let_cont { body; handlers = Nonrecursive { name; handler; }; } ->
      let handler =
        { handler with
          (* CR mshinwell: share with below *)
          specialised_args =
            (Variable.Map.map (fun (spec_to : Flambda.specialised_to) ->
                { spec_to with var = sb_opt spec_to.var; })
              handler.specialised_args);
        }
      in
      Let_cont { body; handlers = Nonrecursive { name; handler; }; }
    | Let_cont { body; handlers = Recursive handlers; } ->
      let handlers =
        Continuation.Map.map (fun (handler : Flambda.continuation_handler)
                : Flambda.continuation_handler ->
            { handler with
              (* CR mshinwell: share with below *)
              specialised_args =
                (Variable.Map.map (fun (spec_to : Flambda.specialised_to) ->
                    { spec_to with var = sb_opt spec_to.var; })
                  handler.specialised_args);
            })
          handlers
      in
      Let_cont { body; handlers = Recursive handlers; }
  in
  let aux_named (named : Flambda.named) : Flambda.named =
    match named with
    | Var var ->
      let var' = sb var in
      if var == var' then named
      else Var var'
    | Symbol _ | Const _ -> named
    | Allocated_const _ | Read_mutable _ -> named
    | Assign { being_assigned; new_value; } ->
      let new_value = sb new_value in
      Assign { being_assigned; new_value; }
    | Read_symbol_field _ -> named
    | Set_of_closures set_of_closures ->
      let set_of_closures =
        Flambda.create_set_of_closures
          ~function_decls:set_of_closures.function_decls
          ~free_vars:
            (Variable.Map.map (fun (free_var : Flambda.free_var) ->
                { free_var with var = sb free_var.var; })
              set_of_closures.free_vars)
          ~specialised_args:
            (Variable.Map.map (fun (spec_to : Flambda.specialised_to) ->
                { spec_to with var = sb_opt spec_to.var; })
              set_of_closures.specialised_args)
          ~direct_call_surrogates:set_of_closures.direct_call_surrogates
      in
      Set_of_closures set_of_closures
    | Project_closure project_closure ->
      Project_closure {
        project_closure with
        set_of_closures = sb project_closure.set_of_closures;
      }
    | Move_within_set_of_closures move_within_set_of_closures ->
      Move_within_set_of_closures {
        move_within_set_of_closures with
        closure = sb move_within_set_of_closures.closure;
      }
    | Project_var project_var ->
      Project_var {
        project_var with
        closure = sb project_var.closure;
      }
    | Prim (prim, args, dbg) ->
      Prim (prim, List.map sb args, dbg)
  in
  if Variable.Map.is_empty sb' then tree
  else Flambda_iterators.map_toplevel aux aux_named tree

(* CR-someday mshinwell: Fix [Flambda_iterators] so this can be implemented
   properly. *)
let toplevel_substitution_named sb named =
  let var = Variable.create "subst" in
  let cont = Continuation.create () in
  let expr : Flambda.t =
    Flambda.create_let var named (Apply_cont (cont, None, []))
  in
  match toplevel_substitution sb expr with
  | Let let_expr -> let_expr.defining_expr
  | _ -> assert false

let make_closure_declaration ~id ~body ~params ~continuation_param
      ~stub ~continuation : Flambda.t =
  let free_variables = Flambda.free_variables body in
  let param_set = Variable.Set.of_list params in
  if not (Variable.Set.subset param_set free_variables) then begin
    Misc.fatal_error "Flambda_utils.make_closure_declaration"
  end;
  let sb =
    Variable.Set.fold
      (fun id sb -> Variable.Map.add id (Variable.rename id) sb)
      free_variables Variable.Map.empty
  in
  (* CR-soon mshinwell: try to eliminate this [toplevel_substitution].  This
     function is only called from [Inline_and_simplify], so we should be able
     to do something similar to what happens in [Inlining_transforms] now. *)
  let body = toplevel_substitution sb body in
  let subst id = Variable.Map.find id sb in
  let function_declaration =
    Flambda.create_function_declaration ~params:(List.map subst params)
      ~continuation_param ~return_arity:1
      ~body ~stub ~dbg:Debuginfo.none ~inline:Default_inline
      ~specialise:Default_specialise ~is_a_functor:false
  in
  assert (Variable.Set.equal (Variable.Set.map subst free_variables)
    function_declaration.free_variables);
  let free_vars =
    Variable.Map.fold (fun id id' fv' ->
        let free_var : Flambda.free_var =
          { var = id;
            projection = None;
          }
        in
        Variable.Map.add id' free_var fv')
      (Variable.Map.filter
        (fun id _ -> not (Variable.Set.mem id param_set))
        sb)
      Variable.Map.empty
  in
  let compilation_unit = Compilation_unit.get_current_exn () in
  let set_of_closures_var =
    Variable.create "set_of_closures"
      ~current_compilation_unit:compilation_unit
  in
  let set_of_closures =
    let function_decls =
      Flambda.create_function_declarations
        ~funs:(Variable.Map.singleton id function_declaration)
    in
    Flambda.create_set_of_closures ~function_decls ~free_vars
      ~specialised_args:Variable.Map.empty
      ~direct_call_surrogates:Variable.Map.empty
  in
  let project_closure : Flambda.named =
    Project_closure {
        set_of_closures = set_of_closures_var;
        closure_id = Closure_id.Set.singleton (Closure_id.wrap id);
      }
  in
  let project_closure_var =
    Variable.create "project_closure"
      ~current_compilation_unit:compilation_unit
  in
  Flambda.create_let set_of_closures_var (Set_of_closures set_of_closures)
    (Flambda.create_let project_closure_var project_closure
      (Apply_cont (continuation, None, [project_closure_var])))

let bind ~bindings ~body =
  List.fold_left (fun expr (var, var_def) ->
      Flambda.create_let var var_def expr)
    body bindings

let all_lifted_constants (program : Flambda.program) =
  let rec loop (program : Flambda.program_body) =
    match program with
    | Let_symbol (symbol, decl, program) -> (symbol, decl) :: (loop program)
    | Let_rec_symbol (decls, program) ->
      List.fold_left (fun l (symbol, decl) -> (symbol, decl) :: l)
        (loop program)
        decls
    | Initialize_symbol (_, _, _, program)
    | Effect (_, _, program) -> loop program
    | End _ -> []
  in
  loop program.program_body

let all_lifted_constants_as_map program =
  Symbol.Map.of_list (all_lifted_constants program)

let initialize_symbols (program : Flambda.program) =
  let rec loop (program : Flambda.program_body) =
    match program with
    | Initialize_symbol (symbol, tag, fields, program) ->
      (symbol, tag, fields) :: (loop program)
    | Effect (_, _, program)
    | Let_symbol (_, _, program)
    | Let_rec_symbol (_, program) -> loop program
    | End _ -> []
  in
  loop program.program_body

let imported_symbols (program : Flambda.program) =
  program.imported_symbols

let needed_import_symbols (program : Flambda.program) =
  let dependencies = Flambda.free_symbols_program program in
  let defined_symbol =
    Symbol.Set.union
      (Symbol.Set.of_list
         (List.map fst (all_lifted_constants program)))
      (Symbol.Set.of_list
         (List.map (fun (s, _, _) -> s) (initialize_symbols program)))
  in
  Symbol.Set.diff dependencies defined_symbol

let introduce_needed_import_symbols program : Flambda.program =
  { program with
    imported_symbols = needed_import_symbols program;
  }

let root_symbol (program : Flambda.program) =
  let rec loop (program : Flambda.program_body) =
    match program with
    | Effect (_, _, program)
    | Let_symbol (_, _, program)
    | Let_rec_symbol (_, program)
    | Initialize_symbol (_, _, _, program) -> loop program
    | End root ->
      root
  in
  loop program.program_body

let make_closure_map program =
  let map = ref Closure_id.Map.empty in
  let add_set_of_closures ~constant:_ : Flambda.set_of_closures -> unit = fun
    { function_decls } ->
    Variable.Map.iter (fun var _ ->
        let closure_id = Closure_id.wrap var in
        map := Closure_id.Map.add closure_id function_decls !map)
      function_decls.funs
  in
  Flambda_iterators.iter_on_set_of_closures_of_program
    program
    ~f:add_set_of_closures;
  !map

let make_closure_map' input =
  let map = ref Closure_id.Map.empty in
  let add_set_of_closures _ (function_decls : Flambda.function_declarations) =
    Variable.Map.iter (fun var _ ->
        let closure_id = Closure_id.wrap var in
        map := Closure_id.Map.add closure_id function_decls !map)
      function_decls.funs
  in
  Set_of_closures_id.Map.iter add_set_of_closures input;
  !map

let all_lifted_constant_sets_of_closures program =
  let set = ref Set_of_closures_id.Set.empty in
  List.iter (function
      | (_, Flambda.Set_of_closures {
          function_decls = { set_of_closures_id } }) ->
        set := Set_of_closures_id.Set.add set_of_closures_id !set
      | _ -> ())
    (all_lifted_constants program);
  !set

let all_sets_of_closures program =
  let list = ref [] in
  Flambda_iterators.iter_on_set_of_closures_of_program program
    ~f:(fun ~constant:_ set_of_closures ->
        list := set_of_closures :: !list);
  !list

let all_sets_of_closures_map program =
  let r = ref Set_of_closures_id.Map.empty in
  Flambda_iterators.iter_on_set_of_closures_of_program program
    ~f:(fun ~constant:_ set_of_closures ->
      r := Set_of_closures_id.Map.add
          set_of_closures.function_decls.set_of_closures_id
          set_of_closures !r);
  !r

let all_function_decls_indexed_by_set_of_closures_id program =
  Set_of_closures_id.Map.map
    (fun { Flambda. function_decls; _ } -> function_decls)
    (all_sets_of_closures_map program)

let all_function_decls_indexed_by_closure_id program =
  let aux_fun function_decls fun_var _ map =
    let closure_id = Closure_id.wrap fun_var in
    Closure_id.Map.add closure_id function_decls map
  in
  let aux _ ({ function_decls; _ } : Flambda.set_of_closures) map =
    Variable.Map.fold (aux_fun function_decls) function_decls.funs map
  in
  Set_of_closures_id.Map.fold aux (all_sets_of_closures_map program)
    Closure_id.Map.empty

let make_variable_symbol var =
  Symbol.create (Compilation_unit.get_current_exn ())
    (Linkage_name.create
       (Variable.unique_name (Variable.rename var)))

let make_variables_symbol vars =
  let name =
    String.concat "_and_"
      (List.map (fun var -> Variable.unique_name (Variable.rename var)) vars)
  in
  Symbol.create (Compilation_unit.get_current_exn ()) (Linkage_name.create name)

(* CR-soon mshinwell: This function should be tidied up. *)
let substitute_read_symbol_field_for_variables
    (substitution : (Symbol.t * int option) Variable.Map.t)
    (expr : Flambda.t) =
  let bind var fresh_var (expr : Flambda.t) : Flambda.t =
    let symbol, path = Variable.Map.find var substitution in
    let make_named (path : int option) : Flambda.named =
      match path with
      | None -> Symbol symbol
      | Some i -> Read_symbol_field (symbol, i)
    in
    Flambda.create_let fresh_var (make_named path) expr
  in
  let substitute_named bindings (named : Flambda.named) : Flambda.named =
    let sb to_substitute =
      try Variable.Map.find to_substitute bindings
      with Not_found -> to_substitute
    in
    let sb_opt = function
      | None -> None
      | Some v -> Some (sb v)
    in
    match named with
    | Var v when Variable.Map.mem v substitution -> Var (sb v)
(*
      let fresh = Variable.rename v in
      Expr (bind v fresh (Var fresh))
*)
    | Var _ -> named
    | Symbol _ | Const _ -> named
    | Allocated_const _ | Read_mutable _ -> named
    | Assign { being_assigned; new_value }
        when Variable.Map.mem new_value substitution ->
      Assign { being_assigned; new_value = sb new_value; }
(*
      let fresh = Variable.rename new_value in
      bind new_value fresh (Assign { being_assigned; new_value = fresh })
*)
    | Assign _ -> named
    | Read_symbol_field _ -> named
    | Set_of_closures set_of_closures ->
      let set_of_closures =
        Flambda.create_set_of_closures
          ~function_decls:set_of_closures.function_decls
          ~free_vars:
            (Variable.Map.map (fun (free_var : Flambda.free_var) ->
                { free_var with var = sb free_var.var; })
              set_of_closures.free_vars)
          ~specialised_args:
            (Variable.Map.map (fun (spec_to : Flambda.specialised_to) ->
                { spec_to with var = sb_opt spec_to.var; })
              set_of_closures.specialised_args)
          ~direct_call_surrogates:set_of_closures.direct_call_surrogates
      in
      Set_of_closures set_of_closures
    | Project_closure project_closure ->
      Project_closure {
        project_closure with
        set_of_closures = sb project_closure.set_of_closures;
      }
    | Move_within_set_of_closures move_within_set_of_closures ->
      Move_within_set_of_closures {
        move_within_set_of_closures with
        closure = sb move_within_set_of_closures.closure;
      }
    | Project_var project_var ->
      Project_var {
        project_var with
        closure = sb project_var.closure;
      }
    | Prim (prim, args, dbg) ->
      Prim (prim, List.map sb args, dbg)
  in
  let make_var_subst var =
    if Variable.Map.mem var substitution then
      let fresh = Variable.rename var in
      fresh, (fun expr -> bind var fresh expr)
    else
      var, (fun x -> x)
  in
  let make_apply_kind_subst (func : Flambda.apply_kind) =
    match func with
    | Function -> Flambda.Function, (fun x -> x)
    | Method { kind; obj; } ->
      if Variable.Map.mem obj substitution then
        let fresh = Variable.rename obj in
        Flambda.Method { kind; obj = fresh; }, (fun expr -> bind obj fresh expr)
      else
        Flambda.Method { kind; obj; }, (fun x -> x)
  in
  let f (expr:Flambda.t) : Flambda.t =
    match expr with
    | Let ({ var = v; defining_expr = named; _ } as let_expr) ->
      let to_substitute =
        Variable.Set.filter
          (fun v -> Variable.Map.mem v substitution)
          (Flambda.free_variables_named named)
      in
      if Variable.Set.is_empty to_substitute then
        expr
      else
        let bindings =
          Variable.Map.of_set (fun var -> Variable.rename var) to_substitute
        in
        let named =
          substitute_named bindings named
        in
        let expr =
          let module W = Flambda.With_free_variables in
          W.create_let_reusing_body v named (W.of_body_of_let let_expr)
        in
        Variable.Map.fold (fun to_substitute fresh expr ->
            bind to_substitute fresh expr)
          bindings expr
    | Let_mutable let_mutable when
        Variable.Map.mem let_mutable.initial_value substitution ->
      let fresh = Variable.rename let_mutable.initial_value in
      bind let_mutable.initial_value fresh
        (Let_mutable { let_mutable with initial_value = fresh })
    | Let_mutable _ ->
      expr
    | Switch (cond, sw) when Variable.Map.mem cond substitution ->
      let fresh = Variable.rename cond in
      bind cond fresh (Switch (fresh, sw))
    | Switch _ ->
      expr
    | Apply_cont (exn, trap_action, args) ->
      let args, bind_args =
        List.split (List.map make_var_subst args)
      in
      List.fold_right (fun f expr -> f expr) bind_args @@
        Flambda.Apply_cont (exn, trap_action, args)
    | Apply { kind; func; args; continuation; call_kind; dbg; inline;
        specialise } ->
      let kind, bind_kind = make_apply_kind_subst kind in
      let func, bind_func = make_var_subst func in
      let args, bind_args =
        List.split (List.map make_var_subst args)
      in
      bind_kind @@
        bind_func @@
          List.fold_right (fun f expr -> f expr) bind_args @@
          Flambda.Apply
            { kind; func; args; continuation; call_kind; dbg; inline;
              specialise;
            }
    | Let_cont _ | Proved_unreachable ->
      (* No variables directly used in those expressions *)
      expr
  in
  Flambda_iterators.map_toplevel_expr f expr

type sharing_key = Continuation.t
let make_key cont = Some cont

module Switch_storer =
  Switch.Store
    (struct
      (* CR mshinwell: Check if this thing uses polymorphic comparison.
         Should be ok if so, at the moment, but should be fixed. *)
      type t = Continuation.t
      type key = sharing_key
      let make_key = make_key
    end)

let fun_vars_referenced_in_decls
      (function_decls : Flambda.function_declarations) ~backend =
  let fun_vars = Variable.Map.keys function_decls.funs in
  let symbols_to_fun_vars =
    let module Backend = (val backend : Backend_intf.S) in
    Variable.Set.fold (fun fun_var symbols_to_fun_vars ->
        let closure_id = Closure_id.wrap fun_var in
        let symbol = Backend.closure_symbol closure_id in
        Symbol.Map.add symbol fun_var symbols_to_fun_vars)
      fun_vars
      Symbol.Map.empty
  in
  Variable.Map.map (fun (func_decl : Flambda.function_declaration) ->
      let from_symbols =
        Symbol.Set.fold (fun symbol fun_vars' ->
            match Symbol.Map.find symbol symbols_to_fun_vars with
            | exception Not_found -> fun_vars'
            | fun_var ->
              assert (Variable.Set.mem fun_var fun_vars);
              Variable.Set.add fun_var fun_vars')
          func_decl.free_symbols
          Variable.Set.empty
      in
      let from_variables =
        Variable.Set.inter func_decl.free_variables fun_vars
      in
      Variable.Set.union from_symbols from_variables)
    function_decls.funs

let closures_required_by_entry_point ~(entry_point : Closure_id.t) ~backend
    (function_decls : Flambda.function_declarations) =
  let dependencies =
    fun_vars_referenced_in_decls function_decls ~backend
  in
  let set = ref Variable.Set.empty in
  let queue = Queue.create () in
  let add v =
    if not (Variable.Set.mem v !set) then begin
      set := Variable.Set.add v !set;
      Queue.push v queue
    end
  in
  add (Closure_id.unwrap entry_point);
  while not (Queue.is_empty queue) do
    let fun_var = Queue.pop queue in
    match Variable.Map.find fun_var dependencies with
    | exception Not_found -> ()
    | fun_dependencies ->
      Variable.Set.iter (fun dep ->
          if Variable.Map.mem dep function_decls.funs then
            add dep)
        fun_dependencies
  done;
  !set

let all_functions_parameters (function_decls : Flambda.function_declarations) =
  Variable.Map.fold (fun _ ({ params } : Flambda.function_declaration) set ->
      Variable.Set.union set (Variable.Set.of_list params))
    function_decls.funs Variable.Set.empty

let all_free_symbols (function_decls : Flambda.function_declarations) =
  Variable.Map.fold (fun _ (function_decl : Flambda.function_declaration)
          syms ->
      Symbol.Set.union syms function_decl.free_symbols)
    function_decls.funs Symbol.Set.empty

let contains_stub (fun_decls : Flambda.function_declarations) =
  let number_of_stub_functions =
    Variable.Map.cardinal
      (Variable.Map.filter (fun _ { Flambda.stub } -> stub)
         fun_decls.funs)
  in
  number_of_stub_functions > 0

let clean_free_vars_projections free_vars =
  Variable.Map.map (fun (free_var : Flambda.free_var) ->
      match free_var.projection with
      | None -> free_var
      | Some projection ->
        let from = Projection.projecting_from projection in
        if Variable.Map.mem from free_vars then
          free_var
        else
          ({ free_var with projection = None; } : Flambda.free_var))
    free_vars

let clean_specialised_args_projections specialised_args =
  Variable.Map.map (fun (spec_to : Flambda.specialised_to) ->
      match spec_to.projection with
      | None -> spec_to
      | Some projection ->
        let from = Projection.projecting_from projection in
        if Variable.Map.mem from specialised_args then
          spec_to
        else
          ({ spec_to with projection = None; } : Flambda.specialised_to))
    specialised_args

(* CR mshinwell: Review this; maybe it can go? *)
let projection_to_named (projection : Projection.t) : Flambda.named =
  match projection with
  | Project_var project_var -> Project_var project_var
  | Project_closure project_closure -> Project_closure project_closure
  | Move_within_set_of_closures move -> Move_within_set_of_closures move
  | Field (field_index, var) ->
<<<<<<< HEAD
    (* CR mshinwell: this should not say Debuginfo.none *)
    Prim (Pfield field_index, [var], Debuginfo.none)
  | Prim _ | Switch _ -> Misc.fatal_error "Unsupported"

type with_wrapper =
  | Unchanged of { handler : Flambda.continuation_handler; }
  | With_wrapper of {
      new_cont : Continuation.t;
      new_handler : Flambda.continuation_handler;
      wrapper_handler : Flambda.continuation_handler;
    }

let build_let_cont_with_wrappers ~body ~(recursive : Asttypes.rec_flag)
      ~with_wrappers : Flambda.expr =
  match recursive with
  | Nonrecursive ->
    begin match Continuation.Map.bindings with_wrappers with
    | [cont, Unchanged { handler; }] ->
      Let_cont {
        body;
        handlers = Nonrecursive { name = cont; handler; };
      }
    | [cont, With_wrapper { new_cont; new_handler; wrapper_handler; }] ->
      Let_cont {
        body = Let_cont {
          body;
          handlers = Nonrecursive {
            name = cont;
            handler = wrapper_handler;
          };
        };
        handlers = Nonrecursive {
          name = new_cont;
          handler = new_handler;
        };
      }
    | _ -> assert false
    end
  | Recursive ->
    let handlers =
      Continuation.Map.fold (fun cont (with_wrapper : with_wrapper) handlers ->
          match with_wrapper with
          | Unchanged { handler; } ->
            Continuation.Map.add cont handler handlers
          | With_wrapper { new_cont; new_handler; wrapper_handler; } ->
            Continuation.Map.add new_cont new_handler
              (Continuation.Map.add cont wrapper_handler handlers))
        with_wrappers
        Continuation.Map.empty
    in
    Let_cont {
      body;
      handlers = Recursive handlers;
    }

let create_wrapper_params ~params ~specialised_args
      ~freshening_already_assigned =
  let renaming =
    List.map (fun param ->
        match Variable.Map.find param freshening_already_assigned with
        | exception Not_found -> param, Variable.rename param
        | renamed_param -> param, renamed_param)
      params
  in
  let renaming_map = Variable.Map.of_list renaming in
  let freshen_param param =
    match Variable.Map.find param renaming_map with
    | exception Not_found -> assert false
    | param -> param
  in
  let wrapper_params = List.map freshen_param params in
  let params = Variable.Set.of_list params in
  let wrapper_specialised_args =
    Variable.Map.fold (fun param (spec_to : Flambda.specialised_to)
            wrapper_specialised_args ->
        if not (Variable.Set.mem param params) then begin
          (* A specialised argument of one of the other functions in the set
             of closures / continuations. *)
          wrapper_specialised_args
        end else begin
          let param = freshen_param param in
          let projection =
            match spec_to.projection with
            | None -> None
            | Some projection ->
              Some (Projection.map_projecting_from projection
                ~f:(fun param -> freshen_param param))
          in
          let spec_to : Flambda.specialised_to =
            { var = Misc.Stdlib.Option.map freshen_param spec_to.var;
              projection;
            }
          in
          Variable.Map.add param spec_to wrapper_specialised_args
        end)
      specialised_args
      Variable.Map.empty
  in
  renaming_map, wrapper_params, wrapper_specialised_args
=======
    Prim (Pfield field_index, [var], Debuginfo.none)

type specialised_to_same_as =
  | Not_specialised
  | Specialised_and_aliased_to of Variable.Set.t

let parameters_specialised_to_the_same_variable
      ~(function_decls : Flambda.function_declarations)
      ~(specialised_args : Flambda.specialised_to Variable.Map.t) =
  let specialised_arg_aliasing =
    (* For each external variable involved in a specialisation, which
       internal variable(s) it maps to via that specialisation. *)
    Variable.Map.transpose_keys_and_data_set
      (Variable.Map.map (fun ({ var; _ } : Flambda.specialised_to) -> var)
        specialised_args)
  in
  Variable.Map.map (fun ({ params; _ } : Flambda.function_declaration) ->
      List.map (fun param ->
          match Variable.Map.find param specialised_args with
          | exception Not_found -> Not_specialised
          | { var; _ } ->
            Specialised_and_aliased_to
              (Variable.Map.find var specialised_arg_aliasing))
        params)
    function_decls.funs
>>>>>>> 561b8467
<|MERGE_RESOLUTION|>--- conflicted
+++ resolved
@@ -808,10 +808,33 @@
   | Project_closure project_closure -> Project_closure project_closure
   | Move_within_set_of_closures move -> Move_within_set_of_closures move
   | Field (field_index, var) ->
-<<<<<<< HEAD
     (* CR mshinwell: this should not say Debuginfo.none *)
     Prim (Pfield field_index, [var], Debuginfo.none)
   | Prim _ | Switch _ -> Misc.fatal_error "Unsupported"
+
+type specialised_to_same_as =
+  | Not_specialised
+  | Specialised_and_aliased_to of Variable.Set.t
+
+let parameters_specialised_to_the_same_variable
+      ~(function_decls : Flambda.function_declarations)
+      ~(specialised_args : Flambda.specialised_to Variable.Map.t) =
+  let specialised_arg_aliasing =
+    (* For each external variable involved in a specialisation, which
+       internal variable(s) it maps to via that specialisation. *)
+    Variable.Map.transpose_keys_and_data_set
+      (Variable.Map.map (fun ({ var; _ } : Flambda.specialised_to) -> var)
+        specialised_args)
+  in
+  Variable.Map.map (fun ({ params; _ } : Flambda.function_declaration) ->
+      List.map (fun param ->
+          match Variable.Map.find param specialised_args with
+          | exception Not_found -> Not_specialised
+          | { var; _ } ->
+            Specialised_and_aliased_to
+              (Variable.Map.find var specialised_arg_aliasing))
+        params)
+    function_decls.funs
 
 type with_wrapper =
   | Unchanged of { handler : Flambda.continuation_handler; }
@@ -907,31 +930,4 @@
       specialised_args
       Variable.Map.empty
   in
-  renaming_map, wrapper_params, wrapper_specialised_args
-=======
-    Prim (Pfield field_index, [var], Debuginfo.none)
-
-type specialised_to_same_as =
-  | Not_specialised
-  | Specialised_and_aliased_to of Variable.Set.t
-
-let parameters_specialised_to_the_same_variable
-      ~(function_decls : Flambda.function_declarations)
-      ~(specialised_args : Flambda.specialised_to Variable.Map.t) =
-  let specialised_arg_aliasing =
-    (* For each external variable involved in a specialisation, which
-       internal variable(s) it maps to via that specialisation. *)
-    Variable.Map.transpose_keys_and_data_set
-      (Variable.Map.map (fun ({ var; _ } : Flambda.specialised_to) -> var)
-        specialised_args)
-  in
-  Variable.Map.map (fun ({ params; _ } : Flambda.function_declaration) ->
-      List.map (fun param ->
-          match Variable.Map.find param specialised_args with
-          | exception Not_found -> Not_specialised
-          | { var; _ } ->
-            Specialised_and_aliased_to
-              (Variable.Map.find var specialised_arg_aliasing))
-        params)
-    function_decls.funs
->>>>>>> 561b8467
+  renaming_map, wrapper_params, wrapper_specialised_args