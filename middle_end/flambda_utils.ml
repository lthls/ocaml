(**************************************************************************)
(*                                                                        *)
(*                                 OCaml                                  *)
(*                                                                        *)
(*                       Pierre Chambart, OCamlPro                        *)
(*           Mark Shinwell and Leo White, Jane Street Europe              *)
(*                                                                        *)
(*   Copyright 2013--2016 OCamlPro SAS                                    *)
(*   Copyright 2014--2016 Jane Street Group LLC                           *)
(*                                                                        *)
(*   All rights reserved.  This file is distributed under the terms of    *)
(*   the GNU Lesser General Public License version 2.1, with the          *)
(*   special exception on linking described in the file LICENSE.          *)
(*                                                                        *)
(**************************************************************************)

[@@@ocaml.warning "+a-4-9-30-40-41-42"]

let find_declaration cf ({ funs } : Flambda.function_declarations) =
  Variable.Map.find (Closure_id.unwrap cf) funs

let find_declaration_variable cf ({ funs } : Flambda.function_declarations) =
  let var = Closure_id.unwrap cf in
  if not (Variable.Map.mem var funs)
  then raise Not_found
  else var

let find_free_variable cv ({ free_vars } : Flambda.set_of_closures) =
  let free_var : Flambda.free_var =
    Variable.Map.find (Var_within_closure.unwrap cv) free_vars
  in
  free_var.var

let function_arity (f : Flambda.function_declaration) = List.length f.params

let variables_bound_by_the_closure cf
      (decls : Flambda.function_declarations) =
  let func = find_declaration cf decls in
  let params = Parameter.Set.vars func.params in
  let functions = Variable.Map.keys decls.funs in
  Variable.Set.diff
    (Variable.Set.diff func.free_variables params)
    functions

let description_of_toplevel_node (expr : Flambda.t) =
  match expr with
  | Let { var; _ } -> Format.asprintf "let %a" Variable.print var
  | Let_mutable _ -> "let_mutable"
  | Let_cont  _ -> "catch"
  | Apply _ -> "apply"
  | Apply_cont  _ -> "staticraise"
  | Switch _ -> "switch"
  | Proved_unreachable -> "unreachable"

let compare_const (c1 : Flambda.const) (c2 : Flambda.const) =
  match c1, c2 with
  | Int v1, Int v2 -> compare v1 v2
  | Char v1, Char v2 -> compare v1 v2
  | Const_pointer v1, Const_pointer v2 -> compare v1 v2
  | Int _, _ -> -1
  | _, Int _ -> 1
  | Char _, _ -> -1
  | _, Char _ -> 1

let trap_action_equal (trap1 : Flambda.trap_action option)
      (trap2 : Flambda.trap_action option) =
  match trap1, trap2 with
  | None, None -> true
  | Some (Push { id = id1; exn_handler = exn_handler1; }),
      Some (Push { id = id2; exn_handler = exn_handler2; })
  | Some (Pop { id = id1; exn_handler = exn_handler1; }),
      Some (Pop { id = id2; exn_handler = exn_handler2; }) ->
    Trap_id.equal id1 id2
      && Continuation.equal exn_handler1 exn_handler2
  | _, _ -> false

let rec same (l1 : Flambda.t) (l2 : Flambda.t) =
  l1 == l2 || (* it is ok for the string case: if they are physically the same,
                 it is the same original branch *)
  match (l1, l2) with
  | Apply a1 , Apply a2  ->
    a1.kind = a2.kind
      && Variable.equal a1.func a2.func
      && Misc.Stdlib.List.equal Variable.equal a1.args a2.args
  | Apply _, _ | _, Apply _ -> false
  | Let { var = var1; defining_expr = defining_expr1; body = body1; _ },
      Let { var = var2; defining_expr = defining_expr2; body = body2; _ } ->
    Variable.equal var1 var2 && same_named defining_expr1 defining_expr2
      && same body1 body2
  | Let _, _ | _, Let _ -> false
  | Let_mutable {var = mv1; initial_value = v1; contents_kind = ck1; body = b1},
    Let_mutable {var = mv2; initial_value = v2; contents_kind = ck2; body = b2}
    ->
    Mutable_variable.equal mv1 mv2
      && Variable.equal v1 v2
      && ck1 = ck2
      && same b1 b2
  | Let_mutable _, _ | _, Let_mutable _ -> false
  | Switch (a1, s1), Switch (a2, s2) ->
    Variable.equal a1 a2 && sameswitch s1 s2
  | Switch _, _ | _, Switch _ -> false
  | Apply_cont (e1, trap1, a1), Apply_cont (e2, trap2, a2) ->
    Continuation.equal e1 e2 && Misc.Stdlib.List.equal Variable.equal a1 a2
      && trap_action_equal trap1 trap2
  | Apply_cont _, _ | _, Apply_cont _ -> false
  | Let_cont { body = body1; handlers = handlers1; },
      Let_cont { body = body2; handlers = handlers2; } ->
    same body1 body2
      && same_let_cont_handlers handlers1 handlers2
  | Proved_unreachable, Proved_unreachable -> true
  | Proved_unreachable, _ | _, Proved_unreachable -> false

and same_let_cont_handlers (handlers1 : Flambda.let_cont_handlers)
      (handlers2 : Flambda.let_cont_handlers) =
  match handlers1, handlers2 with
  | Alias { name = name1; alias_of = alias_of1; },
      Alias { name = name2; alias_of = alias_of2; } ->
    Continuation.equal name1 name2
      && Continuation.equal alias_of1 alias_of2
  | Nonrecursive { name = name1; handler = handler1; },
      Nonrecursive { name = name2; handler = handler2; } ->
    Continuation.equal name1 name2
      && same_continuation_handler handler1 handler2
  | Recursive handlers1, Recursive handlers2 ->
    same_continuation_handlers handlers1 handlers2
  | _, _ -> false

and same_continuation_handlers handlers =
  Continuation.Map.equal same_continuation_handler handlers

and same_continuation_handler
      ({ params = params1; stub = stub1;
         handler = handler1; specialised_args = specialised_args1; }
        : Flambda.continuation_handler)
      ({ params = params2; stub = stub2;
         handler = handler2; specialised_args = specialised_args2; }
        : Flambda.continuation_handler) =
  Parameter.List.compare params1 params2 = 0
    && stub1 = stub2
    && same handler1 handler2
    && Variable.Map.equal Flambda.equal_specialised_to
      specialised_args1 specialised_args2

and same_named (named1 : Flambda.named) (named2 : Flambda.named) =
  match named1, named2 with
  | Var var1, Var var2 -> Variable.equal var1 var2
  | Var _, _ | _, Var _ -> false
  | Symbol s1 , Symbol s2  -> Symbol.equal s1 s2
  | Symbol _, _ | _, Symbol _ -> false
  | Const c1, Const c2 -> compare_const c1 c2 = 0
  | Const _, _ | _, Const _ -> false
  | Allocated_const c1, Allocated_const c2 ->
    Allocated_const.compare c1 c2 = 0
  | Allocated_const _, _ | _, Allocated_const _ -> false
  | Read_mutable mv1, Read_mutable mv2 -> Mutable_variable.equal mv1 mv2
  | Read_mutable _, _ | _, Read_mutable _ -> false
  | Assign { being_assigned = being_assigned1; new_value = new_value1; },
    Assign { being_assigned = being_assigned2; new_value = new_value2; } ->
    Mutable_variable.equal being_assigned1 being_assigned2
      && Variable.equal new_value1 new_value2
  | Assign _, _ | _, Assign _ -> false
  | Read_symbol_field (s1, i1), Read_symbol_field (s2, i2) ->
    Symbol.equal s1 s2 && i1 = i2
  | Read_symbol_field _, _ | _, Read_symbol_field _ -> false
  | Set_of_closures s1, Set_of_closures s2 -> same_set_of_closures s1 s2
  | Set_of_closures _, _ | _, Set_of_closures _ -> false
  | Project_closure f1, Project_closure f2 -> same_project_closure f1 f2
  | Project_closure _, _ | _, Project_closure _ -> false
  | Project_var v1, Project_var v2 ->
    Variable.equal v1.closure v2.closure
      && Closure_id.Map.equal Var_within_closure.equal v1.var v2.var
  | Project_var _, _ | _, Project_var _ -> false
  | Move_within_set_of_closures m1, Move_within_set_of_closures m2 ->
    same_move_within_set_of_closures m1 m2
  | Move_within_set_of_closures _, _ | _, Move_within_set_of_closures _ ->
    false
  | Prim (p1, al1, _), Prim (p2, al2, _) ->
    p1 = p2 && Misc.Stdlib.List.equal Variable.equal al1 al2

and sameclosure (c1 : Flambda.function_declaration)
      (c2 : Flambda.function_declaration) =
  Misc.Stdlib.List.equal Parameter.equal c1.params c2.params
    && same c1.body c2.body

and same_set_of_closures (c1 : Flambda.set_of_closures)
      (c2 : Flambda.set_of_closures) =
  Variable.Map.equal sameclosure c1.function_decls.funs c2.function_decls.funs
    && Variable.Map.equal Flambda.equal_free_var
        c1.free_vars c2.free_vars
    && Variable.Map.equal Flambda.equal_specialised_to c1.specialised_args
        c2.specialised_args

and same_project_closure (s1 : Flambda.project_closure)
      (s2 : Flambda.project_closure) =
  Variable.equal s1.set_of_closures s2.set_of_closures
    && Closure_id.Set.equal s1.closure_id s2.closure_id

and same_move_within_set_of_closures (m1 : Flambda.move_within_set_of_closures)
      (m2 : Flambda.move_within_set_of_closures) =
  Variable.equal m1.closure m2.closure
    && Closure_id.Map.equal Closure_id.equal m1.move m2.move

and sameswitch (fs1 : Flambda.switch) (fs2 : Flambda.switch) =
  let samecase (n1, a1) (n2, a2) = n1 = n2 && Continuation.equal a1 a2 in
  fs1.numconsts = fs2.numconsts
    && Misc.Stdlib.List.equal samecase fs1.consts fs2.consts
    && Misc.Stdlib.Option.equal Continuation.equal fs1.failaction fs2.failaction

let can_be_merged = same

(* CR-soon mshinwell: this should use the explicit ignore functions *)
let toplevel_substitution sb tree =
  let sb' = sb in
  let sb v = try Variable.Map.find v sb with Not_found -> v in
  let sb_opt = function
    | None -> None
    | Some v -> Some (sb v)
  in
  let aux (flam : Flambda.t) : Flambda.t =
    match flam with
    | Let_mutable mutable_let ->
      let initial_value = sb mutable_let.initial_value in
      Let_mutable { mutable_let with initial_value }
    | Apply { kind; func; args; continuation; call_kind; dbg; inline;
        specialise; } ->
      let kind : Flambda.apply_kind =
        match kind with
        | Function -> Function
        | Method { kind; obj; } -> Method { kind; obj = sb obj; }
      in
      let func = sb func in
      let args = List.map sb args in
      Apply { kind; func; args; continuation; call_kind; dbg; inline;
        specialise; }
    | Switch (cond, sw) ->
      let cond = sb cond in
      Switch (cond, sw)
    | Apply_cont (static_exn, trap_action, args) ->
      let args = List.map sb args in
      Apply_cont (static_exn, trap_action, args)
    | Let _ | Proved_unreachable -> flam
    | Let_cont { body = _; handlers = Alias _; } -> flam
    | Let_cont { body; handlers = Nonrecursive { name; handler; }; } ->
      let handler =
        { handler with
          (* CR mshinwell: share with below *)
          specialised_args =
            (Variable.Map.map (fun (spec_to : Flambda.specialised_to) ->
                { spec_to with var = sb_opt spec_to.var; })
              handler.specialised_args);
        }
      in
      Let_cont { body; handlers = Nonrecursive { name; handler; }; }
    | Let_cont { body; handlers = Recursive handlers; } ->
      let handlers =
        Continuation.Map.map (fun (handler : Flambda.continuation_handler)
                : Flambda.continuation_handler ->
            { handler with
              (* CR mshinwell: share with below *)
              specialised_args =
                (Variable.Map.map (fun (spec_to : Flambda.specialised_to) ->
                    { spec_to with var = sb_opt spec_to.var; })
                  handler.specialised_args);
            })
          handlers
      in
      Let_cont { body; handlers = Recursive handlers; }
  in
  let aux_named (named : Flambda.named) : Flambda.named =
    match named with
    | Var var ->
      let var' = sb var in
      if var == var' then named
      else Var var'
    | Symbol _ | Const _ -> named
    | Allocated_const _ | Read_mutable _ -> named
    | Assign { being_assigned; new_value; } ->
      let new_value = sb new_value in
      Assign { being_assigned; new_value; }
    | Read_symbol_field _ -> named
    | Set_of_closures set_of_closures ->
      let set_of_closures =
        Flambda.create_set_of_closures
          ~function_decls:set_of_closures.function_decls
          ~free_vars:
            (Variable.Map.map (fun (free_var : Flambda.free_var) ->
                { free_var with var = sb free_var.var; })
              set_of_closures.free_vars)
          ~specialised_args:
            (Variable.Map.map (fun (spec_to : Flambda.specialised_to) ->
                { spec_to with var = sb_opt spec_to.var; })
              set_of_closures.specialised_args)
          ~direct_call_surrogates:set_of_closures.direct_call_surrogates
      in
      Set_of_closures set_of_closures
    | Project_closure project_closure ->
      Project_closure {
        project_closure with
        set_of_closures = sb project_closure.set_of_closures;
      }
    | Move_within_set_of_closures move_within_set_of_closures ->
      Move_within_set_of_closures {
        move_within_set_of_closures with
        closure = sb move_within_set_of_closures.closure;
      }
    | Project_var project_var ->
      Project_var {
        project_var with
        closure = sb project_var.closure;
      }
    | Prim (prim, args, dbg) ->
      Prim (prim, List.map sb args, dbg)
  in
  if Variable.Map.is_empty sb' then tree
  else Flambda_iterators.map_toplevel aux aux_named tree

(* CR-someday mshinwell: Fix [Flambda_iterators] so this can be implemented
   properly. *)
let toplevel_substitution_named sb named =
  let var = Variable.create "subst" in
  let cont = Continuation.create () in
  let expr : Flambda.t =
    Flambda.create_let var named (Apply_cont (cont, None, []))
  in
  match toplevel_substitution sb expr with
  | Let let_expr -> let_expr.defining_expr
  | _ -> assert false

let make_closure_declaration ~id ~body ~params ~continuation_param
      ~stub ~continuation : Flambda.t =
  let free_variables = Flambda.free_variables body in
  let param_set = Parameter.Set.vars params in
  if not (Variable.Set.subset param_set free_variables) then begin
    Misc.fatal_error "Flambda_utils.make_closure_declaration"
  end;
  let sb =
    Variable.Set.fold
      (fun id sb -> Variable.Map.add id (Variable.rename id) sb)
      free_variables Variable.Map.empty
  in
  (* CR-soon mshinwell: try to eliminate this [toplevel_substitution].  This
     function is only called from [Inline_and_simplify], so we should be able
     to do something similar to what happens in [Inlining_transforms] now. *)
  let body = toplevel_substitution sb body in
  let subst id = Variable.Map.find id sb in
  let subst_param param = Parameter.map_var subst param in
  let function_declaration =
    Flambda.create_function_declaration ~params:(List.map subst_param params)
      ~continuation_param ~return_arity:1 ~body ~stub ~dbg:Debuginfo.none
      ~inline:Default_inline ~specialise:Default_specialise ~is_a_functor:false
      ~closure_origin:(Closure_origin.create (Closure_id.wrap id))
  in
  assert (Variable.Set.equal (Variable.Set.map subst free_variables)
    function_declaration.free_variables);
  let free_vars =
    Variable.Map.fold (fun id id' fv' ->
        let free_var : Flambda.free_var =
          { var = id;
            projection = None;
          }
        in
        Variable.Map.add id' free_var fv')
      (Variable.Map.filter
        (fun id _ -> not (Variable.Set.mem id param_set))
        sb)
      Variable.Map.empty
  in
  let compilation_unit = Compilation_unit.get_current_exn () in
  let set_of_closures_var =
    Variable.create "set_of_closures"
      ~current_compilation_unit:compilation_unit
  in
  let set_of_closures =
    let function_decls =
      Flambda.create_function_declarations
        ~funs:(Variable.Map.singleton id function_declaration)
    in
    Flambda.create_set_of_closures ~function_decls ~free_vars
      ~specialised_args:Variable.Map.empty
      ~direct_call_surrogates:Variable.Map.empty
  in
  let project_closure : Flambda.named =
    Project_closure {
        set_of_closures = set_of_closures_var;
        closure_id = Closure_id.Set.singleton (Closure_id.wrap id);
      }
  in
  let project_closure_var =
    Variable.create "project_closure"
      ~current_compilation_unit:compilation_unit
  in
  Flambda.create_let set_of_closures_var (Set_of_closures set_of_closures)
    (Flambda.create_let project_closure_var project_closure
      (Apply_cont (continuation, None, [project_closure_var])))

let bind ~bindings ~body =
  List.fold_left (fun expr (var, var_def) ->
      Flambda.create_let var var_def expr)
    body bindings

let all_lifted_constants (program : Flambda.program) =
  let rec loop (program : Flambda.program_body) =
    match program with
    | Let_symbol (symbol, decl, program) -> (symbol, decl) :: (loop program)
    | Let_rec_symbol (decls, program) ->
      List.fold_left (fun l (symbol, decl) -> (symbol, decl) :: l)
        (loop program)
        decls
    | Initialize_symbol (_, _, _, program)
    | Effect (_, _, program) -> loop program
    | End _ -> []
  in
  loop program.program_body

let all_lifted_constants_as_map program =
  Symbol.Map.of_list (all_lifted_constants program)

let initialize_symbols (program : Flambda.program) =
  let rec loop (program : Flambda.program_body) =
    match program with
    | Initialize_symbol (symbol, tag, fields, program) ->
      (symbol, tag, fields) :: (loop program)
    | Effect (_, _, program)
    | Let_symbol (_, _, program)
    | Let_rec_symbol (_, program) -> loop program
    | End _ -> []
  in
  loop program.program_body

let imported_symbols (program : Flambda.program) =
  program.imported_symbols

let needed_import_symbols (program : Flambda.program) =
  let dependencies = Flambda.free_symbols_program program in
  let defined_symbol =
    Symbol.Set.union
      (Symbol.Set.of_list
         (List.map fst (all_lifted_constants program)))
      (Symbol.Set.of_list
         (List.map (fun (s, _, _) -> s) (initialize_symbols program)))
  in
  Symbol.Set.diff dependencies defined_symbol

let introduce_needed_import_symbols program : Flambda.program =
  { program with
    imported_symbols = needed_import_symbols program;
  }

let root_symbol (program : Flambda.program) =
  let rec loop (program : Flambda.program_body) =
    match program with
    | Effect (_, _, program)
    | Let_symbol (_, _, program)
    | Let_rec_symbol (_, program)
    | Initialize_symbol (_, _, _, program) -> loop program
    | End root ->
      root
  in
  loop program.program_body

let make_closure_map program =
  let map = ref Closure_id.Map.empty in
  let add_set_of_closures ~constant:_ : Flambda.set_of_closures -> unit = fun
    { function_decls } ->
    Variable.Map.iter (fun var _ ->
        let closure_id = Closure_id.wrap var in
        map := Closure_id.Map.add closure_id function_decls !map)
      function_decls.funs
  in
  Flambda_iterators.iter_on_set_of_closures_of_program
    program
    ~f:add_set_of_closures;
  !map

let make_closure_map' input =
  let map = ref Closure_id.Map.empty in
  let add_set_of_closures _ (function_decls : Flambda.function_declarations) =
    Variable.Map.iter (fun var _ ->
        let closure_id = Closure_id.wrap var in
        map := Closure_id.Map.add closure_id function_decls !map)
      function_decls.funs
  in
  Set_of_closures_id.Map.iter add_set_of_closures input;
  !map

let all_lifted_constant_sets_of_closures program =
  let set = ref Set_of_closures_id.Set.empty in
  List.iter (function
      | (_, Flambda.Set_of_closures {
          function_decls = { set_of_closures_id } }) ->
        set := Set_of_closures_id.Set.add set_of_closures_id !set
      | _ -> ())
    (all_lifted_constants program);
  !set

let all_sets_of_closures program =
  let list = ref [] in
  Flambda_iterators.iter_on_set_of_closures_of_program program
    ~f:(fun ~constant:_ set_of_closures ->
        list := set_of_closures :: !list);
  !list

let all_sets_of_closures_map program =
  let r = ref Set_of_closures_id.Map.empty in
  Flambda_iterators.iter_on_set_of_closures_of_program program
    ~f:(fun ~constant:_ set_of_closures ->
      r := Set_of_closures_id.Map.add
          set_of_closures.function_decls.set_of_closures_id
          set_of_closures !r);
  !r

let all_function_decls_indexed_by_set_of_closures_id program =
  Set_of_closures_id.Map.map
    (fun { Flambda. function_decls; _ } -> function_decls)
    (all_sets_of_closures_map program)

let all_function_decls_indexed_by_closure_id program =
  let aux_fun function_decls fun_var _ map =
    let closure_id = Closure_id.wrap fun_var in
    Closure_id.Map.add closure_id function_decls map
  in
  let aux _ ({ function_decls; _ } : Flambda.set_of_closures) map =
    Variable.Map.fold (aux_fun function_decls) function_decls.funs map
  in
  Set_of_closures_id.Map.fold aux (all_sets_of_closures_map program)
    Closure_id.Map.empty

let make_variable_symbol var =
  Symbol.create (Compilation_unit.get_current_exn ())
    (Linkage_name.create
       (Variable.unique_name (Variable.rename var)))

let make_variables_symbol vars =
  let name =
    String.concat "_and_"
      (List.map (fun var -> Variable.unique_name (Variable.rename var)) vars)
  in
  Symbol.create (Compilation_unit.get_current_exn ()) (Linkage_name.create name)

(* CR-soon mshinwell: This function should be tidied up. *)
let substitute_read_symbol_field_for_variables
    (substitution : (Symbol.t * int option) Variable.Map.t)
    (expr : Flambda.t) =
  let bind var fresh_var (expr : Flambda.t) : Flambda.t =
    let symbol, path = Variable.Map.find var substitution in
    let make_named (path : int option) : Flambda.named =
      match path with
      | None -> Symbol symbol
      | Some i -> Read_symbol_field (symbol, i)
    in
    Flambda.create_let fresh_var (make_named path) expr
  in
  let substitute_named bindings (named : Flambda.named) : Flambda.named =
    let sb to_substitute =
      try Variable.Map.find to_substitute bindings
      with Not_found -> to_substitute
    in
    let sb_opt = function
      | None -> None
      | Some v -> Some (sb v)
    in
    match named with
    | Var v when Variable.Map.mem v substitution -> Var (sb v)
(*
      let fresh = Variable.rename v in
      Expr (bind v fresh (Var fresh))
*)
    | Var _ -> named
    | Symbol _ | Const _ -> named
    | Allocated_const _ | Read_mutable _ -> named
    | Assign { being_assigned; new_value }
        when Variable.Map.mem new_value substitution ->
      Assign { being_assigned; new_value = sb new_value; }
(*
      let fresh = Variable.rename new_value in
      bind new_value fresh (Assign { being_assigned; new_value = fresh })
*)
    | Assign _ -> named
    | Read_symbol_field _ -> named
    | Set_of_closures set_of_closures ->
      let set_of_closures =
        Flambda.create_set_of_closures
          ~function_decls:set_of_closures.function_decls
          ~free_vars:
            (Variable.Map.map (fun (free_var : Flambda.free_var) ->
                { free_var with var = sb free_var.var; })
              set_of_closures.free_vars)
          ~specialised_args:
            (Variable.Map.map (fun (spec_to : Flambda.specialised_to) ->
                { spec_to with var = sb_opt spec_to.var; })
              set_of_closures.specialised_args)
          ~direct_call_surrogates:set_of_closures.direct_call_surrogates
      in
      Set_of_closures set_of_closures
    | Project_closure project_closure ->
      Project_closure {
        project_closure with
        set_of_closures = sb project_closure.set_of_closures;
      }
    | Move_within_set_of_closures move_within_set_of_closures ->
      Move_within_set_of_closures {
        move_within_set_of_closures with
        closure = sb move_within_set_of_closures.closure;
      }
    | Project_var project_var ->
      Project_var {
        project_var with
        closure = sb project_var.closure;
      }
    | Prim (prim, args, dbg) ->
      Prim (prim, List.map sb args, dbg)
  in
  let make_var_subst var =
    if Variable.Map.mem var substitution then
      let fresh = Variable.rename var in
      fresh, (fun expr -> bind var fresh expr)
    else
      var, (fun x -> x)
  in
  let make_apply_kind_subst (func : Flambda.apply_kind) =
    match func with
    | Function -> Flambda.Function, (fun x -> x)
    | Method { kind; obj; } ->
      if Variable.Map.mem obj substitution then
        let fresh = Variable.rename obj in
        Flambda.Method { kind; obj = fresh; }, (fun expr -> bind obj fresh expr)
      else
        Flambda.Method { kind; obj; }, (fun x -> x)
  in
  let f (expr:Flambda.t) : Flambda.t =
    match expr with
    | Let ({ var = v; defining_expr = named; _ } as let_expr) ->
      let to_substitute =
        Variable.Set.filter
          (fun v -> Variable.Map.mem v substitution)
          (Flambda.free_variables_named named)
      in
      if Variable.Set.is_empty to_substitute then
        expr
      else
        let bindings =
          Variable.Map.of_set (fun var -> Variable.rename var) to_substitute
        in
        let named =
          substitute_named bindings named
        in
        let expr =
          let module W = Flambda.With_free_variables in
          W.create_let_reusing_body v named (W.of_body_of_let let_expr)
        in
        Variable.Map.fold (fun to_substitute fresh expr ->
            bind to_substitute fresh expr)
          bindings expr
    | Let_mutable let_mutable when
        Variable.Map.mem let_mutable.initial_value substitution ->
      let fresh = Variable.rename let_mutable.initial_value in
      bind let_mutable.initial_value fresh
        (Let_mutable { let_mutable with initial_value = fresh })
    | Let_mutable _ ->
      expr
    | Switch (cond, sw) when Variable.Map.mem cond substitution ->
      let fresh = Variable.rename cond in
      bind cond fresh (Switch (fresh, sw))
    | Switch _ ->
      expr
    | Apply_cont (exn, trap_action, args) ->
      let args, bind_args =
        List.split (List.map make_var_subst args)
      in
      List.fold_right (fun f expr -> f expr) bind_args @@
        Flambda.Apply_cont (exn, trap_action, args)
    | Apply { kind; func; args; continuation; call_kind; dbg; inline;
        specialise } ->
      let kind, bind_kind = make_apply_kind_subst kind in
      let func, bind_func = make_var_subst func in
      let args, bind_args =
        List.split (List.map make_var_subst args)
      in
      bind_kind @@
        bind_func @@
          List.fold_right (fun f expr -> f expr) bind_args @@
          Flambda.Apply
            { kind; func; args; continuation; call_kind; dbg; inline;
              specialise;
            }
    | Let_cont _ | Proved_unreachable ->
      (* No variables directly used in those expressions *)
      expr
  in
  Flambda_iterators.map_toplevel_expr f expr

<<<<<<< HEAD
type sharing_key = Continuation.t
let make_key cont = Some cont

module Switch_storer =
  Switch.Store
    (struct
      (* CR mshinwell: Check if this thing uses polymorphic comparison.
         Should be ok if so, at the moment, but should be fixed. *)
      type t = Continuation.t
      type key = sharing_key
      let make_key = make_key
    end)
=======
module Switch_storer = Switch.Store (struct
  type t = Flambda.t

  (* An easily-comparable subset of [Flambda.t]: currently this only
     supports that required to share switch branches. *)
  type key =
    | Var of Variable.t
    | Let of Variable.t * key_named * key
    | Static_raise of Static_exception.t * Variable.t list
  and key_named =
    | Symbol of Symbol.t
    | Const of Flambda.const
    | Prim of Lambda.primitive * Variable.t list
    | Expr of key

  exception Not_comparable

  let rec make_expr_key (expr : Flambda.t) : key =
    match expr with
    | Var v -> Var v
    | Let { var; defining_expr; body; } ->
      Let (var, make_named_key defining_expr, make_expr_key body)
    | Static_raise (e, args) -> Static_raise (e, args)
    | _ -> raise Not_comparable
  and make_named_key (named:Flambda.named) : key_named =
    match named with
    | Symbol s -> Symbol s
    | Const c -> Const c
    | Expr e -> Expr (make_expr_key e)
    | Prim (prim, args, _dbg) -> Prim (prim, args)
    | _ -> raise Not_comparable

  let make_key expr =
    match make_expr_key expr with
    | exception Not_comparable -> None
    | key -> Some key

  let compare_key e1 e2 =
    (* The environment [env] maps variables bound in [e2] to the corresponding
       bound variables in [e1]. Every variable to compare in [e2] must have an
       equivalent in [e1], otherwise the comparison wouldn't have gone
       past the [Let] binding.  Hence [Variable.Map.find] is safe here. *)
    let compare_var env v1 v2 =
      match Variable.Map.find v2 env with
      | exception Not_found ->
        (* The variable is free in the expression [e2], hence we can
           compare it with [v1] directly. *)
        Variable.compare v1 v2
      | bound ->
        Variable.compare v1 bound
    in
    let rec compare_expr env (e1 : key) (e2 : key) : int =
      match e1, e2 with
      | Var v1, Var v2 ->
        compare_var env v1 v2
      | Var _, (Let _| Static_raise _) -> -1
      | (Let _| Static_raise _), Var _ ->  1
      | Let (v1, n1, b1), Let (v2, n2, b2) ->
        let comp_named = compare_named env n1 n2 in
        if comp_named <> 0 then comp_named
        else
          let env = Variable.Map.add v2 v1 env in
          compare_expr env b1 b2
      | Let _, Static_raise _ -> -1
      | Static_raise _, Let _ ->  1
      | Static_raise (sexn1, args1), Static_raise (sexn2, args2) ->
        let comp_sexn = Static_exception.compare sexn1 sexn2 in
        if comp_sexn <> 0 then comp_sexn
        else Misc.Stdlib.List.compare (compare_var env) args1 args2
    and compare_named env (n1:key_named) (n2:key_named) : int =
      match n1, n2 with
      | Symbol s1, Symbol s2 -> Symbol.compare s1 s2
      | Symbol _, (Const _ | Expr _ | Prim _) -> -1
      | (Const _ | Expr _ | Prim _), Symbol _ ->  1
      | Const c1, Const c2 -> compare c1 c2
      | Const _, (Expr _ | Prim _) -> -1
      | (Expr _ | Prim _), Const _ ->  1
      | Expr e1, Expr e2 -> compare_expr env e1 e2
      | Expr _, Prim _ -> -1
      | Prim _, Expr _ ->  1
      | Prim (prim1, args1), Prim (prim2, args2) ->
        let comp_prim = Pervasives.compare prim1 prim2 in
        if comp_prim <> 0 then comp_prim
        else Misc.Stdlib.List.compare (compare_var env) args1 args2
    in
    compare_expr Variable.Map.empty e1 e2
end)
>>>>>>> ea4e0095

let fun_vars_referenced_in_decls
      (function_decls : Flambda.function_declarations) ~backend =
  let fun_vars = Variable.Map.keys function_decls.funs in
  let symbols_to_fun_vars =
    let module Backend = (val backend : Backend_intf.S) in
    Variable.Set.fold (fun fun_var symbols_to_fun_vars ->
        let closure_id = Closure_id.wrap fun_var in
        let symbol = Backend.closure_symbol closure_id in
        Symbol.Map.add symbol fun_var symbols_to_fun_vars)
      fun_vars
      Symbol.Map.empty
  in
  Variable.Map.map (fun (func_decl : Flambda.function_declaration) ->
      let from_symbols =
        Symbol.Set.fold (fun symbol fun_vars' ->
            match Symbol.Map.find symbol symbols_to_fun_vars with
            | exception Not_found -> fun_vars'
            | fun_var ->
              assert (Variable.Set.mem fun_var fun_vars);
              Variable.Set.add fun_var fun_vars')
          func_decl.free_symbols
          Variable.Set.empty
      in
      let from_variables =
        Variable.Set.inter func_decl.free_variables fun_vars
      in
      Variable.Set.union from_symbols from_variables)
    function_decls.funs

let closures_required_by_entry_point ~(entry_point : Closure_id.t) ~backend
    (function_decls : Flambda.function_declarations) =
  let dependencies =
    fun_vars_referenced_in_decls function_decls ~backend
  in
  let set = ref Variable.Set.empty in
  let queue = Queue.create () in
  let add v =
    if not (Variable.Set.mem v !set) then begin
      set := Variable.Set.add v !set;
      Queue.push v queue
    end
  in
  add (Closure_id.unwrap entry_point);
  while not (Queue.is_empty queue) do
    let fun_var = Queue.pop queue in
    match Variable.Map.find fun_var dependencies with
    | exception Not_found -> ()
    | fun_dependencies ->
      Variable.Set.iter (fun dep ->
          if Variable.Map.mem dep function_decls.funs then
            add dep)
        fun_dependencies
  done;
  !set

let all_functions_parameters (function_decls : Flambda.function_declarations) =
  Variable.Map.fold (fun _ ({ params } : Flambda.function_declaration) set ->
      Variable.Set.union set (Parameter.Set.vars params))
    function_decls.funs Variable.Set.empty

let all_free_symbols (function_decls : Flambda.function_declarations) =
  Variable.Map.fold (fun _ (function_decl : Flambda.function_declaration)
          syms ->
      Symbol.Set.union syms function_decl.free_symbols)
    function_decls.funs Symbol.Set.empty

let contains_stub (fun_decls : Flambda.function_declarations) =
  let number_of_stub_functions =
    Variable.Map.cardinal
      (Variable.Map.filter (fun _ { Flambda.stub } -> stub)
         fun_decls.funs)
  in
  number_of_stub_functions > 0

let clean_free_vars_projections free_vars =
  Variable.Map.map (fun (free_var : Flambda.free_var) ->
      match free_var.projection with
      | None -> free_var
      | Some projection ->
        let from = Projection.projecting_from projection in
        if Variable.Map.mem from free_vars then
          free_var
        else
          ({ free_var with projection = None; } : Flambda.free_var))
    free_vars

let clean_specialised_args_projections specialised_args =
  Variable.Map.map (fun (spec_to : Flambda.specialised_to) ->
      match spec_to.projection with
      | None -> spec_to
      | Some projection ->
        let from = Projection.projecting_from projection in
        if Variable.Map.mem from specialised_args then
          spec_to
        else
          ({ spec_to with projection = None; } : Flambda.specialised_to))
    specialised_args

(* CR mshinwell: Review this; maybe it can go? *)
let projection_to_named (projection : Projection.t) : Flambda.named =
  match projection with
  | Project_var project_var -> Project_var project_var
  | Project_closure project_closure -> Project_closure project_closure
  | Move_within_set_of_closures move -> Move_within_set_of_closures move
  | Field (field_index, var) ->
    (* CR mshinwell: this should not say Debuginfo.none *)
    Prim (Pfield field_index, [var], Debuginfo.none)
  | Prim _ | Switch _ -> Misc.fatal_error "Unsupported"

type specialised_to_same_as =
  | Not_specialised
  | Specialised_and_aliased_to of Variable.Set.t

let parameters_specialised_to_the_same_variable
      ~(function_decls : Flambda.function_declarations)
      ~(specialised_args : Flambda.specialised_to Variable.Map.t) =
  let specialised_arg_aliasing =
    (* For each external variable involved in a specialisation, which
       internal variable(s) it maps to via that specialisation. *)
    Variable.Map.transpose_keys_and_data_set
      (Variable.Map.filter_map specialised_args
        ~f:(fun _param ({ var; _ } : Flambda.specialised_to) -> var))
  in
  Variable.Map.map (fun ({ params; _ } : Flambda.function_declaration) ->
      List.map (fun param ->
          match Variable.Map.find (Parameter.var param) specialised_args with
          | exception Not_found -> Not_specialised
          | { var; _ } ->
            match var with
            | None -> Not_specialised
            | Some var ->
              Specialised_and_aliased_to
                (Variable.Map.find var specialised_arg_aliasing))
        params)
    function_decls.funs

type with_wrapper =
  | Unchanged of { handler : Flambda.continuation_handler; }
  | With_wrapper of {
      new_cont : Continuation.t;
      new_handler : Flambda.continuation_handler;
      wrapper_handler : Flambda.continuation_handler;
    }

let build_let_cont_with_wrappers ~body ~(recursive : Asttypes.rec_flag)
      ~with_wrappers : Flambda.expr =
  match recursive with
  | Nonrecursive ->
    begin match Continuation.Map.bindings with_wrappers with
    | [cont, Unchanged { handler; }] ->
      Let_cont {
        body;
        handlers = Nonrecursive { name = cont; handler; };
      }
    | [cont, With_wrapper { new_cont; new_handler; wrapper_handler; }] ->
      Let_cont {
        body = Let_cont {
          body;
          handlers = Nonrecursive {
            name = cont;
            handler = wrapper_handler;
          };
        };
        handlers = Nonrecursive {
          name = new_cont;
          handler = new_handler;
        };
      }
    | _ -> assert false
    end
  | Recursive ->
    let handlers =
      Continuation.Map.fold (fun cont (with_wrapper : with_wrapper) handlers ->
          match with_wrapper with
          | Unchanged { handler; } ->
            Continuation.Map.add cont handler handlers
          | With_wrapper { new_cont; new_handler; wrapper_handler; } ->
            Continuation.Map.add new_cont new_handler
              (Continuation.Map.add cont wrapper_handler handlers))
        with_wrappers
        Continuation.Map.empty
    in
    Let_cont {
      body;
      handlers = Recursive handlers;
    }

let create_wrapper_params ~params ~specialised_args
      ~freshening_already_assigned =
  let renaming =
    List.map (fun param ->
        match Parameter.Map.find param freshening_already_assigned with
        | exception Not_found -> param, Parameter.rename param
        | renamed_param -> param, renamed_param)
      params
  in
  let renaming_map = Parameter.Map.of_list renaming in
  let freshen_param param =
    match Parameter.Map.find param renaming_map with
    | exception Not_found -> assert false
    | param -> param
  in
  let wrapper_params = List.map freshen_param params in
  (* CR mshinwell: We need to sort out this nonsense.  Should specialised
     args be Parameter.Map.t, for example? *)
  let renaming_map' =
    Variable.Map.of_list (
      List.map (fun (param, renamed_param) ->
          Parameter.var param, Parameter.var renamed_param)
        renaming)
  in
  let freshen_param param =
    match Variable.Map.find param renaming_map' with
    | exception Not_found -> assert false
    | param -> param
  in
  let params = Parameter.Set.vars params in
  let wrapper_specialised_args =
    Variable.Map.fold (fun param (spec_to : Flambda.specialised_to)
            wrapper_specialised_args ->
        if not (Variable.Set.mem param params) then begin
          (* A specialised argument of one of the other functions in the set
             of closures / continuations. *)
          wrapper_specialised_args
        end else begin
          let param = freshen_param param in
          let projection =
            match spec_to.projection with
            | None -> None
            | Some projection ->
              Some (Projection.map_projecting_from projection
                ~f:(fun param -> freshen_param param))
          in
          let spec_to : Flambda.specialised_to =
            { var = spec_to.var;
              projection;
            }
          in
          Variable.Map.add param spec_to wrapper_specialised_args
        end)
      specialised_args
      Variable.Map.empty
  in
  renaming_map, wrapper_params, wrapper_specialised_args

let all_defined_continuations_toplevel expr =
  let defined_continuations = ref Continuation.Set.empty in
  Flambda_iterators.iter_toplevel (fun (expr : Flambda.expr) ->
      match expr with
      | Let_cont { handlers = Nonrecursive { name; _ }; _ } ->
        defined_continuations :=
          Continuation.Set.add name !defined_continuations
      | Let_cont { handlers = Recursive handlers; _ } ->
        defined_continuations :=
          Continuation.Set.union (Continuation.Map.keys handlers)
            !defined_continuations
      | _ -> ())
    (fun _named -> ())
    expr;
  !defined_continuations

let count_continuation_uses_toplevel (expr : Flambda.t) =
  let counts = Continuation.Tbl.create 42 in
  let use cont =
    match Continuation.Tbl.find counts cont with
    | exception Not_found -> Continuation.Tbl.add counts cont 1
    | count -> Continuation.Tbl.replace counts cont (count + 1)
  in
  Flambda_iterators.iter_toplevel (fun (expr : Flambda.t) ->
      match expr with
      | Apply { continuation; _ } -> use continuation
      | Apply_cont (cont, None, _) -> use cont
      | Apply_cont (cont, Some (Push { exn_handler; _ }), _)
      | Apply_cont (cont, Some (Pop { exn_handler; _ }), _) ->
        use cont;
        use exn_handler
      | Switch (_, switch) ->
        List.iter (fun (_const, cont) -> use cont) switch.consts;
        begin match switch.failaction with
        | None -> ()
        | Some cont -> use cont
        end
      | Let _ | Let_mutable _ | Let_cont _ | Proved_unreachable -> ())
    (fun _named -> ())
    expr;
  Continuation.Tbl.to_map counts<|MERGE_RESOLUTION|>--- conflicted
+++ resolved
@@ -689,108 +689,22 @@
   in
   Flambda_iterators.map_toplevel_expr f expr
 
-<<<<<<< HEAD
 type sharing_key = Continuation.t
 let make_key cont = Some cont
+let compare_key = Continuation.compare
 
 module Switch_storer =
   Switch.Store
     (struct
       (* CR mshinwell: Check if this thing uses polymorphic comparison.
-         Should be ok if so, at the moment, but should be fixed. *)
+         Should be ok if so, at the moment, but should be fixed.
+         vlaviron: the addition of a compare function to the signature should
+         fix the problem. *)
       type t = Continuation.t
       type key = sharing_key
       let make_key = make_key
+      let compare_key = compare_key
     end)
-=======
-module Switch_storer = Switch.Store (struct
-  type t = Flambda.t
-
-  (* An easily-comparable subset of [Flambda.t]: currently this only
-     supports that required to share switch branches. *)
-  type key =
-    | Var of Variable.t
-    | Let of Variable.t * key_named * key
-    | Static_raise of Static_exception.t * Variable.t list
-  and key_named =
-    | Symbol of Symbol.t
-    | Const of Flambda.const
-    | Prim of Lambda.primitive * Variable.t list
-    | Expr of key
-
-  exception Not_comparable
-
-  let rec make_expr_key (expr : Flambda.t) : key =
-    match expr with
-    | Var v -> Var v
-    | Let { var; defining_expr; body; } ->
-      Let (var, make_named_key defining_expr, make_expr_key body)
-    | Static_raise (e, args) -> Static_raise (e, args)
-    | _ -> raise Not_comparable
-  and make_named_key (named:Flambda.named) : key_named =
-    match named with
-    | Symbol s -> Symbol s
-    | Const c -> Const c
-    | Expr e -> Expr (make_expr_key e)
-    | Prim (prim, args, _dbg) -> Prim (prim, args)
-    | _ -> raise Not_comparable
-
-  let make_key expr =
-    match make_expr_key expr with
-    | exception Not_comparable -> None
-    | key -> Some key
-
-  let compare_key e1 e2 =
-    (* The environment [env] maps variables bound in [e2] to the corresponding
-       bound variables in [e1]. Every variable to compare in [e2] must have an
-       equivalent in [e1], otherwise the comparison wouldn't have gone
-       past the [Let] binding.  Hence [Variable.Map.find] is safe here. *)
-    let compare_var env v1 v2 =
-      match Variable.Map.find v2 env with
-      | exception Not_found ->
-        (* The variable is free in the expression [e2], hence we can
-           compare it with [v1] directly. *)
-        Variable.compare v1 v2
-      | bound ->
-        Variable.compare v1 bound
-    in
-    let rec compare_expr env (e1 : key) (e2 : key) : int =
-      match e1, e2 with
-      | Var v1, Var v2 ->
-        compare_var env v1 v2
-      | Var _, (Let _| Static_raise _) -> -1
-      | (Let _| Static_raise _), Var _ ->  1
-      | Let (v1, n1, b1), Let (v2, n2, b2) ->
-        let comp_named = compare_named env n1 n2 in
-        if comp_named <> 0 then comp_named
-        else
-          let env = Variable.Map.add v2 v1 env in
-          compare_expr env b1 b2
-      | Let _, Static_raise _ -> -1
-      | Static_raise _, Let _ ->  1
-      | Static_raise (sexn1, args1), Static_raise (sexn2, args2) ->
-        let comp_sexn = Static_exception.compare sexn1 sexn2 in
-        if comp_sexn <> 0 then comp_sexn
-        else Misc.Stdlib.List.compare (compare_var env) args1 args2
-    and compare_named env (n1:key_named) (n2:key_named) : int =
-      match n1, n2 with
-      | Symbol s1, Symbol s2 -> Symbol.compare s1 s2
-      | Symbol _, (Const _ | Expr _ | Prim _) -> -1
-      | (Const _ | Expr _ | Prim _), Symbol _ ->  1
-      | Const c1, Const c2 -> compare c1 c2
-      | Const _, (Expr _ | Prim _) -> -1
-      | (Expr _ | Prim _), Const _ ->  1
-      | Expr e1, Expr e2 -> compare_expr env e1 e2
-      | Expr _, Prim _ -> -1
-      | Prim _, Expr _ ->  1
-      | Prim (prim1, args1), Prim (prim2, args2) ->
-        let comp_prim = Pervasives.compare prim1 prim2 in
-        if comp_prim <> 0 then comp_prim
-        else Misc.Stdlib.List.compare (compare_var env) args1 args2
-    in
-    compare_expr Variable.Map.empty e1 e2
-end)
->>>>>>> ea4e0095
 
 let fun_vars_referenced_in_decls
       (function_decls : Flambda.function_declarations) ~backend =
