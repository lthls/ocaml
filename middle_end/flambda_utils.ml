--- conflicted
+++ resolved
@@ -16,448 +16,6 @@
 
 [@@@ocaml.warning "+a-4-9-30-40-41-42"]
 
-<<<<<<< HEAD
-let find_declaration cf ({ funs } : Flambda.function_declarations) =
-  Variable.Map.find (Closure_id.unwrap cf) funs
-
-let find_declaration_variable cf ({ funs } : Flambda.function_declarations) =
-  let var = Closure_id.unwrap cf in
-  if not (Variable.Map.mem var funs)
-  then raise Not_found
-  else var
-
-let find_free_variable cv ({ free_vars } : Flambda.set_of_closures) =
-  let free_var : Flambda.free_var =
-    Variable.Map.find (Var_within_closure.unwrap cv) free_vars
-  in
-  free_var.var
-
-let function_arity (f : Flambda.function_declaration) = List.length f.params
-
-let variables_bound_by_the_closure cf
-      (decls : Flambda.function_declarations) =
-  let func = find_declaration cf decls in
-  let params = Parameter.Set.vars func.params in
-  let functions = Variable.Map.keys decls.funs in
-  Variable.Set.diff
-    (Variable.Set.diff func.free_variables params)
-    functions
-
-let description_of_toplevel_node (expr : Flambda.t) =
-  match expr with
-  | Let { var; _ } -> Format.asprintf "let %a" Variable.print var
-  | Let_mutable _ -> "let_mutable"
-  | Let_cont  _ -> "catch"
-  | Apply _ -> "apply"
-  | Apply_cont  _ -> "staticraise"
-  | Switch _ -> "switch"
-  | Proved_unreachable -> "unreachable"
-
-let compare_const (c1 : Flambda.const) (c2 : Flambda.const) =
-  match c1, c2 with
-  | Int v1, Int v2 -> compare v1 v2
-  | Char v1, Char v2 -> compare v1 v2
-  | Const_pointer v1, Const_pointer v2 -> compare v1 v2
-  | Int _, _ -> -1
-  | _, Int _ -> 1
-  | Char _, _ -> -1
-  | _, Char _ -> 1
-
-let trap_action_equal (trap1 : Flambda.trap_action option)
-      (trap2 : Flambda.trap_action option) =
-  match trap1, trap2 with
-  | None, None -> true
-  | Some (Push { id = id1; exn_handler = exn_handler1; }),
-      Some (Push { id = id2; exn_handler = exn_handler2; })
-  | Some (Pop { id = id1; exn_handler = exn_handler1; }),
-      Some (Pop { id = id2; exn_handler = exn_handler2; }) ->
-    Trap_id.equal id1 id2
-      && Continuation.equal exn_handler1 exn_handler2
-  | _, _ -> false
-
-let rec same (l1 : Flambda.t) (l2 : Flambda.t) =
-  l1 == l2 || (* it is ok for the string case: if they are physically the same,
-                 it is the same original branch *)
-  match (l1, l2) with
-  | Apply a1 , Apply a2  ->
-    a1.kind = a2.kind
-      && Variable.equal a1.func a2.func
-      && Misc.Stdlib.List.equal Variable.equal a1.args a2.args
-  | Apply _, _ | _, Apply _ -> false
-  | Let { var = var1; defining_expr = defining_expr1; body = body1; _ },
-      Let { var = var2; defining_expr = defining_expr2; body = body2; _ } ->
-    Variable.equal var1 var2 && same_named defining_expr1 defining_expr2
-      && same body1 body2
-  | Let _, _ | _, Let _ -> false
-  | Let_mutable {var = mv1; initial_value = v1; contents_kind = ck1; body = b1},
-    Let_mutable {var = mv2; initial_value = v2; contents_kind = ck2; body = b2}
-    ->
-    Mutable_variable.equal mv1 mv2
-      && Variable.equal v1 v2
-      && ck1 = ck2
-      && same b1 b2
-  | Let_mutable _, _ | _, Let_mutable _ -> false
-  | Switch (a1, s1), Switch (a2, s2) ->
-    Variable.equal a1 a2 && sameswitch s1 s2
-  | Switch _, _ | _, Switch _ -> false
-  | Apply_cont (e1, trap1, a1), Apply_cont (e2, trap2, a2) ->
-    Continuation.equal e1 e2 && Misc.Stdlib.List.equal Variable.equal a1 a2
-      && trap_action_equal trap1 trap2
-  | Apply_cont _, _ | _, Apply_cont _ -> false
-  | Let_cont { body = body1; handlers = handlers1; },
-      Let_cont { body = body2; handlers = handlers2; } ->
-    same body1 body2
-      && same_let_cont_handlers handlers1 handlers2
-  | Proved_unreachable, Proved_unreachable -> true
-  | Proved_unreachable, _ | _, Proved_unreachable -> false
-
-and same_let_cont_handlers (handlers1 : Flambda.let_cont_handlers)
-      (handlers2 : Flambda.let_cont_handlers) =
-  match handlers1, handlers2 with
-  | Nonrecursive { name = name1; handler = handler1; },
-      Nonrecursive { name = name2; handler = handler2; } ->
-    Continuation.equal name1 name2
-      && same_continuation_handler handler1 handler2
-  | Recursive handlers1, Recursive handlers2 ->
-    same_continuation_handlers handlers1 handlers2
-  | _, _ -> false
-
-and same_continuation_handlers handlers =
-  Continuation.Map.equal same_continuation_handler handlers
-
-and same_continuation_handler
-      ({ params = params1; stub = stub1;
-         handler = handler1; specialised_args = specialised_args1; }
-        : Flambda.continuation_handler)
-      ({ params = params2; stub = stub2;
-         handler = handler2; specialised_args = specialised_args2; }
-        : Flambda.continuation_handler) =
-  Parameter.List.compare params1 params2 = 0
-    && stub1 = stub2
-    && same handler1 handler2
-    && Variable.Map.equal Flambda.equal_specialised_to
-      specialised_args1 specialised_args2
-
-and same_named (named1 : Flambda.named) (named2 : Flambda.named) =
-  match named1, named2 with
-  | Var var1, Var var2 -> Variable.equal var1 var2
-  | Var _, _ | _, Var _ -> false
-  | Symbol s1 , Symbol s2  -> Symbol.equal s1 s2
-  | Symbol _, _ | _, Symbol _ -> false
-  | Const c1, Const c2 -> compare_const c1 c2 = 0
-  | Const _, _ | _, Const _ -> false
-  | Allocated_const c1, Allocated_const c2 ->
-    Allocated_const.compare c1 c2 = 0
-  | Allocated_const _, _ | _, Allocated_const _ -> false
-  | Read_mutable mv1, Read_mutable mv2 -> Mutable_variable.equal mv1 mv2
-  | Read_mutable _, _ | _, Read_mutable _ -> false
-  | Assign { being_assigned = being_assigned1; new_value = new_value1; },
-    Assign { being_assigned = being_assigned2; new_value = new_value2; } ->
-    Mutable_variable.equal being_assigned1 being_assigned2
-      && Variable.equal new_value1 new_value2
-  | Assign _, _ | _, Assign _ -> false
-  | Read_symbol_field (s1, i1), Read_symbol_field (s2, i2) ->
-    Symbol.equal s1 s2 && i1 = i2
-  | Read_symbol_field _, _ | _, Read_symbol_field _ -> false
-  | Set_of_closures s1, Set_of_closures s2 -> same_set_of_closures s1 s2
-  | Set_of_closures _, _ | _, Set_of_closures _ -> false
-  | Project_closure f1, Project_closure f2 -> same_project_closure f1 f2
-  | Project_closure _, _ | _, Project_closure _ -> false
-  | Project_var v1, Project_var v2 ->
-    Variable.equal v1.closure v2.closure
-      && Closure_id.Map.equal Var_within_closure.equal v1.var v2.var
-  | Project_var _, _ | _, Project_var _ -> false
-  | Move_within_set_of_closures m1, Move_within_set_of_closures m2 ->
-    same_move_within_set_of_closures m1 m2
-  | Move_within_set_of_closures _, _ | _, Move_within_set_of_closures _ ->
-    false
-  | Prim (p1, al1, _), Prim (p2, al2, _) ->
-    p1 = p2 && Misc.Stdlib.List.equal Variable.equal al1 al2
-
-and sameclosure (c1 : Flambda.function_declaration)
-      (c2 : Flambda.function_declaration) =
-  Misc.Stdlib.List.equal Parameter.equal c1.params c2.params
-    && same c1.body c2.body
-
-and same_set_of_closures (c1 : Flambda.set_of_closures)
-      (c2 : Flambda.set_of_closures) =
-  Variable.Map.equal sameclosure c1.function_decls.funs c2.function_decls.funs
-    && Variable.Map.equal Flambda.equal_free_var
-        c1.free_vars c2.free_vars
-    && Variable.Map.equal Flambda.equal_specialised_to c1.specialised_args
-        c2.specialised_args
-
-and same_project_closure (s1 : Flambda.project_closure)
-      (s2 : Flambda.project_closure) =
-  Variable.equal s1.set_of_closures s2.set_of_closures
-    && Closure_id.Set.equal s1.closure_id s2.closure_id
-
-and same_move_within_set_of_closures (m1 : Flambda.move_within_set_of_closures)
-      (m2 : Flambda.move_within_set_of_closures) =
-  Variable.equal m1.closure m2.closure
-    && Closure_id.Map.equal Closure_id.equal m1.move m2.move
-
-and sameswitch (fs1 : Flambda.switch) (fs2 : Flambda.switch) =
-  let samecase (n1, a1) (n2, a2) = n1 = n2 && Continuation.equal a1 a2 in
-  fs1.numconsts = fs2.numconsts
-    && Misc.Stdlib.List.equal samecase fs1.consts fs2.consts
-    && Misc.Stdlib.Option.equal Continuation.equal fs1.failaction fs2.failaction
-
-let can_be_merged = same
-
-(* CR-soon mshinwell: this should use the explicit ignore functions *)
-let toplevel_substitution sb tree =
-  let sb' = sb in
-  let sb v = try Variable.Map.find v sb with Not_found -> v in
-  let sb_opt = function
-    | None -> None
-    | Some v -> Some (sb v)
-  in
-  let aux (flam : Flambda.t) : Flambda.t =
-    match flam with
-    | Let_mutable mutable_let ->
-      let initial_value = sb mutable_let.initial_value in
-      Let_mutable { mutable_let with initial_value }
-    | Apply { kind; func; args; continuation; call_kind; dbg; inline;
-        specialise; } ->
-      let kind : Flambda.apply_kind =
-        match kind with
-        | Function -> Function
-        | Method { kind; obj; } -> Method { kind; obj = sb obj; }
-      in
-      let func = sb func in
-      let args = List.map sb args in
-      Apply { kind; func; args; continuation; call_kind; dbg; inline;
-        specialise; }
-    | Switch (cond, sw) ->
-      let cond = sb cond in
-      Switch (cond, sw)
-    | Apply_cont (static_exn, trap_action, args) ->
-      let args = List.map sb args in
-      Apply_cont (static_exn, trap_action, args)
-    | Let _ | Proved_unreachable -> flam
-    | Let_cont { body; handlers; } ->
-      let f handlers =
-        Continuation.Map.map (fun (handler : Flambda.continuation_handler)
-                : Flambda.continuation_handler ->
-            { handler with
-              specialised_args =
-                (Variable.Map.map (fun (spec_to : Flambda.specialised_to) ->
-                    { spec_to with var = sb_opt spec_to.var; })
-                  handler.specialised_args);
-            })
-          handlers
-      in
-      Let_cont { body; handlers = Flambda.map_let_cont_handlers ~handlers ~f; }
-  in
-  let aux_named (named : Flambda.named) : Flambda.named =
-    match named with
-    | Var var ->
-      let var' = sb var in
-      if var == var' then named
-      else Var var'
-    | Symbol _ | Const _ -> named
-    | Allocated_const _ | Read_mutable _ -> named
-    | Assign { being_assigned; new_value; } ->
-      let new_value = sb new_value in
-      Assign { being_assigned; new_value; }
-    | Read_symbol_field _ -> named
-    | Set_of_closures set_of_closures ->
-      let set_of_closures =
-        Flambda.create_set_of_closures
-          ~function_decls:set_of_closures.function_decls
-          ~free_vars:
-            (Variable.Map.map (fun (free_var : Flambda.free_var) ->
-                { free_var with var = sb free_var.var; })
-              set_of_closures.free_vars)
-          ~specialised_args:
-            (Variable.Map.map (fun (spec_to : Flambda.specialised_to) ->
-                { spec_to with var = sb_opt spec_to.var; })
-              set_of_closures.specialised_args)
-          ~direct_call_surrogates:set_of_closures.direct_call_surrogates
-      in
-      Set_of_closures set_of_closures
-    | Project_closure project_closure ->
-      Project_closure {
-        project_closure with
-        set_of_closures = sb project_closure.set_of_closures;
-      }
-    | Move_within_set_of_closures move_within_set_of_closures ->
-      Move_within_set_of_closures {
-        move_within_set_of_closures with
-        closure = sb move_within_set_of_closures.closure;
-      }
-    | Project_var project_var ->
-      Project_var {
-        project_var with
-        closure = sb project_var.closure;
-      }
-    | Prim (prim, args, dbg) ->
-      Prim (prim, List.map sb args, dbg)
-  in
-  if Variable.Map.is_empty sb' then tree
-  else Flambda_iterators.map_toplevel aux aux_named tree
-
-(* CR-someday mshinwell: Fix [Flambda_iterators] so this can be implemented
-   properly. *)
-let toplevel_substitution_named sb named =
-  let var = Variable.create "subst" in
-  let cont = Continuation.create () in
-  let expr : Flambda.t =
-    Flambda.create_let var named (Apply_cont (cont, None, []))
-  in
-  match toplevel_substitution sb expr with
-  | Let let_expr -> let_expr.defining_expr
-  | _ -> assert false
-
-let make_closure_declaration ~id ~body ~params ~continuation_param
-      ~stub ~continuation : Flambda.t =
-  let free_variables = Flambda.free_variables body in
-  let param_set = Parameter.Set.vars params in
-  if not (Variable.Set.subset param_set free_variables) then begin
-    Misc.fatal_error "Flambda_utils.make_closure_declaration"
-  end;
-  let sb =
-    Variable.Set.fold
-      (fun id sb -> Variable.Map.add id (Variable.rename id) sb)
-      free_variables Variable.Map.empty
-  in
-  (* CR-soon mshinwell: try to eliminate this [toplevel_substitution].  This
-     function is only called from [Inline_and_simplify], so we should be able
-     to do something similar to what happens in [Inlining_transforms] now. *)
-  let body = toplevel_substitution sb body in
-  let subst id = Variable.Map.find id sb in
-  let subst_param param = Parameter.map_var subst param in
-  let function_declaration =
-    Flambda.create_function_declaration ~params:(List.map subst_param params)
-      ~continuation_param ~return_arity:1 ~body ~stub ~dbg:Debuginfo.none
-      ~inline:Default_inline ~specialise:Default_specialise ~is_a_functor:false
-      ~closure_origin:(Closure_origin.create (Closure_id.wrap id))
-  in
-  assert (Variable.Set.equal (Variable.Set.map subst free_variables)
-    function_declaration.free_variables);
-  let free_vars =
-    Variable.Map.fold (fun id id' fv' ->
-        let free_var : Flambda.free_var =
-          { var = id;
-            projection = None;
-          }
-        in
-        Variable.Map.add id' free_var fv')
-      (Variable.Map.filter
-        (fun id _ -> not (Variable.Set.mem id param_set))
-        sb)
-      Variable.Map.empty
-  in
-  let compilation_unit = Compilation_unit.get_current_exn () in
-  let set_of_closures_var =
-    Variable.create "set_of_closures"
-      ~current_compilation_unit:compilation_unit
-  in
-  let set_of_closures =
-    let function_decls =
-      Flambda.create_function_declarations
-        ~funs:(Variable.Map.singleton id function_declaration)
-    in
-    Flambda.create_set_of_closures ~function_decls ~free_vars
-      ~specialised_args:Variable.Map.empty
-      ~direct_call_surrogates:Variable.Map.empty
-  in
-  let project_closure : Flambda.named =
-    Project_closure {
-        set_of_closures = set_of_closures_var;
-        closure_id = Closure_id.Set.singleton (Closure_id.wrap id);
-      }
-  in
-  let project_closure_var =
-    Variable.create "project_closure"
-      ~current_compilation_unit:compilation_unit
-  in
-  Flambda.create_let set_of_closures_var (Set_of_closures set_of_closures)
-    (Flambda.create_let project_closure_var project_closure
-      (Apply_cont (continuation, None, [project_closure_var])))
-
-let bind ~bindings ~body =
-  List.fold_left (fun expr (var, var_def) ->
-      Flambda.create_let var var_def expr)
-    body bindings
-
-let all_lifted_constants (program : Flambda.program) =
-  let rec loop (program : Flambda.program_body) =
-    match program with
-    | Let_symbol (symbol, decl, program) -> (symbol, decl) :: (loop program)
-    | Let_rec_symbol (decls, program) ->
-      List.fold_left (fun l (symbol, decl) -> (symbol, decl) :: l)
-        (loop program)
-        decls
-    | Initialize_symbol (_, _, _, program)
-    | Effect (_, _, program) -> loop program
-    | End _ -> []
-  in
-  loop program.program_body
-
-let all_lifted_constants_as_map program =
-  Symbol.Map.of_list (all_lifted_constants program)
-
-let initialize_symbols (program : Flambda.program) =
-  let rec loop (program : Flambda.program_body) =
-    match program with
-    | Initialize_symbol (symbol, tag, fields, program) ->
-      (symbol, tag, fields) :: (loop program)
-    | Effect (_, _, program)
-    | Let_symbol (_, _, program)
-    | Let_rec_symbol (_, program) -> loop program
-    | End _ -> []
-  in
-  loop program.program_body
-
-let imported_symbols (program : Flambda.program) =
-  program.imported_symbols
-
-let needed_import_symbols (program : Flambda.program) =
-  let dependencies = Flambda.free_symbols_program program in
-  let defined_symbol =
-    Symbol.Set.union
-      (Symbol.Set.of_list
-         (List.map fst (all_lifted_constants program)))
-      (Symbol.Set.of_list
-         (List.map (fun (s, _, _) -> s) (initialize_symbols program)))
-  in
-  Symbol.Set.diff dependencies defined_symbol
-
-let introduce_needed_import_symbols program : Flambda.program =
-  { program with
-    imported_symbols = needed_import_symbols program;
-  }
-
-let root_symbol (program : Flambda.program) =
-  let rec loop (program : Flambda.program_body) =
-    match program with
-    | Effect (_, _, program)
-    | Let_symbol (_, _, program)
-    | Let_rec_symbol (_, program)
-    | Initialize_symbol (_, _, _, program) -> loop program
-    | End root ->
-      root
-  in
-  loop program.program_body
-
-let make_closure_map program =
-  let map = ref Closure_id.Map.empty in
-  let add_set_of_closures ~constant:_ : Flambda.set_of_closures -> unit = fun
-    { function_decls } ->
-    Variable.Map.iter (fun var _ ->
-        let closure_id = Closure_id.wrap var in
-        map := Closure_id.Map.add closure_id function_decls !map)
-      function_decls.funs
-  in
-  Flambda_iterators.iter_on_set_of_closures_of_program
-    program
-    ~f:add_set_of_closures;
-  !map
-
-=======
->>>>>>> 80deb559
 let make_closure_map' input =
   let map = ref Closure_id.Map.empty in
   let add_set_of_closures _ (function_decls : Flambda.Function_declarations.t) =
@@ -481,161 +39,6 @@
   in
   Symbol.create (Compilation_unit.get_current_exn ()) (Linkage_name.create name)
 
-<<<<<<< HEAD
-(* CR-soon mshinwell: This function should be tidied up. *)
-let substitute_read_symbol_field_for_variables
-    (substitution : (Symbol.t * int option) Variable.Map.t)
-    (expr : Flambda.t) =
-  let bind var fresh_var (expr : Flambda.t) : Flambda.t =
-    let symbol, path = Variable.Map.find var substitution in
-    let make_named (path : int option) : Flambda.named =
-      match path with
-      | None -> Symbol symbol
-      | Some i -> Read_symbol_field (symbol, i)
-    in
-    Flambda.create_let fresh_var (make_named path) expr
-  in
-  let substitute_named bindings (named : Flambda.named) : Flambda.named =
-    let sb to_substitute =
-      try Variable.Map.find to_substitute bindings
-      with Not_found -> to_substitute
-    in
-    let sb_opt = function
-      | None -> None
-      | Some v -> Some (sb v)
-    in
-    match named with
-    | Var v when Variable.Map.mem v substitution -> Var (sb v)
-(*
-      let fresh = Variable.rename v in
-      Expr (bind v fresh (Var fresh))
-*)
-    | Var _ -> named
-    | Symbol _ | Const _ -> named
-    | Allocated_const _ | Read_mutable _ -> named
-    | Assign { being_assigned; new_value }
-        when Variable.Map.mem new_value substitution ->
-      Assign { being_assigned; new_value = sb new_value; }
-(*
-      let fresh = Variable.rename new_value in
-      bind new_value fresh (Assign { being_assigned; new_value = fresh })
-*)
-    | Assign _ -> named
-    | Read_symbol_field _ -> named
-    | Set_of_closures set_of_closures ->
-      let set_of_closures =
-        Flambda.create_set_of_closures
-          ~function_decls:set_of_closures.function_decls
-          ~free_vars:
-            (Variable.Map.map (fun (free_var : Flambda.free_var) ->
-                { free_var with var = sb free_var.var; })
-              set_of_closures.free_vars)
-          ~specialised_args:
-            (Variable.Map.map (fun (spec_to : Flambda.specialised_to) ->
-                { spec_to with var = sb_opt spec_to.var; })
-              set_of_closures.specialised_args)
-          ~direct_call_surrogates:set_of_closures.direct_call_surrogates
-      in
-      Set_of_closures set_of_closures
-    | Project_closure project_closure ->
-      Project_closure {
-        project_closure with
-        set_of_closures = sb project_closure.set_of_closures;
-      }
-    | Move_within_set_of_closures move_within_set_of_closures ->
-      Move_within_set_of_closures {
-        move_within_set_of_closures with
-        closure = sb move_within_set_of_closures.closure;
-      }
-    | Project_var project_var ->
-      Project_var {
-        project_var with
-        closure = sb project_var.closure;
-      }
-    | Prim (prim, args, dbg) ->
-      Prim (prim, List.map sb args, dbg)
-  in
-  let make_var_subst var =
-    if Variable.Map.mem var substitution then
-      let fresh = Variable.rename var in
-      fresh, (fun expr -> bind var fresh expr)
-    else
-      var, (fun x -> x)
-  in
-  let make_apply_kind_subst (func : Flambda.apply_kind) =
-    match func with
-    | Function -> Flambda.Function, (fun x -> x)
-    | Method { kind; obj; } ->
-      if Variable.Map.mem obj substitution then
-        let fresh = Variable.rename obj in
-        Flambda.Method { kind; obj = fresh; }, (fun expr -> bind obj fresh expr)
-      else
-        Flambda.Method { kind; obj; }, (fun x -> x)
-  in
-  let f (expr:Flambda.t) : Flambda.t =
-    match expr with
-    | Let ({ var = v; defining_expr = named; _ } as let_expr) ->
-      let to_substitute =
-        Variable.Set.filter
-          (fun v -> Variable.Map.mem v substitution)
-          (Flambda.free_variables_named named)
-      in
-      if Variable.Set.is_empty to_substitute then
-        expr
-      else
-        let bindings =
-          Variable.Map.of_set (fun var -> Variable.rename var) to_substitute
-        in
-        let named =
-          substitute_named bindings named
-        in
-        let expr =
-          let module W = Flambda.With_free_variables in
-          W.create_let_reusing_body v named (W.of_body_of_let let_expr)
-        in
-        Variable.Map.fold (fun to_substitute fresh expr ->
-            bind to_substitute fresh expr)
-          bindings expr
-    | Let_mutable let_mutable when
-        Variable.Map.mem let_mutable.initial_value substitution ->
-      let fresh = Variable.rename let_mutable.initial_value in
-      bind let_mutable.initial_value fresh
-        (Let_mutable { let_mutable with initial_value = fresh })
-    | Let_mutable _ ->
-      expr
-    | Switch (cond, sw) when Variable.Map.mem cond substitution ->
-      let fresh = Variable.rename cond in
-      bind cond fresh (Switch (fresh, sw))
-    | Switch _ ->
-      expr
-    | Apply_cont (exn, trap_action, args) ->
-      let args, bind_args =
-        List.split (List.map make_var_subst args)
-      in
-      List.fold_right (fun f expr -> f expr) bind_args @@
-        Flambda.Apply_cont (exn, trap_action, args)
-    | Apply { kind; func; args; continuation; call_kind; dbg; inline;
-        specialise } ->
-      let kind, bind_kind = make_apply_kind_subst kind in
-      let func, bind_func = make_var_subst func in
-      let args, bind_args =
-        List.split (List.map make_var_subst args)
-      in
-      bind_kind @@
-        bind_func @@
-          List.fold_right (fun f expr -> f expr) bind_args @@
-          Flambda.Apply
-            { kind; func; args; continuation; call_kind; dbg; inline;
-              specialise;
-            }
-    | Let_cont _ | Proved_unreachable ->
-      (* No variables directly used in those expressions *)
-      expr
-  in
-  Flambda_iterators.map_toplevel_expr f expr
-
-=======
->>>>>>> 80deb559
 type sharing_key = Continuation.t
 let make_key cont = Some cont
 let compare_key = Continuation.compare
@@ -652,120 +55,7 @@
       let make_key = make_key
       let compare_key = compare_key
     end)
-<<<<<<< HEAD
-
-let fun_vars_referenced_in_decls
-      (function_decls : Flambda.function_declarations) ~backend =
-  let fun_vars = Variable.Map.keys function_decls.funs in
-  let symbols_to_fun_vars =
-    let module Backend = (val backend : Backend_intf.S) in
-    Variable.Set.fold (fun fun_var symbols_to_fun_vars ->
-        let closure_id = Closure_id.wrap fun_var in
-        let symbol = Backend.closure_symbol closure_id in
-        Symbol.Map.add symbol fun_var symbols_to_fun_vars)
-      fun_vars
-      Symbol.Map.empty
-  in
-  Variable.Map.map (fun (func_decl : Flambda.function_declaration) ->
-      let from_symbols =
-        Symbol.Set.fold (fun symbol fun_vars' ->
-            match Symbol.Map.find symbol symbols_to_fun_vars with
-            | exception Not_found -> fun_vars'
-            | fun_var ->
-              assert (Variable.Set.mem fun_var fun_vars);
-              Variable.Set.add fun_var fun_vars')
-          func_decl.free_symbols
-          Variable.Set.empty
-      in
-      let from_variables =
-        Variable.Set.inter func_decl.free_variables fun_vars
-      in
-      Variable.Set.union from_symbols from_variables)
-    function_decls.funs
-
-let closures_required_by_entry_point ~(entry_point : Closure_id.t) ~backend
-    (function_decls : Flambda.function_declarations) =
-  let dependencies =
-    fun_vars_referenced_in_decls function_decls ~backend
-  in
-  let set = ref Variable.Set.empty in
-  let queue = Queue.create () in
-  let add v =
-    if not (Variable.Set.mem v !set) then begin
-      set := Variable.Set.add v !set;
-      Queue.push v queue
-    end
-  in
-  add (Closure_id.unwrap entry_point);
-  while not (Queue.is_empty queue) do
-    let fun_var = Queue.pop queue in
-    match Variable.Map.find fun_var dependencies with
-    | exception Not_found -> ()
-    | fun_dependencies ->
-      Variable.Set.iter (fun dep ->
-          if Variable.Map.mem dep function_decls.funs then
-            add dep)
-        fun_dependencies
-  done;
-  !set
-
-let all_functions_parameters (function_decls : Flambda.function_declarations) =
-  Variable.Map.fold (fun _ ({ params } : Flambda.function_declaration) set ->
-      Variable.Set.union set (Parameter.Set.vars params))
-    function_decls.funs Variable.Set.empty
-
-let all_free_symbols (function_decls : Flambda.function_declarations) =
-  Variable.Map.fold (fun _ (function_decl : Flambda.function_declaration)
-          syms ->
-      Symbol.Set.union syms function_decl.free_symbols)
-    function_decls.funs Symbol.Set.empty
-
-let contains_stub (fun_decls : Flambda.function_declarations) =
-  let number_of_stub_functions =
-    Variable.Map.cardinal
-      (Variable.Map.filter (fun _ { Flambda.stub } -> stub)
-         fun_decls.funs)
-  in
-  number_of_stub_functions > 0
-
-let clean_free_vars_projections free_vars =
-  Variable.Map.map (fun (free_var : Flambda.free_var) ->
-      match free_var.projection with
-      | None -> free_var
-      | Some projection ->
-        let from = Projection.projecting_from projection in
-        if Variable.Map.mem from free_vars then
-          free_var
-        else
-          ({ free_var with projection = None; } : Flambda.free_var))
-    free_vars
-
-let clean_specialised_args_projections specialised_args =
-  Variable.Map.map (fun (spec_to : Flambda.specialised_to) ->
-      match spec_to.projection with
-      | None -> spec_to
-      | Some projection ->
-        let from = Projection.projecting_from projection in
-        if Variable.Map.mem from specialised_args then
-          spec_to
-        else
-          ({ spec_to with projection = None; } : Flambda.specialised_to))
-    specialised_args
-
-(* CR mshinwell: Review this; maybe it can go? *)
-let projection_to_named (projection : Projection.t) : Flambda.named =
-  match projection with
-  | Project_var project_var -> Project_var project_var
-  | Project_closure project_closure -> Project_closure project_closure
-  | Move_within_set_of_closures move -> Move_within_set_of_closures move
-  | Field (field_index, var) ->
-    (* CR mshinwell: this should not say Debuginfo.none *)
-    Prim (Pfield field_index, [var], Debuginfo.none)
-  | Prim _ | Switch _ -> Misc.fatal_error "Unsupported"
-
-=======
 (*
->>>>>>> 80deb559
 type specialised_to_same_as =
   | Not_specialised
   | Specialised_and_aliased_to of Variable.Set.t
@@ -792,61 +82,7 @@
                 (Variable.Map.find var specialised_arg_aliasing))
         params)
     function_decls.funs
-<<<<<<< HEAD
-
-type with_wrapper =
-  | Unchanged of { handler : Flambda.continuation_handler; }
-  | With_wrapper of {
-      new_cont : Continuation.t;
-      new_handler : Flambda.continuation_handler;
-      wrapper_handler : Flambda.continuation_handler;
-    }
-
-let build_let_cont_with_wrappers ~body ~(recursive : Asttypes.rec_flag)
-      ~with_wrappers : Flambda.expr =
-  match recursive with
-  | Nonrecursive ->
-    begin match Continuation.Map.bindings with_wrappers with
-    | [cont, Unchanged { handler; }] ->
-      Let_cont {
-        body;
-        handlers = Nonrecursive { name = cont; handler; };
-      }
-    | [cont, With_wrapper { new_cont; new_handler; wrapper_handler; }] ->
-      Let_cont {
-        body = Let_cont {
-          body;
-          handlers = Nonrecursive {
-            name = cont;
-            handler = wrapper_handler;
-          };
-        };
-        handlers = Nonrecursive {
-          name = new_cont;
-          handler = new_handler;
-        };
-      }
-    | _ -> assert false
-    end
-  | Recursive ->
-    let handlers =
-      Continuation.Map.fold (fun cont (with_wrapper : with_wrapper) handlers ->
-          match with_wrapper with
-          | Unchanged { handler; } ->
-            Continuation.Map.add cont handler handlers
-          | With_wrapper { new_cont; new_handler; wrapper_handler; } ->
-            Continuation.Map.add new_cont new_handler
-              (Continuation.Map.add cont wrapper_handler handlers))
-        with_wrappers
-        Continuation.Map.empty
-    in
-    Let_cont {
-      body;
-      handlers = Recursive handlers;
-    }
-=======
 *)
->>>>>>> 80deb559
 
 let create_wrapper_params ~params ~specialised_args
       ~freshening_already_assigned =
@@ -906,51 +142,7 @@
   in
   renaming_map, wrapper_params, wrapper_specialised_args
 
-<<<<<<< HEAD
-let all_defined_continuations_toplevel expr =
-  let defined_continuations = ref Continuation.Set.empty in
-  Flambda_iterators.iter_toplevel (fun (expr : Flambda.expr) ->
-      match expr with
-      | Let_cont { handlers; _ } ->
-        let conts = Flambda.bound_continuations_of_let_handlers ~handlers in
-        defined_continuations :=
-          Continuation.Set.union conts
-            !defined_continuations
-      | _ -> ())
-    (fun _named -> ())
-    expr;
-  !defined_continuations
-
-let count_continuation_uses_toplevel (expr : Flambda.t) =
-  let counts = Continuation.Tbl.create 42 in
-  let use cont =
-    match Continuation.Tbl.find counts cont with
-    | exception Not_found -> Continuation.Tbl.add counts cont 1
-    | count -> Continuation.Tbl.replace counts cont (count + 1)
-  in
-  Flambda_iterators.iter_toplevel (fun (expr : Flambda.t) ->
-      match expr with
-      | Apply { continuation; _ } -> use continuation
-      | Apply_cont (cont, None, _) -> use cont
-      | Apply_cont (cont, Some (Push { exn_handler; _ }), _)
-      | Apply_cont (cont, Some (Pop { exn_handler; _ }), _) ->
-        use cont;
-        use exn_handler
-      | Switch (_, switch) ->
-        List.iter (fun (_const, cont) -> use cont) switch.consts;
-        begin match switch.failaction with
-        | None -> ()
-        | Some cont -> use cont
-        end
-      | Let _ | Let_mutable _ | Let_cont _ | Proved_unreachable -> ())
-    (fun _named -> ())
-    expr;
-  Continuation.Tbl.to_map counts
-
-let make_let_cont_alias ~name ~alias_of ~arity : Flambda.let_cont_handlers =
-=======
 let make_let_cont_alias ~name ~alias_of ~arity : Flambda.Let_cont_handlers.t =
->>>>>>> 80deb559
   let handler_params, apply_params =
     let rec aux n =
       if n <= 0 then []
