--- conflicted
+++ resolved
@@ -24,12 +24,6 @@
     have any side effects. *)
 val no_effects : Flambda.Expr.t -> bool
 
-<<<<<<< HEAD
-val no_effects_named : Flambda.named -> bool
-
-val only_generative_effects_named : Flambda.named -> bool
-=======
 val no_effects_named : Flambda.Named.t -> bool
 
-val only_generative_effects_named : Flambda.Named.t -> bool
->>>>>>> 80deb559
+val only_generative_effects_named : Flambda.Named.t -> bool