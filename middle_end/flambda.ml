--- conflicted
+++ resolved
@@ -16,293 +16,6 @@
 
 [@@@ocaml.warning "+a-4-9-30-40-41-42"]
 
-<<<<<<< HEAD
-module Int = Numbers.Int
-
-type call_kind =
-  | Indirect
-  | Direct of {
-      closure_id : Closure_id.t;
-      return_arity : int;
-    }
-
-module Const = struct
-  type t =
-    | Int of int
-    | Char of char
-    | Const_pointer of int
-
-  include Identifiable.Make (struct
-    type nonrec t = t
-
-    let compare = Pervasives.compare
-    let equal t1 t2 = (compare t1 t2) = 0
-    let hash = Hashtbl.hash
-
-    let print ppf (t : t) =
-      match t with
-      | Int n -> Format.fprintf ppf "%i" n
-      | Char c -> Format.fprintf ppf "%C" c
-      | Const_pointer n -> Format.fprintf ppf "%ia" n
-
-    let output _ _ = Misc.fatal_error "Not implemented"
-  end)
-end
-
-type const = Const.t
-
-type apply_kind =
-  | Function
-  | Method of { kind : Lambda.meth_kind; obj : Variable.t; }
-
-type apply = {
-  kind : apply_kind;
-  func : Variable.t;
-  continuation : Continuation.t;
-  args : Variable.t list;
-  call_kind : call_kind;
-  dbg : Debuginfo.t;
-  inline : Lambda.inline_attribute;
-  specialise : Lambda.specialise_attribute;
-}
-
-type assign = {
-  being_assigned : Mutable_variable.t;
-  new_value : Variable.t;
-}
-
-type project_closure = Projection.project_closure
-type move_within_set_of_closures = Projection.move_within_set_of_closures
-type project_var = Projection.project_var
-
-type free_var = {
-  var : Variable.t;
-  projection : Projection.t option;
-}
-
-type free_vars = free_var Variable.Map.t
-
-type specialised_to = {
-  var : Variable.t option;
-  projection : Projection.t option;
-}
-
-type specialised_args = specialised_to Variable.Map.t
-
-type trap_action =
-  | Push of { id : Trap_id.t; exn_handler : Continuation.t; }
-  | Pop of { id : Trap_id.t; exn_handler : Continuation.t; }
-
-type t =
-  | Let of let_expr
-  | Let_mutable of let_mutable
-  | Let_cont of let_cont
-  | Apply of apply
-  | Apply_cont of Continuation.t * trap_action option * Variable.t list
-  | Switch of Variable.t * switch
-  | Proved_unreachable
-
-and named =
-  | Var of Variable.t
-  | Const of const
-  | Prim of Lambda.primitive * Variable.t list * Debuginfo.t
-  | Assign of assign
-  | Read_mutable of Mutable_variable.t
-  | Symbol of Symbol.t
-  | Read_symbol_field of Symbol.t * int
-  | Allocated_const of Allocated_const.t
-  | Set_of_closures of set_of_closures
-  | Project_closure of project_closure
-  | Move_within_set_of_closures of move_within_set_of_closures
-  | Project_var of project_var
-
-and let_expr = {
-  var : Variable.t;
-  defining_expr : named;
-  body : t;
-  free_vars_of_defining_expr : Variable.Set.t;
-  free_vars_of_body : Variable.Set.t;
-}
-
-and let_mutable = {
-  var : Mutable_variable.t;
-  initial_value : Variable.t;
-  contents_kind : Lambda.value_kind;
-  body : t;
-}
-
-and let_cont = {
-  body : t;
-  handlers : let_cont_handlers;
-}
-
-and let_cont_handlers =
-  | Nonrecursive of { name : Continuation.t; handler : continuation_handler; }
-  | Recursive of continuation_handlers
-
-and continuation_handlers =
-  continuation_handler Continuation.Map.t
-
-and continuation_handler = {
-  params : Parameter.t list;
-  stub : bool;
-  is_exn_handler : bool;
-  handler : t;
-  specialised_args : specialised_args;
-}
-
-and set_of_closures = {
-  function_decls : function_declarations;
-  free_vars : free_vars;
-  specialised_args : specialised_args;
-  direct_call_surrogates : Variable.t Variable.Map.t;
-}
-
-and function_declarations = {
-  set_of_closures_id : Set_of_closures_id.t;
-  set_of_closures_origin : Set_of_closures_origin.t;
-  funs : function_declaration Variable.Map.t;
-}
-
-and function_declaration = {
-  closure_origin : Closure_origin.t;
-  continuation_param : Continuation.t;
-  return_arity : int;
-  params : Parameter.t list;
-  body : t;
-  free_variables : Variable.Set.t;
-  free_symbols : Symbol.Set.t;
-  stub : bool;
-  dbg : Debuginfo.t;
-  inline : Lambda.inline_attribute;
-  specialise : Lambda.specialise_attribute;
-  is_a_functor : bool;
-}
-
-and switch = {
-  numconsts : Int.Set.t;
-  consts : (int * Continuation.t) list;
-  failaction : Continuation.t option;
-}
-
-and constant_defining_value =
-  | Allocated_const of Allocated_const.t
-  | Block of Tag.t * constant_defining_value_block_field list
-  | Set_of_closures of set_of_closures  (* [free_vars] must be empty *)
-  | Project_closure of Symbol.t * Closure_id.t
-
-and constant_defining_value_block_field =
-  | Symbol of Symbol.t
-  | Const of const
-
-type expr = t
-
-type program_body =
-  | Let_symbol of Symbol.t * constant_defining_value * program_body
-  | Let_rec_symbol of (Symbol.t * constant_defining_value) list * program_body
-  | Initialize_symbol of Symbol.t * Tag.t * (t * Continuation.t) list
-      * program_body
-  | Effect of t * Continuation.t * program_body
-  | End of Symbol.t
-
-type program = {
-  imported_symbols : Symbol.Set.t;
-  program_body : program_body;
-}
-
-let fprintf = Format.fprintf
-
-let print_const = Const.print
-
-let print_free_var ppf (free_var : free_var) =
-  match free_var.projection with
-  | None ->
-    fprintf ppf "%a" Variable.print free_var.var
-  | Some projection ->
-    fprintf ppf "%a(= %a)"
-      Variable.print free_var.var
-      Projection.print projection
-
-let print_free_vars ppf free_vars =
-  Variable.Map.iter (fun id v ->
-      fprintf ppf "@ %a -rename-> %a"
-        Variable.print id print_free_var v)
-    free_vars
-
-let print_specialised_to ppf (spec_to : specialised_to) =
-  match spec_to.projection with
-  | None ->
-    begin match spec_to.var with
-    | None -> fprintf ppf "<none>"
-    | Some var -> fprintf ppf "%a" Variable.print var
-    end
-  | Some projection ->
-    match spec_to.var with
-    | None ->
-      fprintf ppf "%a"
-        Projection.print projection
-    | Some var ->
-      fprintf ppf "%a = %a"
-        Variable.print var
-        Projection.print projection
-
-let print_specialised_args ppf spec_args =
-  if not (Variable.Map.is_empty spec_args)
-  then begin
-    fprintf ppf "@ ";
-    Variable.Map.iter (fun id (spec_to : specialised_to) ->
-        fprintf ppf "@ %a := %a"
-          Variable.print id print_specialised_to spec_to)
-      spec_args
-  end
-
-let print_specialised_args' ppf spec_args =
-  if not (Variable.Map.is_empty spec_args)
-  then begin
-    fprintf ppf "@ @[<v 2>specialising ";
-    Variable.Map.iter (fun id (spec_to : specialised_to) ->
-        fprintf ppf "@ %a := %a"
-          Variable.print id print_specialised_to spec_to)
-      spec_args;
-    fprintf ppf "@]"
-  end
-
-(* CR-soon mshinwell: delete uses of old names *)
-let print_project_var = Projection.print_project_var
-let print_move_within_set_of_closures =
-  Projection.print_move_within_set_of_closures
-let print_project_closure = Projection.print_project_closure
-
-let print_trap_action ppf trap_action =
-  match trap_action with
-  | None -> ()
-  | Some (Push { id; exn_handler; }) ->
-    fprintf ppf "push %a %a then " Trap_id.print id
-      Continuation.print exn_handler
-  | Some (Pop { id; exn_handler; }) ->
-    fprintf ppf "pop %a %a then " Trap_id.print id
-      Continuation.print exn_handler
-
-(** CR-someday lwhite: use better name than this *)
-let rec lam ppf (flam : t) =
-  match flam with
-  | Apply({kind; func; continuation; args; call_kind; inline;
-      dbg}) ->
-    let print_func_and_kind ppf func =
-      match kind with
-      | Function -> Variable.print ppf func
-      | Method { kind; obj; } ->
-        Format.fprintf ppf "send%a %a#%a"
-          Printlambda.meth_kind kind
-          Variable.print obj
-          Variable.print func
-    in
-    let direct ppf () =
-      match call_kind with
-      | Indirect -> ()
-      | Direct { closure_id; _ } ->
-        fprintf ppf "*[%a]" Closure_id.print closure_id
-=======
 module F0 = Flambda0
 
 module Free_var = F0.Free_var
@@ -405,7 +118,6 @@
     let sb_opt = function
       | None -> None
       | Some v -> Some (sb v)
->>>>>>> 80deb559
     in
     let aux (flam : F0.Expr.t) : F0.Expr.t =
       match flam with
@@ -447,28 +159,6 @@
           handlers = F0.map_let_cont_handlers ~handlers ~f;
         }
     in
-<<<<<<< HEAD
-    let return_arity =
-      match call_kind with
-      | Indirect -> ""
-      | Direct { return_arity; _ } ->
-        if return_arity < 2 then ""
-        else Printf.sprintf " (return arity %d)" return_arity
-    in
-    fprintf ppf "@[<2>(apply%a%a<%s>%s@ <%a> %a %a)@]" direct () inline ()
-      (Debuginfo.to_string dbg)
-      return_arity
-      Continuation.print continuation
-      print_func_and_kind func
-      Variable.print_list args
-  | Let { var = id; defining_expr = arg; body; _ } ->
-      let rec letbody (ul : t) =
-        match ul with
-        | Let { var = id; defining_expr = arg; body; _ } ->
-            fprintf ppf "@ @[<2>%a@ %a@]" Variable.print id print_named arg;
-            letbody body
-        | _ -> ul
-=======
     let aux_named (named : F0.Named.t) : F0.Named.t =
       match named with
       | Var var ->
@@ -538,7 +228,6 @@
       let sb_opt = function
         | None -> None
         | Some v -> Some (sb v)
->>>>>>> 80deb559
       in
       match named with
       | Var v when Variable.Map.mem v substitution -> Var (sb v)
@@ -591,251 +280,6 @@
       | Prim (prim, args, dbg) ->
         Prim (prim, List.map sb args, dbg)
     in
-<<<<<<< HEAD
-    fprintf ppf "@[<2>(let_mutable%a@ @[<2>%a@ %a@]@ %a)@]"
-      print_kind contents_kind
-      Mutable_variable.print mut_var
-      Variable.print var
-      lam body
-  | Switch (scrutinee, sw) ->
-    fprintf ppf
-      "@[<v 1>(switch %a@ @[<v 0>%a@])@]"
-      Variable.print scrutinee print_switch sw
-  | Apply_cont (i, trap_action, []) ->
-    fprintf ppf "@[<2>(%agoto@ %a)@]"
-      print_trap_action trap_action
-      Continuation.print i
-  | Apply_cont (i, trap_action, ls) ->
-    fprintf ppf "@[<2>(%aapply_cont@ %a@ %a)@]"
-      print_trap_action trap_action
-      Continuation.print i
-      Variable.print_list ls
-  | Let_cont { body; handlers; } ->
-    (* Printing the same way as for [Let] is easier when debugging lifting
-       passes. *)
-    if !Clflags.dump_let_cont then begin
-      let rec let_cont_body (ul : t) =
-        match ul with
-        | Let_cont { body; handlers; } ->
-          fprintf ppf "@ @[<2>%a@]" print_let_cont_handlers handlers;
-          let_cont_body body
-        | _ -> ul
-      in
-      fprintf ppf "@[<2>(let_cont@ @[<hv 1>(@[<2>%a@]"
-        print_let_cont_handlers handlers;
-      let expr = let_cont_body body in
-      fprintf ppf ")@]@ %a)@]" lam expr
-    end else begin
-      (* CR mshinwell: Share code with ilambda.ml *)
-      let rec gather_let_conts let_conts (t : t) =
-        match t with
-        | Let_cont let_cont ->
-          gather_let_conts (let_cont :: let_conts) let_cont.body
-        | body -> let_conts, body
-      in
-      let let_conts, body = gather_let_conts [] flam in
-      let print_let_cont ppf { handlers; body = _; } =
-        match handlers with
-        | Nonrecursive { name; handler = {
-            params; stub; handler; specialised_args; }; } ->
-          fprintf ppf "@[<v 2>where %a%s%s@[%a@]%s%a =@ %a@]"
-            Continuation.print name
-            (if stub then " *stub*" else "")
-            (match params with [] -> "" | _ -> " (")
-            Parameter.List.print params
-            (match params with [] -> "" | _ -> ")")
-            print_specialised_args' specialised_args
-            lam handler
-        | Recursive handlers ->
-          let first = ref true in
-          fprintf ppf "@[<v 2>where rec ";
-          Continuation.Map.iter (fun name
-                  { params; stub; is_exn_handler; handler;
-                    specialised_args; } ->
-              if not !first then fprintf ppf "@ ";
-              fprintf ppf "@[%s%a%s%s%s@[%a@]%s@]%a =@ %a"
-                (if !first then "" else "and ")
-                Continuation.print name
-                (if stub then " *stub*" else "")
-                (if is_exn_handler then "*exn* " else "")
-                (match params with [] -> "" | _ -> " (")
-                Parameter.List.print params
-                (match params with [] -> "" | _ -> ")")
-                print_specialised_args' specialised_args
-                lam handler;
-              first := false)
-            handlers;
-          fprintf ppf "@]"
-      in
-      let pp_sep ppf () = fprintf ppf "@ " in
-      fprintf ppf "@[<2>(@[<v 0>%a@;@[<v 0>%a@]@])@]"
-        lam body
-        (Format.pp_print_list ~pp_sep print_let_cont) let_conts
-    end
-  | Proved_unreachable -> fprintf ppf "unreachable"
-and print_named ppf (named : named) =
-  match named with
-  | Var var -> Variable.print ppf var
-  | Symbol symbol -> Symbol.print ppf symbol
-  | Const cst -> fprintf ppf "Const(%a)" print_const cst
-  | Allocated_const cst -> fprintf ppf "Aconst(%a)" Allocated_const.print cst
-  | Read_mutable mut_var ->
-    fprintf ppf "Read_mut(%a)" Mutable_variable.print mut_var
-  | Assign { being_assigned; new_value; } ->
-    fprintf ppf "@[<2>(assign@ %a@ %a)@]"
-      Mutable_variable.print being_assigned
-      Variable.print new_value
-  | Read_symbol_field (symbol, field) ->
-    fprintf ppf "%a.(%d)" Symbol.print symbol field
-  | Project_closure project_closure ->
-    print_project_closure ppf project_closure
-  | Project_var project_var -> print_project_var ppf project_var
-  | Move_within_set_of_closures move_within_set_of_closures ->
-    print_move_within_set_of_closures ppf move_within_set_of_closures
-  | Set_of_closures set_of_closures ->
-    print_set_of_closures ppf set_of_closures
-  | Prim (prim, args, dbg) ->
-    fprintf ppf "@[<2>(%a@ <%s>@ %a)@]" Printlambda.primitive prim
-      (Debuginfo.to_string dbg)
-      Variable.print_list args
-
-and print_switch ppf (sw : switch) =
-  let spc = ref false in
-  List.iter
-    (fun (n, l) ->
-        if !spc then fprintf ppf "@ " else spc := true;
-        fprintf ppf "@[<hv 1>| %i ->@ goto %a@]"
-          n Continuation.print l)
-    sw.consts;
-  begin match sw.failaction with
-  | None  -> ()
-  | Some l ->
-      if !spc then fprintf ppf "@ " else spc := true;
-      let module Int = Int in
-      fprintf ppf "@[<hv 1>| _ ->@ goto %a@]"
-        Continuation.print l
-  end
-
-and print_let_cont_handlers ppf (handler : let_cont_handlers) =
-  match handler with
-  | Nonrecursive { name; handler = {
-      params; stub; handler; specialised_args; }; } ->
-    fprintf ppf "%a@ %s%s%a%s%a=@ %a"
-      Continuation.print name
-      (if stub then "*stub* " else "")
-      (match params with [] -> "" | _ -> "(")
-      Parameter.List.print params
-      (match params with [] -> "" | _ -> ") ")
-      print_specialised_args specialised_args
-      lam handler
-  | Recursive handlers ->
-    let first = ref true in
-    Continuation.Map.iter (fun name
-            { params; stub; is_exn_handler; handler; specialised_args; } ->
-        if !first then begin
-          fprintf ppf "@;rec "
-        end else begin
-          fprintf ppf "@;and "
-        end;
-        fprintf ppf "%a@ %s%s%s%a%s%a=@ %a"
-          Continuation.print name
-          (if stub then "*stub* " else "")
-          (if is_exn_handler then "*exn* " else "")
-          (match params with [] -> "" | _ -> "(")
-          Parameter.List.print params
-          (match params with [] -> "" | _ -> ") ")
-          print_specialised_args specialised_args
-          lam handler;
-        first := false)
-      handlers
-
-and print_function_declaration ppf var (f : function_declaration) =
-  let param ppf p =
-    Variable.print ppf (Parameter.var p)
-  in
-  let params ppf =
-    List.iter (fprintf ppf "@ %a" param) in
-  let stub =
-    if f.stub then
-      " *stub*"
-    else
-      ""
-  in
-  let arity =
-    if f.return_arity < 2 then ""
-    else Printf.sprintf " (return arity %d)" f.return_arity
-  in
-  let is_a_functor =
-    if f.is_a_functor then
-      " *functor*"
-    else
-      ""
-  in
-  let inline =
-    match f.inline with
-    | Always_inline -> " *inline*"
-    | Never_inline -> " *never_inline*"
-    | Unroll _ -> " *unroll*"
-    | Default_inline -> ""
-  in
-  let specialise =
-    match f.specialise with
-    | Always_specialise -> " *specialise*"
-    | Never_specialise -> " *never_specialise*"
-    | Default_specialise -> ""
-  in
-  fprintf ppf
-    "@[<2>(%a%s%s%s%s%s(origin %a)@ =@ fun@[<2> <%a>%a@] ->@ @[<2>%a@])@]@ "
-    Variable.print var stub arity is_a_functor inline specialise
-    Closure_origin.print f.closure_origin
-    Continuation.print f.continuation_param
-    params f.params lam f.body
-
-and print_set_of_closures ppf (set_of_closures : set_of_closures) =
-  match set_of_closures with
-  | { function_decls; free_vars; specialised_args} ->
-    let funs ppf =
-      Variable.Map.iter (print_function_declaration ppf)
-    in
-    fprintf ppf "@[<2>(set_of_closures id=%a@ %a@ @[<2>free_vars={%a@ }@]@ \
-        @[<2>specialised_args={%a})@]@ \
-        @[<2>direct_call_surrogates=%a@]@ \
-        @[<2>set_of_closures_origin=%a@]@]"
-      Set_of_closures_id.print function_decls.set_of_closures_id
-      funs function_decls.funs
-      print_free_vars free_vars
-      print_specialised_args specialised_args
-      (Variable.Map.print Variable.print)
-      set_of_closures.direct_call_surrogates
-      Set_of_closures_origin.print function_decls.set_of_closures_origin
-
-let print_function_declarations ppf (fd : function_declarations) =
-  let funs ppf =
-    Variable.Map.iter (print_function_declaration ppf)
-  in
-  fprintf ppf "@[<2>(%a)(origin = %a)@]" funs fd.funs
-    Set_of_closures_origin.print fd.set_of_closures_origin
-
-let print ppf flam =
-  fprintf ppf "%a@." lam flam
-
-let print_function_declaration ppf (var, decl) =
-  print_function_declaration ppf var decl
-
-let print_constant_defining_value ppf (const : constant_defining_value) =
-  match const with
-  | Allocated_const const ->
-    fprintf ppf "(Allocated_const %a)" Allocated_const.print const
-  | Block (tag, []) -> fprintf ppf "(Empty block (tag %d))" (Tag.to_int tag)
-  | Block (tag, fields) ->
-    let print_field ppf (field : constant_defining_value_block_field) =
-      match field with
-      | Symbol symbol -> Symbol.print ppf symbol
-      | Const const -> print_const ppf const
-    in
-    let print_fields ppf =
-      List.iter (fprintf ppf "@ %a" print_field)
-=======
     let make_var_subst var =
       if Variable.Map.mem var substitution then
         let fresh = Variable.rename var in
@@ -964,7 +408,6 @@
       Variable.Set.fold
         (fun id sb -> Variable.Map.add id (Variable.rename id) sb)
         free_variables Variable.Map.empty
->>>>>>> 80deb559
     in
     (* CR-soon mshinwell: try to eliminate this [toplevel_substitution].  This
       function is only called from [Simplify], so we should be able
@@ -978,229 +421,6 @@
         ~inline:Default_inline ~specialise:Default_specialise ~is_a_functor:false
         ~closure_origin:(Closure_origin.create (Closure_id.wrap id))
     in
-<<<<<<< HEAD
-    fprintf ppf "@[<2>let_symbol@ @[<hv 1>(@[<2>%a@ %a@])@]@ "
-      Symbol.print symbol
-      print_constant_defining_value constant_defining_value;
-    let program = letbody body in
-    fprintf ppf "@]@.";
-    print_program_body ppf program
-  | Let_rec_symbol (defs, program) ->
-    let bindings ppf id_arg_list =
-      let spc = ref false in
-      List.iter
-        (fun (symbol, constant_defining_value) ->
-           if !spc then fprintf ppf "@ " else spc := true;
-           fprintf ppf "@[<2>%a@ %a@]"
-             Symbol.print symbol
-             print_constant_defining_value constant_defining_value)
-        id_arg_list in
-    fprintf ppf
-      "@[<2>let_rec_symbol@ (@[<hv 1>%a@])@]@."
-      bindings defs;
-    print_program_body ppf program
-  | Initialize_symbol (symbol, tag, fields, program) ->
-    let lam_and_cont ppf (field, defn, cont) =
-      fprintf ppf "Field %d, return continuation %a:@;@[<h>@ @ %a@]"
-        field Continuation.print cont lam defn
-    in
-    let pp_sep ppf () = fprintf ppf "@ " in
-    fprintf ppf
-      "@[<2>initialize_symbol@ @[<hv 1>(@[<2>%a@ %a@;@[<v>%a@]@])@]@]@."
-      Symbol.print symbol
-      Tag.print tag
-      (Format.pp_print_list ~pp_sep lam_and_cont)
-      (List.mapi (fun i (defn, cont) -> i, defn, cont) fields);
-    print_program_body ppf program
-  | Effect (lam, cont, program) ->
-    fprintf ppf "@[effect @[<v 2><%a>:@. %a@]@]"
-      Continuation.print cont print lam;
-    print_program_body ppf program;
-  | End root -> fprintf ppf "End %a" Symbol.print root
-
-let print_program ppf program =
-  Symbol.Set.iter (fun symbol ->
-      fprintf ppf "@[import_symbol@ %a@]@." Symbol.print symbol)
-    program.imported_symbols;
-  print_program_body ppf program.program_body
-
-let free_variables_of_specialised_args specialised_args =
-  Variable.Map.fold (fun _ (spec_to : specialised_to) fvs ->
-      (* We don't need to do anything with [spec_to.projectee.var], if
-         it is present, since it would only be another specialised arg
-         in the same set of closures or continuation. *)
-      match spec_to.var with
-      | None -> fvs
-      | Some var -> Variable.Set.add var fvs)
-    specialised_args
-    Variable.Set.empty
-
-let rec variables_usage ?ignore_uses_as_callee
-    ?ignore_uses_as_argument ?ignore_uses_as_continuation_argument
-    ?ignore_uses_in_project_var ?ignore_uses_in_apply_cont
-    ~all_used_variables tree =
-  let free = ref Variable.Set.empty in
-  let bound = ref Variable.Set.empty in
-  let free_variables ids = free := Variable.Set.union ids !free in
-  let free_variable fv = free := Variable.Set.add fv !free in
-  let bound_variable id = bound := Variable.Set.add id !bound in
-  (* N.B. This function assumes that all bound identifiers are distinct. *)
-  let rec aux (flam : t) : unit =
-    match flam with
-    | Apply { func; args; kind; _ } ->
-      begin match ignore_uses_as_callee with
-      | None -> free_variable func
-      | Some () -> ()
-      end;
-      begin match kind with
-      | Function -> ()
-      | Method { obj; _ } -> free_variable obj
-      end;
-      begin match ignore_uses_as_argument with
-      | None -> List.iter free_variable args
-      | Some () -> ()
-      end
-    | Let { var; free_vars_of_defining_expr; free_vars_of_body;
-            defining_expr; body; _ } ->
-      bound_variable var;
-      if all_used_variables
-          || ignore_uses_as_callee <> None
-          || ignore_uses_as_argument <> None
-          || ignore_uses_as_continuation_argument <> None
-          || ignore_uses_in_project_var <> None
-          || ignore_uses_in_apply_cont <> None
-      then begin
-        (* In these cases we can't benefit from the pre-computed free
-            variable sets. *)
-        free_variables
-          (variables_usage_named ?ignore_uses_in_project_var defining_expr);
-        aux body
-      end else begin
-        free_variables free_vars_of_defining_expr;
-        free_variables free_vars_of_body
-      end
-    | Let_mutable { initial_value = var; body; _ } ->
-      free_variable var;
-      aux body
-    | Apply_cont (_, _, es) ->
-      (* CR mshinwell: why two variables? *)
-      begin match ignore_uses_in_apply_cont with
-      | Some () -> ()
-      | None ->
-        match ignore_uses_as_continuation_argument with
-        | None -> List.iter free_variable es
-        | Some () -> ()
-      end
-    | Let_cont { handlers; body; } ->
-      aux body;
-      begin match handlers with
-      | Nonrecursive { name = _; handler = {
-          params; handler; specialised_args; _ }; } ->
-        List.iter (fun param -> bound_variable (Parameter.var param)) params;
-        free_variables
-          (free_variables_of_specialised_args specialised_args);
-        aux handler
-      | Recursive handlers ->
-        Continuation.Map.iter (fun _name { params; handler;
-                specialised_args; _ } ->
-            List.iter (fun param -> bound_variable (Parameter.var param))
-              params;
-            free_variables
-              (free_variables_of_specialised_args specialised_args);
-            aux handler)
-          handlers
-      end
-    | Switch (var, _) -> free_variable var
-    | Proved_unreachable -> ()
-  in
-  aux tree;
-  if all_used_variables then
-    !free
-  else
-    Variable.Set.diff !free !bound
-
-and variables_usage_named ?ignore_uses_in_project_var (named : named) =
-  match named with
-  | Var var -> Variable.Set.singleton var
-  | _ ->
-    let free = ref Variable.Set.empty in
-    let free_variable fv = free := Variable.Set.add fv !free in
-    begin match named with
-    | Var var -> free_variable var
-    | Symbol _ | Const _ | Allocated_const _ | Read_mutable _
-    | Read_symbol_field _ -> ()
-    | Assign { being_assigned = _; new_value; } ->
-      free_variable new_value
-    | Set_of_closures { free_vars; specialised_args; _ } ->
-      (* Sets of closures are, well, closed---except for the free variable and
-         specialised argument lists, which may identify variables currently in
-         scope outside of the closure. *)
-      Variable.Map.iter (fun _ (renamed_to : free_var) ->
-          (* We don't need to do anything with [renamed_to.projectee.var], if
-             it is present, since it would only be another free variable
-             in the same set of closures. *)
-          free_variable renamed_to.var)
-        free_vars;
-      Variable.Set.iter (fun var -> free_variable var)
-        (free_variables_of_specialised_args specialised_args)
-    | Project_closure { set_of_closures; closure_id = _ } ->
-      free_variable set_of_closures
-    | Project_var { closure; var = _ } ->
-      begin match ignore_uses_in_project_var with
-      | None -> free_variable closure
-      | Some () -> ()
-      end
-    | Move_within_set_of_closures { closure; move = _ } ->
-      free_variable closure
-    | Prim (_, args, _) -> List.iter free_variable args
-    end;
-    !free
-
-let free_variables ?ignore_uses_as_callee ?ignore_uses_as_argument
-    ?ignore_uses_as_continuation_argument ?ignore_uses_in_project_var
-    ?ignore_uses_in_apply_cont tree =
-  variables_usage ?ignore_uses_as_callee ?ignore_uses_as_argument
-    ?ignore_uses_as_continuation_argument ?ignore_uses_in_project_var
-    ?ignore_uses_in_apply_cont ~all_used_variables:false tree
-
-let free_variables_named ?ignore_uses_in_project_var named =
-  variables_usage_named ?ignore_uses_in_project_var named
-
-let used_variables ?ignore_uses_as_callee ?ignore_uses_as_argument
-    ?ignore_uses_as_continuation_argument ?ignore_uses_in_project_var tree =
-  variables_usage ?ignore_uses_as_callee ?ignore_uses_as_argument
-    ?ignore_uses_as_continuation_argument ?ignore_uses_in_project_var
-    ~all_used_variables:true tree
-
-let used_variables_named ?ignore_uses_in_project_var named =
-  variables_usage_named ?ignore_uses_in_project_var named
-
-let create_let var defining_expr body : t =
-  begin match !Clflags.dump_flambda_let with
-  | None -> ()
-  | Some stamp ->
-    Variable.debug_when_stamp_matches var ~stamp ~f:(fun () ->
-      Printf.eprintf "Creation of [Let] with stamp %d:\n%s\n%!"
-        stamp
-        (Printexc.raw_backtrace_to_string (Printexc.get_callstack max_int)))
-  end;
-  let free_vars_of_defining_expr = free_variables_named defining_expr in
-  Let {
-    var;
-    defining_expr;
-    body;
-    free_vars_of_defining_expr;
-    free_vars_of_body = free_variables body;
-  }
-
-let map_defining_expr_of_let let_expr ~f =
-  let defining_expr = f let_expr.defining_expr in
-  if defining_expr == let_expr.defining_expr then
-    Let let_expr
-  else
-    let free_vars_of_defining_expr =
-      free_variables_named defining_expr
-=======
     assert (Variable.Set.equal (Variable.Set.map subst free_variables)
       function_declaration.free_variables);
     let free_vars =
@@ -1220,7 +440,6 @@
     let set_of_closures_var =
       Variable.create "set_of_closures"
         ~current_compilation_unit:compilation_unit
->>>>>>> 80deb559
     in
     let set_of_closures =
       let function_decls =
@@ -1311,116 +530,6 @@
           (acc, W.of_expr last_body)
           rev_lets
       in
-<<<<<<< HEAD
-      let rev_lets = (var, new_defining_expr, original) :: rev_lets in
-      loop body ~rev_lets
-    | t ->
-      let last_body = for_last_body t in
-      (* As soon as we see a change, we have to rebuild that [Let] and every
-         outer one. *)
-      let seen_change = ref (not (last_body == t)) in
-      List.fold_left (fun t (var, defining_expr, original) ->
-          let let_expr =
-            match original with
-            | Some original when not !seen_change -> original
-            | Some _ | None ->
-              seen_change := true;
-              create_let var defining_expr t
-          in
-          let new_let = after_rebuild let_expr in
-          if not (new_let == let_expr) then begin
-            seen_change := true
-          end;
-          new_let)
-        last_body
-        rev_lets
-  in
-  loop t ~rev_lets:[]
-
-(** CR-someday lwhite: Why not use two functions? *)
-type maybe_named =
-  | Is_expr of t
-  | Is_named of named
-
-let iter_general ~toplevel f f_named maybe_named =
-  let rec aux (t : t) =
-    match t with
-    | Let _ ->
-      iter_lets t
-        ~for_defining_expr:(fun _var named -> aux_named named)
-        ~for_last_body:aux
-        ~for_each_let:f
-    (* CR mshinwell: add tail recursive case for Let_cont *)
-    | _ ->
-      f t;
-      match t with
-      | Apply _ | Apply_cont _ | Switch _ -> ()
-      | Let _ -> assert false
-      | Let_mutable { body; _ } -> aux body
-      | Let_cont { body; handlers; _ } ->
-        aux body;
-        begin match handlers with
-        | Nonrecursive { name = _; handler = { handler; _ }; } ->
-          aux handler
-        | Recursive handlers ->
-          Continuation.Map.iter (fun _cont { handler; } -> aux handler)
-            handlers
-        end
-      | Proved_unreachable -> ()
-  and aux_named (named : named) =
-    f_named named;
-    match named with
-    | Var _ | Symbol _ | Const _ | Allocated_const _ | Read_mutable _
-    | Read_symbol_field _ | Project_closure _ | Project_var _
-    | Move_within_set_of_closures _ | Prim _ | Assign _ -> ()
-    | Set_of_closures ({ function_decls = funcs; free_vars = _;
-          specialised_args = _}) ->
-      if not toplevel then begin
-        Variable.Map.iter (fun _ (decl : function_declaration) ->
-            aux decl.body)
-          funcs.funs
-      end
-  in
-  match maybe_named with
-  | Is_expr expr -> aux expr
-  | Is_named named -> aux_named named
-
-module With_free_variables = struct
-  type 'a t =
-    | Expr : expr * Variable.Set.t -> expr t
-    | Named : named * Variable.Set.t -> named t
-
-  let print (type a) ppf (t : a t) =
-    match t with
-    | Expr (expr, _) -> print ppf expr
-    | Named (named, _) -> print_named ppf named
-
-  let of_defining_expr_of_let let_expr =
-    Named (let_expr.defining_expr, let_expr.free_vars_of_defining_expr)
-
-  let of_body_of_let let_expr =
-    Expr (let_expr.body, let_expr.free_vars_of_body)
-
-  let of_expr expr =
-    Expr (expr, free_variables expr)
-
-  let of_named named =
-    Named (named, free_variables_named named)
-
-  let to_named (t : named t) =
-    match t with
-    | Named (named, _) -> named
-
-  let create_let_reusing_defining_expr var (t : named t) body =
-    match t with
-    | Named (defining_expr, free_vars_of_defining_expr) ->
-      Let {
-        var;
-        defining_expr;
-        body;
-        free_vars_of_defining_expr;
-        free_vars_of_body = free_variables body;
-=======
       W.contents t, acc
     in
     let rec loop (t : t) ~acc ~rev_lets =
@@ -1513,7 +622,6 @@
         new_cont : Continuation.t;
         new_handler : Flambda.Continuation_handler.t;
         wrapper_handler : Flambda.Continuation_handler.t;
->>>>>>> 80deb559
       }
 
   let build_let_cont_with_wrappers ~body ~(recursive : Asttypes.rec_flag)
@@ -1595,604 +703,6 @@
 
   let equal t1 t2 =
     match t1, t2 with
-<<<<<<< HEAD
-    | Named (defining_expr, free_vars_of_defining_expr),
-        Expr (body, free_vars_of_body) ->
-      Let {
-        var;
-        defining_expr;
-        body;
-        free_vars_of_defining_expr;
-        free_vars_of_body;
-      }
-
-  let contents (type a) (t : a t) : a =
-    match t with
-    | Expr (expr, _) -> expr
-    | Named (named, _) -> named
-
-  let free_variables (type a) (t : a t) =
-    match t with
-    | Expr (_, free_vars) -> free_vars
-    | Named (_, free_vars) -> free_vars
-end
-
-type named_reachable =
-  | Reachable of named
-  | Non_terminating of named
-  | Unreachable
-
-let fold_lets_option t ~init ~for_defining_expr ~for_last_body
-      ~filter_defining_expr =
-  let finish ~last_body ~acc ~rev_lets =
-    let module W = With_free_variables in
-    let acc, t =
-      List.fold_left (fun (acc, t) (var, defining_expr) ->
-          let free_vars_of_body = W.free_variables t in
-          let acc, var, defining_expr =
-            filter_defining_expr acc var defining_expr free_vars_of_body
-          in
-          match defining_expr with
-          | None ->
-(*
-Format.eprintf "Deleting binding of %a.  FVs of body %a.  Body:\n%a\n\
-    Backtrace:\n%s%!"
-  Variable.print var Variable.Set.print free_vars_of_body W.print t
-  (Printexc.raw_backtrace_to_string (Printexc.get_callstack 100));
-*)
-            acc, t
-          | Some defining_expr ->
-            let let_expr =
-              W.create_let_reusing_body var defining_expr t
-            in
-            acc, W.of_expr let_expr)
-        (acc, W.of_expr last_body)
-        rev_lets
-    in
-    W.contents t, acc
-  in
-  let rec loop (t : t) ~acc ~rev_lets =
-    match t with
-    | Let { var; defining_expr; body; _ } ->
-      let acc, bindings, var, (defining_expr : named_reachable) =
-        for_defining_expr acc var defining_expr
-      in
-      begin match defining_expr with
-      | Reachable defining_expr ->
-        let rev_lets =
-          (var, defining_expr) :: (List.rev bindings) @ rev_lets
-        in
-        loop body ~acc ~rev_lets
-      | Non_terminating defining_expr ->
-(*
-Format.eprintf "This defining expression doesn't terminate:\n@ %a\n%!"
-  print_named defining_expr;
-*)
-        let rev_lets =
-          (var, defining_expr) :: (List.rev bindings) @ rev_lets
-        in
-        let last_body, acc = for_last_body acc Proved_unreachable in
-        finish ~last_body ~acc ~rev_lets
-      | Unreachable ->
-        let rev_lets = (List.rev bindings) @ rev_lets in
-        let last_body, acc = for_last_body acc Proved_unreachable in
-        finish ~last_body ~acc ~rev_lets
-      end
-    | t ->
-      let last_body, acc = for_last_body acc t in
-      finish ~last_body ~acc ~rev_lets
-  in
-  loop t ~acc:init ~rev_lets:[]
-
-let continuation_map_of_let_handlers ~(handlers : let_cont_handlers) =
-  match handlers with
-  | Nonrecursive { name; handler } -> Continuation.Map.singleton name handler
-  | Recursive handlers -> handlers
-
-let map_let_cont_handlers ~(handlers : let_cont_handlers) ~f =
-  match handlers with
-  | Nonrecursive { name; handler } ->
-    let handlers = f (Continuation.Map.singleton name handler) in
-    begin match Continuation.Map.bindings handlers with
-    | [ name, handler ] -> Nonrecursive { name; handler; }
-    | _ -> Misc.fatal_errorf "Flambda.map_let_cont_handlers: \
-        Nonrecursive case expects exactly one handler"
-    end
-  | Recursive handlers -> Recursive (f handlers)
-
-let bound_continuations_of_let_handlers ~(handlers : let_cont_handlers) =
-  match handlers with
-  | Nonrecursive { name; _ } -> Continuation.Set.singleton name
-  | Recursive handlers -> Continuation.Map.keys handlers
-
-let rec free_continuations (expr : expr) =
-  match expr with
-  | Let { body; _ }
-  | Let_mutable { body; _ } ->
-    free_continuations body
-  | Let_cont { body; handlers; } ->
-    let fcs_handlers, bound_conts =
-      free_continuations_of_let_cont_handlers' ~handlers
-    in
-    Continuation.Set.union fcs_handlers
-     (Continuation.Set.diff (free_continuations body) bound_conts)
-  | Apply_cont (cont, trap_action, _args) ->
-    let trap_action =
-      match trap_action with
-      | Some (Push { exn_handler; _ })
-      | Some (Pop { exn_handler; _ }) -> Continuation.Set.singleton exn_handler
-      | None -> Continuation.Set.empty
-    in
-    Continuation.Set.add cont trap_action
-  | Apply { continuation; } -> Continuation.Set.singleton continuation
-  | Switch (_scrutinee, switch) ->
-    let consts = List.map (fun (_int, cont) -> cont) switch.consts in
-    let failaction =
-      match switch.failaction with
-      | None -> Continuation.Set.empty
-      | Some cont -> Continuation.Set.singleton cont
-    in
-    Continuation.Set.union failaction (Continuation.Set.of_list consts)
-  | Proved_unreachable -> Continuation.Set.empty
-
-and free_continuations_of_let_cont_handlers' ~(handlers : let_cont_handlers) =
-  match handlers with
-  | Nonrecursive { name; handler = { handler; _ }; } ->
-    let fcs = free_continuations handler in
-    if Continuation.Set.mem name fcs then begin
-      Misc.fatal_errorf "Nonrecursive [Let_cont] handler appears to be \
-          recursive:@ \n%a"
-        print_let_cont_handlers handlers
-    end;
-    fcs, Continuation.Set.singleton name
-  | Recursive handlers ->
-    let bound_conts = Continuation.Map.keys handlers in
-    let fcs =
-      Continuation.Map.fold (fun _name { handler; _ } fcs ->
-          Continuation.Set.union fcs
-            (Continuation.Set.diff (free_continuations handler) bound_conts))
-        handlers
-        Continuation.Set.empty
-    in
-    fcs, bound_conts
-
-let free_continuations_of_let_cont_handlers ~(handlers : let_cont_handlers) =
-  fst (free_continuations_of_let_cont_handlers' ~handlers)
-
-let free_variables_of_let_cont_handlers (handlers : let_cont_handlers) =
-  Continuation.Map.fold (fun _name { params; handler; specialised_args; _ }
-          fvs ->
-      Variable.Set.union fvs
-        (Variable.Set.union
-          (free_variables_of_specialised_args specialised_args)
-          (Variable.Set.diff (free_variables handler)
-            (Parameter.Set.vars params))))
-    (continuation_map_of_let_handlers ~handlers)
-    Variable.Set.empty
-
-let free_symbols_helper symbols (named : named) =
-  match named with
-  | Symbol symbol
-  | Read_symbol_field (symbol, _) -> symbols := Symbol.Set.add symbol !symbols
-  | Set_of_closures set_of_closures ->
-    Variable.Map.iter (fun _ (function_decl : function_declaration) ->
-        symbols := Symbol.Set.union function_decl.free_symbols !symbols)
-      set_of_closures.function_decls.funs
-  | _ -> ()
-
-let free_symbols expr =
-  let symbols = ref Symbol.Set.empty in
-  iter_general ~toplevel:true
-    (fun (_ : t) -> ())
-    (fun (named : named) -> free_symbols_helper symbols named)
-    (Is_expr expr);
-  !symbols
-
-let free_symbols_named named =
-  let symbols = ref Symbol.Set.empty in
-  iter_general ~toplevel:true
-    (fun (_ : t) -> ())
-    (fun (named : named) -> free_symbols_helper symbols named)
-    (Is_named named);
-  !symbols
-
-let free_symbols_allocated_constant_helper symbols
-      (const : constant_defining_value) =
-  match const with
-  | Allocated_const _ -> ()
-  | Block (_, fields) ->
-    List.iter
-      (function
-        | (Symbol s : constant_defining_value_block_field) ->
-          symbols := Symbol.Set.add s !symbols
-        | (Const _ : constant_defining_value_block_field) -> ())
-      fields
-  | Set_of_closures set_of_closures ->
-    symbols := Symbol.Set.union !symbols
-      (free_symbols_named (Set_of_closures set_of_closures))
-  | Project_closure (s, _) ->
-    symbols := Symbol.Set.add s !symbols
-
-let free_symbols_program (program : program) =
-  let symbols = ref Symbol.Set.empty in
-  let rec loop (program : program_body) =
-    match program with
-    | Let_symbol (_, const, program) ->
-      free_symbols_allocated_constant_helper symbols const;
-      loop program
-    | Let_rec_symbol (defs, program) ->
-      List.iter (fun (_, const) ->
-          free_symbols_allocated_constant_helper symbols const)
-        defs;
-      loop program
-    | Initialize_symbol (_, _, fields, program) ->
-      List.iter (fun (field, _cont) ->
-          symbols := Symbol.Set.union !symbols (free_symbols field))
-        fields;
-      loop program
-    | Effect (expr, _cont, program) ->
-      symbols := Symbol.Set.union !symbols (free_symbols expr);
-      loop program
-    | End symbol -> symbols := Symbol.Set.add symbol !symbols
-  in
-  (* Note that there is no need to count the [imported_symbols]. *)
-  loop program.program_body;
-  !symbols
-
-let create_switch' ~scrutinee ~all_possible_values ~arms ~default
-      : expr * (int Continuation.Map.t) =
-  let result_switch : switch =
-    { numconsts = all_possible_values;
-      consts = arms;
-      failaction = default;
-    }
-  in
-  let result : expr = Switch (scrutinee, result_switch) in
-  let arms =
-    List.sort (fun (value1, _) (value2, _) -> Pervasives.compare value1 value2)
-      arms
-  in
-  let num_possible_values = Int.Set.cardinal all_possible_values in
-  let num_arms = List.length arms in
-  let arm_values = List.map (fun (value, _cont) -> value) arms in
-  let num_arm_values = List.length arm_values in
-  let arm_values_set = Int.Set.of_list arm_values in
-  let num_arm_values_set = Int.Set.cardinal arm_values_set in
-  if num_arm_values <> num_arm_values_set then begin
-    Misc.fatal_errorf "More than one arm of this switch matches on \
-        the same value: %a"
-      print result
-  end;
-  if num_arms > num_possible_values then begin
-    Misc.fatal_errorf "This switch has too many arms: %a"
-      print result
-  end;
-  if not (Int.Set.subset arm_values_set all_possible_values) then begin
-    Misc.fatal_errorf "This switch matches on values that were not specified \
-        in the set of all possible values: %a"
-      print result
-  end;
-  if num_possible_values < 1 then begin
-    Proved_unreachable, Continuation.Map.empty
-  end else if num_arms = 0 && default = None then begin
-    (* [num_possible_values] might be strictly greater than zero in this
-       case, but that doesn't matter. *)
-    Proved_unreachable, Continuation.Map.empty
-  end else begin
-    let default =
-      if num_arm_values = num_possible_values then None
-      else default
-    in
-    let single_case =
-      match arms, default with
-      | [_, cont], None
-      | [], Some cont -> Some cont
-      | arms, default ->
-        let destinations =
-          Continuation.Set.of_list (List.map (fun (_, cont) -> cont) arms)
-        in
-        assert (not (Continuation.Set.is_empty destinations));
-        match Continuation.Set.elements destinations, default with
-        | [cont], None -> Some cont
-        | [cont], Some cont' when Continuation.equal cont cont' -> Some cont
-        | _, _ -> None
-    in
-    match single_case with
-    | Some cont ->
-      Apply_cont (cont, None, []),
-        Continuation.Map.add cont 1 Continuation.Map.empty
-    | None ->
-      let num_uses = Continuation.Tbl.create 42 in
-      let add_use cont =
-        match Continuation.Tbl.find num_uses cont with
-        | exception Not_found -> Continuation.Tbl.add num_uses cont 1
-        | num -> Continuation.Tbl.replace num_uses cont (num + 1)
-      in
-      List.iter (fun (_const, cont) -> add_use cont) result_switch.consts;
-      begin match default with
-      | None -> ()
-      | Some default -> add_use default
-      end;
-      Switch (scrutinee, { result_switch with failaction = default; }),
-        Continuation.Tbl.to_map num_uses
-  end
-
-let create_switch ~scrutinee ~all_possible_values ~arms ~default =
-  let switch, _uses =
-    create_switch' ~scrutinee ~all_possible_values ~arms ~default
-  in
-  switch
-
-let create_function_declaration ~params ~continuation_param ~return_arity
-      ~body ~stub ~dbg
-      ~(inline : Lambda.inline_attribute)
-      ~(specialise : Lambda.specialise_attribute) ~is_a_functor
-      ~closure_origin
-      : function_declaration =
-  begin match stub, inline with
-  | true, (Never_inline | Default_inline)
-  | false, (Never_inline | Default_inline | Always_inline | Unroll _) -> ()
-  | true, (Always_inline | Unroll _) ->
-    Misc.fatal_errorf
-      "Stubs may not be annotated as [Always_inline] or [Unroll]: %a"
-      print body
-  end;
-  begin match stub, specialise with
-  | true, (Never_specialise | Default_specialise)
-  | false, (Never_specialise | Default_specialise | Always_specialise) -> ()
-  | true, Always_specialise ->
-    Misc.fatal_errorf
-      "Stubs may not be annotated as [Always_specialise]: %a"
-      print body
-  end;
-  if return_arity < 1 then begin
-    Misc.fatal_errorf "Illegal return arity %d" return_arity
-  end;
-  { closure_origin;
-    params;
-    continuation_param;
-    return_arity;
-    body;
-    free_variables = free_variables body;
-    free_symbols = free_symbols body;
-    stub;
-    dbg;
-    inline;
-    specialise;
-    is_a_functor;
-  }
-
-let update_body_of_function_declaration (func_decl: function_declaration)
-      ~body : function_declaration =
-  { closure_origin = func_decl.closure_origin;
-    params = func_decl.params;
-    continuation_param = func_decl.continuation_param;
-    return_arity = func_decl.return_arity;
-    body;
-    free_variables = free_variables body;
-    free_symbols = free_symbols body;
-    stub = func_decl.stub;
-    dbg = func_decl.dbg;
-    inline = func_decl.inline;
-    specialise = func_decl.specialise;
-    is_a_functor = func_decl.is_a_functor;
-  }
-
-let update_function_decl's_params_and_body
-      (func_decl : function_declaration) ~params ~body =
-  { closure_origin = func_decl.closure_origin;
-    params;
-    continuation_param = func_decl.continuation_param;
-    return_arity = func_decl.return_arity;
-    body;
-    free_variables = free_variables body;
-    free_symbols = free_symbols body;
-    stub = func_decl.stub;
-    dbg = func_decl.dbg;
-    inline = func_decl.inline;
-    specialise = func_decl.specialise;
-    is_a_functor = func_decl.is_a_functor;
-  }
-
-let create_function_declarations ~funs =
-  let compilation_unit = Compilation_unit.get_current_exn () in
-  let set_of_closures_id = Set_of_closures_id.create compilation_unit in
-  let set_of_closures_origin =
-    Set_of_closures_origin.create set_of_closures_id
-  in
-  { set_of_closures_id;
-    set_of_closures_origin;
-    funs;
-  }
-
-let update_function_declarations function_decls ~funs =
-  let compilation_unit = Compilation_unit.get_current_exn () in
-  let set_of_closures_id = Set_of_closures_id.create compilation_unit in
-  let set_of_closures_origin = function_decls.set_of_closures_origin in
-  { set_of_closures_id;
-    set_of_closures_origin;
-    funs;
-  }
-
-let import_function_declarations_for_pack function_decls
-    import_set_of_closures_id import_set_of_closures_origin =
-  { set_of_closures_id =
-      import_set_of_closures_id function_decls.set_of_closures_id;
-    set_of_closures_origin =
-      import_set_of_closures_origin function_decls.set_of_closures_origin;
-    funs = function_decls.funs;
-  }
-
-let create_set_of_closures ~function_decls ~free_vars ~specialised_args
-      ~direct_call_surrogates =
-  if !Clflags.flambda_invariant_checks then begin
-    let all_fun_vars = Variable.Map.keys function_decls.funs in
-    let expected_free_vars =
-      Variable.Map.fold (fun _fun_var (function_decl : function_declaration)
-                expected_free_vars ->
-          let free_vars =
-            Variable.Set.diff function_decl.free_variables
-              (Variable.Set.union (Parameter.Set.vars function_decl.params)
-                all_fun_vars)
-          in
-          Variable.Set.union free_vars expected_free_vars)
-        function_decls.funs
-        Variable.Set.empty
-    in
-    (* CR-soon pchambart: We do not seem to be able to maintain the
-       invariant that if a variable is not used inside the closure, it
-       is not used outside either. This would be a nice property for
-       better dead code elimination during inline_and_simplify, but it
-       is not obvious how to ensure that.
-
-       This would be true when the function is known never to have
-       been inlined.
-
-       Note that something like that may maybe enforcable in
-       inline_and_simplify, but there is no way to do that on other
-       passes.
-
-       mshinwell: see CR in Flambda_invariants about this too
-    *)
-    let free_vars_domain = Variable.Map.keys free_vars in
-    if not (Variable.Set.subset expected_free_vars free_vars_domain) then begin
-      Misc.fatal_errorf "create_set_of_closures: [free_vars] mapping of \
-          variables bound by the closure(s) is wrong.  (Must map at least \
-          %a but only maps %a.)@ \nfunction_decls:@ %a"
-        Variable.Set.print expected_free_vars
-        Variable.Set.print free_vars_domain
-        print_function_declarations function_decls
-    end;
-    let all_params =
-      Variable.Map.fold (fun _fun_var (function_decl : function_declaration)
-                all_params ->
-          Variable.Set.union (Parameter.Set.vars function_decl.params)
-            all_params)
-        function_decls.funs
-        Variable.Set.empty
-    in
-    let spec_args_domain = Variable.Map.keys specialised_args in
-    if not (Variable.Set.subset spec_args_domain all_params) then begin
-      Misc.fatal_errorf "create_set_of_closures: [specialised_args] \
-          maps variable(s) that are not parameters of the given function \
-          declarations.  specialised_args domain=%a all_params=%a \n\
-          function_decls:@ %a"
-        Variable.Set.print spec_args_domain
-        Variable.Set.print all_params
-        print_function_declarations function_decls
-    end
-  end;
-  { function_decls;
-    free_vars;
-    specialised_args;
-    direct_call_surrogates;
-  }
-
-let used_params (function_decl : function_declaration) =
-  Variable.Set.filter
-    (fun param -> Variable.Set.mem param function_decl.free_variables)
-    (Parameter.Set.vars function_decl.params)
-
-let compare_constant_defining_value_block_field
-    (c1:constant_defining_value_block_field)
-    (c2:constant_defining_value_block_field) =
-  match c1, c2 with
-  | Symbol s1, Symbol s2 -> Symbol.compare s1 s2
-  | Const c1, Const c2 -> Const.compare c1 c2
-  | Symbol _, Const _ -> -1
-  | Const _, Symbol _ -> 1
-
-module Constant_defining_value = struct
-  type t = constant_defining_value
-
-  include Identifiable.Make (struct
-    type nonrec t = t
-
-    let compare (t1 : t) (t2 : t) =
-      match t1, t2 with
-      | Allocated_const c1, Allocated_const c2 ->
-        Allocated_const.compare c1 c2
-      | Block (tag1, fields1), Block (tag2, fields2) ->
-        let c = Tag.compare tag1 tag2 in
-        if c <> 0 then c
-        else
-          Misc.Stdlib.List.compare compare_constant_defining_value_block_field
-            fields1 fields2
-      | Set_of_closures set1, Set_of_closures set2 ->
-        Set_of_closures_id.compare set1.function_decls.set_of_closures_id
-          set2.function_decls.set_of_closures_id
-      | Project_closure (set1, closure_id1),
-          Project_closure (set2, closure_id2) ->
-        let c = Symbol.compare set1 set2 in
-        if c <> 0 then c
-        else Closure_id.compare closure_id1 closure_id2
-      | Allocated_const _, Block _ -> -1
-      | Allocated_const _, Set_of_closures _ -> -1
-      | Allocated_const _, Project_closure _ -> -1
-      | Block _, Allocated_const _ -> 1
-      | Block _, Set_of_closures _ -> -1
-      | Block _, Project_closure _ -> -1
-      | Set_of_closures _, Allocated_const _ -> 1
-      | Set_of_closures _, Block _ -> 1
-      | Set_of_closures _, Project_closure _ -> -1
-      | Project_closure _, Allocated_const _ -> 1
-      | Project_closure _, Block _ -> 1
-      | Project_closure _, Set_of_closures _ -> 1
-
-    let equal t1 t2 =
-      t1 == t2 || compare t1 t2 = 0
-
-    let hash = Hashtbl.hash
-
-    let print = print_constant_defining_value
-
-    let output o v =
-      output_string o (Format.asprintf "%a" print v)
-  end)
-end
-
-let compare_free_var (free_var1 : free_var)
-      (free_var2 : free_var) =
-  let c = Variable.compare free_var1.var free_var2.var in
-  if c <> 0 then c
-  else
-    match free_var1.projection, free_var2.projection with
-    | None, None -> 0
-    | Some _, None -> 1
-    | None, Some _ -> -1
-    | Some proj1, Some proj2 -> Projection.compare proj1 proj2
-
-let equal_free_var (free_var1 : free_var)
-      (free_var2 : free_var) =
-  compare_free_var free_var1 free_var2 = 0
-
-let compare_specialised_to (spec_to1 : specialised_to)
-      (spec_to2 : specialised_to) =
-  let c =
-    match spec_to1.var, spec_to2.var with
-    | None, None -> 0
-    | Some _, None -> 1
-    | None, Some _ -> -1
-    | Some var1, Some var2 -> Variable.compare var1 var2
-  in
-  if c <> 0 then c
-  else
-    match spec_to1.projection, spec_to2.projection with
-    | None, None -> 0
-    | Some _, None -> 1
-    | None, Some _ -> -1
-    | Some proj1, Some proj2 -> Projection.compare proj1 proj2
-
-let equal_specialised_to (spec_to1 : specialised_to)
-      (spec_to2 : specialised_to) =
-  compare_specialised_to spec_to1 spec_to2 = 0
-
-let compare_project_var = Projection.compare_project_var
-let compare_project_closure = Projection.compare_project_closure
-let compare_move_within_set_of_closures =
-  Projection.compare_move_within_set_of_closures
-let compare_const = Const.compare
-=======
     | Var var1, Var var2 -> Variable.equal var1 var2
     | Var _, _ | _, Var _ -> false
     | Symbol s1 , Symbol s2  -> Symbol.equal s1 s2
@@ -2426,5 +936,4 @@
   let equal t1 t2 =
     Misc.Stdlib.List.equal Parameter.equal t1.params t2.params
       && Expr.equal t1.body t2.body
-end
->>>>>>> 80deb559
+end