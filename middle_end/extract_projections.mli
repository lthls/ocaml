--- conflicted
+++ resolved
@@ -23,17 +23,6 @@
     the "existing inner vars".
 *)
 val from_function's_free_vars
-<<<<<<< HEAD
-   : env:Inline_and_simplify_aux.Env.t
-  -> free_vars:Flambda.free_vars
-  -> function_decl:Flambda.function_declaration
-  -> Projection.Set.t
-
-val from_function's_specialised_args
-   : env:Inline_and_simplify_aux.Env.t
-  -> specialised_args:Flambda.specialised_args
-  -> function_decl:Flambda.function_declaration
-=======
    : env:Simplify_aux.Env.t
   -> free_vars:Flambda.Free_var.ts
   -> function_decl:Flambda.Function_declaration.t
@@ -43,16 +32,10 @@
    : env:Simplify_aux.Env.t
   -> specialised_args:Flambda.specialised_args
   -> function_decl:Flambda.Function_declaration.t
->>>>>>> 80deb559
   -> Projection.Set.t
 
 (** For continuations, all parameters are checked for potential projections. *)
 val from_continuation
-<<<<<<< HEAD
-   : uses:Inline_and_simplify_aux.Continuation_uses.t
-  -> handler:Flambda.continuation_handler
-=======
    : uses:Simplify_aux.Continuation_uses.t
   -> handler:Flambda.Continuation_handler.t
->>>>>>> 80deb559
   -> Projection.Set.t