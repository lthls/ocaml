--- conflicted
+++ resolved
@@ -16,11 +16,7 @@
 
 [@@@ocaml.warning "+a-4-30-40-41-42"]
 
-<<<<<<< HEAD
-module R = Inline_and_simplify_aux.Result
-=======
 module R = Simplify_aux.Result
->>>>>>> 80deb559
 
 type flambda_kind =
   | Normal
@@ -106,11 +102,7 @@
 
 (* CR-someday mshinwell: We should make "direct applications should not have
   overapplication" be an invariant throughout.  At the moment I think this is
-<<<<<<< HEAD
-  only true after [Inline_and_simplify] has split overapplications. *)
-=======
   only true after [Simplify] has split overapplications. *)
->>>>>>> 80deb559
 
 (* CR-someday mshinwell: What about checks for shadowed variables and
   symbols? *)
@@ -185,11 +177,7 @@
     end;
     Continuation.Map.add k stack table
 
-<<<<<<< HEAD
-  let rec loop (env:env) current_stack (expr : Flambda.t) =
-=======
   let rec loop (env:env) current_stack (expr : Flambda.Expr.t) =
->>>>>>> 80deb559
     match expr with
     | Let { body; _ } | Let_mutable { body; _ } -> loop env current_stack body
     | Let_cont { body; handlers; } ->
@@ -207,11 +195,7 @@
               env
           in
           Continuation.Map.iter (fun _cont
-<<<<<<< HEAD
-                  (handler : Flambda.continuation_handler) ->
-=======
                   (handler : Flambda.Continuation_handler.t) ->
->>>>>>> 80deb559
               loop recursive_env handler_stack handler.handler)
             handlers;
           Continuation.Map.fold (fun cont _handler env ->
@@ -226,11 +210,7 @@
         | exception Not_found ->
           Misc.fatal_errorf "Unbound continuation %a in Apply_cont %a"
             Continuation.print cont
-<<<<<<< HEAD
-            Flambda.print expr
-=======
             Flambda.Expr.print expr
->>>>>>> 80deb559
         | cont_stack -> cont_stack
       in
       let stack, cont_stack =
@@ -253,11 +233,7 @@
         | exception Not_found ->
           Misc.fatal_errorf "Unbound continuation %a in application %a"
             Continuation.print continuation
-<<<<<<< HEAD
-            Flambda.print expr
-=======
             Flambda.Expr.print expr
->>>>>>> 80deb559
         | cont_stack -> cont_stack
       in
       unify_stack continuation stack cont_stack
@@ -268,11 +244,7 @@
           | exception Not_found ->
             Misc.fatal_errorf "Unbound continuation %a in switch %a"
               Continuation.print cont
-<<<<<<< HEAD
-              Flambda.print expr
-=======
               Flambda.Expr.print expr
->>>>>>> 80deb559
           | cont_stack -> cont_stack
         in
         unify_stack cont cont_stack current_stack)
@@ -285,163 +257,17 @@
           | exception Not_found ->
             Misc.fatal_errorf "Unbound continuation %a in switch %a"
               Continuation.print cont
-<<<<<<< HEAD
-              Flambda.print expr
-=======
               Flambda.Expr.print expr
->>>>>>> 80deb559
           | cont_stack -> cont_stack
         in
         unify_stack cont cont_stack current_stack
       end
     | Proved_unreachable -> ()
 
-<<<<<<< HEAD
-  and well_formed_trap ~continuation_arity:_ k (expr : Flambda.t) =
-    let root = ref Root in
-    let env = Continuation.Map.singleton k root in
-    loop env root expr
-
-  let check program =
-    Flambda_iterators.iter_exprs_at_toplevels_in_program program
-      ~f:well_formed_trap
-end
-
-module Continuation_scoping = struct
-  type kind = Normal | Exn_handler
-
-  let rec loop env (expr : Flambda.t) =
-    match expr with
-    | Let { body; _ } | Let_mutable { body; _ } -> loop env body
-    | Let_cont { body; handlers; } ->
-      let env =
-        match handlers with
-        | Nonrecursive { name; handler; } ->
-          let arity = List.length handler.params in
-          let kind = if handler.is_exn_handler then Exn_handler else Normal in
-          loop env handler.handler;
-          Continuation.Map.add name (arity, kind) env
-        | Recursive handlers ->
-          let recursive_env =
-            Continuation.Map.fold (fun cont
-                    (handler : Flambda.continuation_handler) env ->
-                let arity = List.length handler.params in
-                let kind =
-                  if handler.is_exn_handler then Exn_handler else Normal
-                in
-                Continuation.Map.add cont (arity, kind) env)
-              handlers
-              env
-          in
-          Continuation.Map.iter (fun name
-                  ({ params; stub; is_exn_handler; handler; specialised_args; }
-                    : Flambda.continuation_handler) ->
-              ignore_continuation name;
-              ignore_parameter_list params;
-              loop recursive_env handler;
-              ignore_bool stub;
-              ignore_bool is_exn_handler;
-              ignore specialised_args (* CR mshinwell: fixme *) )
-            handlers;
-          Continuation.Map.fold (fun cont
-                  (handler : Flambda.continuation_handler) env ->
-              let arity = List.length handler.params in
-              let kind =
-                if handler.is_exn_handler then Exn_handler else Normal
-              in
-              Continuation.Map.add cont (arity, kind) env)
-            handlers
-            env
-      in
-      loop env body
-    | Apply_cont (cont, exn, args) ->
-      let arity, kind =
-        try Continuation.Map.find cont env with
-        | Not_found -> raise (Continuation_not_caught (cont, "apply_cont"))
-      in
-      if not (List.length args = arity) then begin
-        raise (Continuation_called_with_wrong_arity (
-          cont, List.length args, arity))
-      end;
-      begin match kind with
-      | Normal -> ()
-      | Exn_handler ->
-        raise (Exception_handler_used_as_normal_continuation cont)
-      end;
-      begin match exn with
-      | None -> ()
-      | Some (Push { id = _; exn_handler })
-      | Some (Pop { id = _; exn_handler }) ->
-        match Continuation.Map.find exn_handler env with
-        | exception Not_found ->
-          raise (Continuation_not_caught (exn_handler, "push/pop"))
-        | (arity, kind) ->
-          begin match kind with
-          | Exn_handler -> ()
-          | Normal ->
-            raise (Normal_continuation_used_as_exception_handler exn_handler)
-          end;
-          assert (not (Continuation.equal cont exn_handler));
-          if arity <> 1 then begin
-            raise (Continuation_called_with_wrong_arity (cont, 1, arity))
-          end
-      end
-    | Apply { continuation; call_kind; _ } ->
-      begin match Continuation.Map.find continuation env with
-      | exception Not_found ->
-        raise (Continuation_not_caught (continuation, "apply"))
-      | arity, kind ->
-        begin match kind with
-        | Normal -> ()
-        | Exn_handler ->
-          raise (Exception_handler_used_as_return_continuation continuation)
-        end;
-        let expected_arity =
-          match call_kind with
-          | Direct { return_arity; _ } -> return_arity
-          | Indirect -> 1
-        in
-        if arity <> expected_arity then begin
-          raise (Continuation_called_with_wrong_arity
-            (continuation, expected_arity, arity))
-        end
-      end
-    | Switch (_,{ consts; failaction; _ } ) ->
-      let check (_, cont) =
-        match Continuation.Map.find cont env with
-        | exception Not_found ->
-          raise (Continuation_not_caught (cont, "switch"))
-        | arity, kind ->
-          begin match kind with
-          | Normal -> ()
-          | Exn_handler ->
-            raise (Exception_handler_used_as_normal_continuation cont)
-          end;
-          if not (arity = 0) then begin
-            raise (Continuation_called_with_wrong_arity (cont, 0, arity))
-          end
-      in
-      List.iter check consts;
-      begin match failaction with
-      | None -> ()
-      | Some cont ->
-        check ((), cont)
-      end
-    | Proved_unreachable -> ()
-
-  and check_expr ~continuation_arity k (expr : Flambda.t) =
-    let env = Continuation.Map.singleton k (continuation_arity, Normal) in
-    loop env expr
-
-  let check program =
-    Flambda_iterators.iter_exprs_at_toplevels_in_program program ~f:check_expr
-end
-=======
   and well_formed_trap ~continuation_arity:_ k (expr : Flambda.Expr.t) =
     let root = ref Root in
     let env = Continuation.Map.singleton k root in
     loop env root expr
->>>>>>> 80deb559
 
   let check program =
     Flambda_iterators.iter_exprs_at_toplevels_in_program program
@@ -658,11 +484,7 @@
       | Recursive handlers ->
         Continuation.Map.iter (fun name
                 ({ params; stub; is_exn_handler; handler; specialised_args; }
-<<<<<<< HEAD
-                  : Flambda.continuation_handler) ->
-=======
                   : Flambda.Continuation_handler.t) ->
->>>>>>> 80deb559
             ignore_bool stub;
             if is_exn_handler then begin
               Misc.fatal_errorf "Continuation %a is declared [Recursive] but \
@@ -756,11 +578,7 @@
       ignore_set_of_closures_origin set_of_closures_origin;
       let functions_in_closure = Variable.Map.keys funs in
       let variables_in_closure =
-<<<<<<< HEAD
-        Variable.Map.fold (fun var (var_in_closure : Flambda.free_var)
-=======
         Variable.Map.fold (fun var (var_in_closure : Flambda.Free_var.t)
->>>>>>> 80deb559
                   variables_in_closure ->
             (* [var] may occur in the body, but will effectively be renamed
               to [var_in_closure], so the latter is what we check to make
@@ -782,11 +600,7 @@
             ignore_debuginfo dbg;
             (* Check that [free_variables], which is only present as an
               optimization, is not lying. *)
-<<<<<<< HEAD
-            let free_variables' = Flambda.free_variables body in
-=======
             let free_variables' = Flambda.Expr.free_variables body in
->>>>>>> 80deb559
             if not (Variable.Set.subset free_variables' free_variables) then
               raise (Free_variables_set_is_lying (fun_var,
                 free_variables, free_variables', function_decl));
@@ -861,11 +675,7 @@
       (* Check that every "specialised arg" is a parameter of one of the
         functions being declared, and that the variable to which the
         parameter is being specialised is bound. *)
-<<<<<<< HEAD
-      Variable.Map.iter (fun _inner_var (free_var : Flambda.free_var) ->
-=======
       Variable.Map.iter (fun _inner_var (free_var : Flambda.Free_var.t) ->
->>>>>>> 80deb559
           check_variable_is_bound env free_var.var;
           match free_var.projection with
           | None -> ()
@@ -1330,11 +1140,7 @@
           Term:\n@ %a"
         descr
         Continuation.Set.print bad_without_definitions
-<<<<<<< HEAD
-        Flambda.print expr
-=======
         Flambda.Expr.print expr
->>>>>>> 80deb559
     end;
     let continuation_definitions_with_uses =
       R.continuation_definitions_with_uses r
@@ -1361,11 +1167,7 @@
         Continuation.Set.print
         (Continuation.Set.diff defined_continuations
           defined_continuations_in_r)
-<<<<<<< HEAD
-        Flambda.print expr
-=======
         Flambda.Expr.print expr
->>>>>>> 80deb559
     end;
     (* CR mshinwell: The following could check the actual code in the
        continuation approximations matches the code in the term. *)
@@ -1389,11 +1191,7 @@
           (%a):@ \n%a\n"
         Continuation.Set.print all_handlers_in_continuation_approxs
         Continuation.Set.print defined_continuations
-<<<<<<< HEAD
-        Flambda.print expr
-=======
         Flambda.Expr.print expr
->>>>>>> 80deb559
     end;
     (* Checking the number of uses recorded in [r] is correct helps to catch
        bugs where, for example, some [Value_unknown] approximation for some
@@ -1408,20 +1206,6 @@
           | count -> count
         in
         let num_in_r =
-<<<<<<< HEAD
-          Inline_and_simplify_aux.Continuation_uses.num_uses uses
-        in
-(*
-let application_points =
-  Inline_and_simplify_aux.Continuation_uses.application_points uses
-in
-Format.eprintf "Uses of continuation %a:\n" Continuation.print cont;
-let count = ref 1 in
-List.iter (fun (use : Inline_and_simplify_aux.Continuation_uses.Use.t) ->
-  let env = use.env in
-  Format.eprintf "Use %d: %a@ \n%!"
-    (!count) Inline_and_simplify_aux.Env.print env;
-=======
           Simplify_aux.Continuation_uses.num_uses uses
         in
 (*
@@ -1434,7 +1218,6 @@
   let env = use.env in
   Format.eprintf "Use %d: %a@ \n%!"
     (!count) Simplify_aux.Env.print env;
->>>>>>> 80deb559
   incr count)
 application_points;
 *)
@@ -1444,13 +1227,8 @@
             Continuation.print cont
             num_in_term
             num_in_r
-<<<<<<< HEAD
-            Inline_and_simplify_aux.Continuation_uses.print uses
-            Flambda.print expr
-=======
             Simplify_aux.Continuation_uses.print uses
             Flambda.Expr.print expr
->>>>>>> 80deb559
         end)
       continuation_definitions_with_uses
   end