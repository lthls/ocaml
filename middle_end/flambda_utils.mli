--- conflicted
+++ resolved
@@ -69,13 +69,9 @@
 val make_closure_declaration
    : id:Variable.t
   -> body:Flambda.t
-<<<<<<< HEAD
-  -> params:Variable.t list
+  -> params:Parameter.t list
   -> continuation_param:Continuation.t
   (* CR mshinwell: update comment. *)
-=======
-  -> params:Parameter.t list
->>>>>>> 1a8af593
   -> stub:bool
   -> continuation:Continuation.t
   -> Flambda.t
