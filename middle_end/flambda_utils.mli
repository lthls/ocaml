--- conflicted
+++ resolved
@@ -14,108 +14,10 @@
 (*                                                                        *)
 (**************************************************************************)
 
-<<<<<<< HEAD
-[@@@ocaml.warning "+a-4-9-30-40-41-42"]
-
-(** Utility functions for the Flambda intermediate language. *)
-
-(** Access functions *)
-
-(** [find_declaration f decl] raises [Not_found] if [f] is not in [decl]. *)
-val find_declaration :
-  Closure_id.t -> Flambda.function_declarations -> Flambda.function_declaration
-
-(** [find_declaration_variable f decl] raises [Not_found] if [f] is not in
-    [decl]. *)
-val find_declaration_variable :
-  Closure_id.t -> Flambda.function_declarations -> Variable.t
-
-(** [find_free_variable v clos] raises [Not_found] if [c] is not in [clos]. *)
-val find_free_variable :
-  Var_within_closure.t -> Flambda.set_of_closures -> Variable.t
-
-(** Utility functions *)
-
-val function_arity : Flambda.function_declaration -> int
-
-(** Variables "bound by a closure" are those variables free in the
-    corresponding function's body that are neither:
-    - bound as parameters of that function; nor
-    - bound by the [let] binding that introduces the function declaration(s).
-    In particular, if [f], [g] and [h] are being introduced by a
-    simultaneous, possibly mutually-recursive [let] binding then none of
-    [f], [g] or [h] are bound in any of the closures for [f], [g] and [h].
-*)
-val variables_bound_by_the_closure :
-  Closure_id.t -> Flambda.function_declarations -> Variable.Set.t
-
-(** If [can_be_merged f1 f2] is [true], it is safe to merge switch
-    branches containing [f1] and [f2]. *)
-val can_be_merged : Flambda.t -> Flambda.t -> bool
-
-val description_of_toplevel_node : Flambda.t -> string
-
-(* Given an expression, freshen all variables within it, and form a function
-   whose body is the resulting expression.  The variables specified by
-   [params] will become the parameters of the function; the closure will be
-   identified by [id].  [params] must only reference variables that are
-   free variables of [body]. *)
-(* CR-soon mshinwell: consider improving name and names of arguments
-   lwhite: the params restriction seems odd, perhaps give a reason
-   in the comment. *)
-val make_closure_declaration
-   : id:Variable.t
-  -> body:Flambda.t
-  -> params:Parameter.t list
-  -> continuation_param:Continuation.t
-  (* CR mshinwell: update comment. *)
-  -> stub:bool
-  -> continuation:Continuation.t
-  -> Flambda.t
-
-val toplevel_substitution
-   : Variable.t Variable.Map.t
-  -> Flambda.expr
-  -> Flambda.expr
-
-val toplevel_substitution_named
-   : Variable.t Variable.Map.t
-  -> Flambda.named
-  -> Flambda.named
-
-(** [bind [var1, expr1; ...; varN, exprN] body] binds using
-    [Immutable] [Let] expressions the given [(var, expr)] pairs around the
-    body. *)
-val bind
-   : bindings:(Variable.t * Flambda.named) list
-  -> body:Flambda.t
-  -> Flambda.t
-
-val compare_const : Flambda.const -> Flambda.const -> int
-
-val initialize_symbols
-   : Flambda.program
-  -> (Symbol.t * Tag.t * (Flambda.t * Continuation.t) list) list
-
-val imported_symbols : Flambda.program -> Symbol.Set.t
-
-val needed_import_symbols : Flambda.program -> Symbol.Set.t
-
-val introduce_needed_import_symbols : Flambda.program -> Flambda.program
-
-val root_symbol : Flambda.program -> Symbol.t
-
-(** Creates a map from closure IDs to function declarations by iterating over
-    all sets of closures in the given program. *)
-val make_closure_map
-   : Flambda.program
-  -> Flambda.function_declarations Closure_id.Map.t
-=======
 (** Miscellaneous utility functions on Flambda terms that don't really
     belong in any of the submodules of [Flambda]. *)
 
 [@@@ocaml.warning "+a-4-9-30-40-41-42"]
->>>>>>> 80deb559
 
 (** Like [Flambda_static.make_closure_map], but takes a mapping from set
     of closures IDs to function declarations, instead of a [Program]. *)
@@ -126,70 +28,12 @@
 val make_variable_symbol : Variable.t -> Symbol.t
 val make_variables_symbol : Variable.t list -> Symbol.t
 
-<<<<<<< HEAD
-(* CR-someday pchambart: A more general version of this function might
-   take a [named] instead of a symbol and be called with
-   [Read_symbol_field (symbol, 0)]. *)
-val substitute_read_symbol_field_for_variables
-   : (Symbol.t * int option) Variable.Map.t
-  -> Flambda.t
-  -> Flambda.t
-
-=======
->>>>>>> 80deb559
 (** For the compilation of switch statements. *)
 module Switch_storer : sig
   val mk_store : unit -> Continuation.t Switch.t_store
 end
 
-<<<<<<< HEAD
-(** Within a set of function declarations there is a set of function bodies,
-    each of which may (or may not) reference one of the other functions in
-    the same set.  Initially such intra-set references are by [Var]s (known
-    as "fun_var"s) but if the function is lifted by [Lift_constants] then the
-    references will be translated to [Symbol]s.  This means that optimization
-    passes that need to identify whether a given "fun_var" (i.e. a key in the
-    [funs] map in a value of type [function_declarations]) is used in one of
-    the function bodies need to examine the [free_symbols] as well as the
-    [free_variables] members of [function_declarations].  This function makes
-    that process easier by computing all used "fun_var"s in the bodies of
-    the given set of function declarations, including the cases where the
-    references are [Symbol]s.  The returned value is a map from "fun_var"s
-    to the "fun_var"s (if any) used in the body of the function associated
-    with that "fun_var".
-*)
-val fun_vars_referenced_in_decls
-   : Flambda.function_declarations
-  -> backend:(module Backend_intf.S)
-  -> Variable.Set.t Variable.Map.t
-
-(** Computes the set of closure_id in the set of closures that are
-    required used (transitively) the entry_point *)
-val closures_required_by_entry_point
-   : entry_point:Closure_id.t
-  -> backend:(module Backend_intf.S)
-  -> Flambda.function_declarations
-  -> Variable.Set.t
-
-val all_functions_parameters : Flambda.function_declarations -> Variable.Set.t
-
-val all_free_symbols : Flambda.function_declarations -> Symbol.Set.t
-
-val contains_stub : Flambda.function_declarations -> bool
-
-(* Ensure that projection information is suitably erased from
-   free_vars and specialised_args if we have deleted the variable being
-   projected from. *)
-val clean_free_vars_projections : Flambda.free_vars -> Flambda.free_vars
-val clean_specialised_args_projections
-   : Flambda.specialised_args
-  -> Flambda.specialised_args
-
-val projection_to_named : Projection.t -> Flambda.named
-
-=======
 (*
->>>>>>> 80deb559
 type specialised_to_same_as =
   | Not_specialised
   | Specialised_and_aliased_to of Variable.Set.t
@@ -204,35 +48,6 @@
    : function_decls:Flambda.Function_declarations.t
   -> specialised_args:Flambda.specialised_to Variable.Map.t
   -> specialised_to_same_as list Variable.Map.t
-<<<<<<< HEAD
-
-type with_wrapper =
-  | Unchanged of { handler : Flambda.continuation_handler; }
-  | With_wrapper of {
-      new_cont : Continuation.t;
-      new_handler : Flambda.continuation_handler;
-      wrapper_handler : Flambda.continuation_handler;
-    }
-
-val build_let_cont_with_wrappers
-   : body:Flambda.t
-  -> recursive:Asttypes.rec_flag
-  -> with_wrappers:with_wrapper Continuation.Map.t
-  -> Flambda.expr
-
-val create_wrapper_params
-   : params:Parameter.t list
-  -> specialised_args:Flambda.specialised_args
-  -> freshening_already_assigned:Parameter.t Parameter.Map.t
-  -> Parameter.t Parameter.Map.t * Parameter.t list * Flambda.specialised_args
-
-(** All continuations defined at toplevel within the given expression. *)
-val all_defined_continuations_toplevel : Flambda.expr -> Continuation.Set.t
-
-val count_continuation_uses_toplevel
-   : Flambda.expr
-  -> int Continuation.Map.t
-=======
 *)
 
 val create_wrapper_params
@@ -241,14 +56,9 @@
     Flambda.Typed_parameter.t Flambda.Typed_parameter.Map.t
   -> Flambda.Typed_parameter.t Flambda.Typed_parameter.Map.t
     * Flambda.Typed_parameter.t list
->>>>>>> 80deb559
 
 val make_let_cont_alias
    : name:Continuation.t
   -> alias_of:Continuation.t
   -> arity:int
-<<<<<<< HEAD
-  -> Flambda.let_cont_handlers
-=======
-  -> Flambda.Let_cont_handlers.t
->>>>>>> 80deb559
+  -> Flambda.Let_cont_handlers.t