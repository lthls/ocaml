--- conflicted
+++ resolved
@@ -46,11 +46,7 @@
       let invariant_params_flow =
         Invariant_params.Functions.invariant_param_sources
           set_of_closures.function_decls
-<<<<<<< HEAD
-          ~backend:(Inline_and_simplify_aux.Env.backend env)
-=======
           ~backend:(Simplify_aux.Env.backend env)
->>>>>>> 80deb559
       in
       Variable.Map.fold (fun fun_var extractions what_to_specialise ->
           Projection.Set.fold (fun (projection : Projection.t)
