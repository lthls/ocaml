--- conflicted
+++ resolved
@@ -251,11 +251,7 @@
       function_declarations
     end else begin
       let funs =
-<<<<<<< HEAD
-        Variable.Map.map (fun (func_decl : Flambda.function_declaration) ->
-=======
         Variable.Map.map (fun (func_decl : Flambda.Function_declaration.t) ->
->>>>>>> 80deb559
           let body =
             Flambda_iterators.map_toplevel_named
               (* CR-someday pchambart: This may be worth deep substituting
@@ -267,11 +263,7 @@
                 | e -> e)
               func_decl.body
           in
-<<<<<<< HEAD
-          Flambda.update_body_of_function_declaration func_decl ~body)
-=======
           Flambda.Function_declaration.update_body func_decl ~body)
->>>>>>> 80deb559
         function_declarations.funs
       in
       Flambda.Function_declarations.update function_declarations ~funs
@@ -314,11 +306,7 @@
       * a fresh ffunction_subst with only the substitution of free variables
    *)
   let subst_free_vars fv subst ~only_freshen_parameters
-<<<<<<< HEAD
-      : (Flambda.free_var * _) Variable.Map.t * _ * _ =
-=======
       : (Flambda.Free_var.t * _) Variable.Map.t * _ * _ =
->>>>>>> 80deb559
     Variable.Map.fold (fun id lam (fv, subst, t) ->
         let id, subst, t =
           if only_freshen_parameters then
@@ -508,8 +496,7 @@
 
 let freshen_free_vars_projection_relation relation ~freshening
       ~closure_freshening =
-<<<<<<< HEAD
-  Variable.Map.map (fun (spec_to : Flambda.free_var) ->
+  Variable.Map.map (fun (spec_to : Flambda.Free_var.t) ->
       let projection =
         match spec_to.projection with
         | None -> None
@@ -521,7 +508,7 @@
 
 let freshen_free_vars_projection_relation' relation ~freshening
       ~closure_freshening =
-  Variable.Map.map (fun ((spec_to : Flambda.free_var), data) ->
+  Variable.Map.map (fun ((spec_to : Flambda.Free_var.t), data) ->
       let projection =
         match spec_to.projection with
         | None -> None
@@ -531,39 +518,6 @@
       { spec_to with projection; }, data)
     relation
 
-let freshen_specialised_args_projection_relation relation ~freshening
-      ~closure_freshening =
-  Variable.Map.map (fun (spec_to : Flambda.specialised_to) ->
-=======
-  Variable.Map.map (fun (spec_to : Flambda.Free_var.t) ->
->>>>>>> 80deb559
-      let projection =
-        match spec_to.projection with
-        | None -> None
-        | Some projection ->
-          Some (freshen_projection projection ~freshening ~closure_freshening)
-      in
-      { spec_to with projection; })
-    relation
-
-<<<<<<< HEAD
-let freshen_specialised_args_projection_relation' relation ~freshening
-      ~closure_freshening =
-  Variable.Map.map (fun ((spec_to : Flambda.specialised_to), data) ->
-=======
-let freshen_free_vars_projection_relation' relation ~freshening
-      ~closure_freshening =
-  Variable.Map.map (fun ((spec_to : Flambda.Free_var.t), data) ->
->>>>>>> 80deb559
-      let projection =
-        match spec_to.projection with
-        | None -> None
-        | Some projection ->
-          Some (freshen_projection projection ~freshening ~closure_freshening)
-      in
-      { spec_to with projection; }, data)
-    relation
-
 let range_of_continuation_freshening t =
   match t with
   | Inactive -> Continuation.Set.empty
