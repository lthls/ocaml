(**************************************************************************)
(*                                                                        *)
(*                                 OCaml                                  *)
(*                                                                        *)
(*                       Pierre Chambart, OCamlPro                        *)
(*           Mark Shinwell and Leo White, Jane Street Europe              *)
(*                                                                        *)
(*   Copyright 2013--2016 OCamlPro SAS                                    *)
(*   Copyright 2014--2016 Jane Street Group LLC                           *)
(*                                                                        *)
(*   All rights reserved.  This file is distributed under the terms of    *)
(*   the GNU Lesser General Public License version 2.1, with the          *)
(*   special exception on linking described in the file LICENSE.          *)
(*                                                                        *)
(**************************************************************************)

[@@@ocaml.warning "+a-4-9-30-40-41-42"]

module T = Flambda_types
module E = Simplify_aux.Env

(* CR-soon pchambart: should we restrict only to cases
  when the field is aliased to a variable outside
  of the closure (i.e. when we can certainly remove
  the allocation of the block) ?
  Note that this may prevent cases with imbricated
  closures from benefiting from this transformations.
  mshinwell: What word was "imbricated" supposed to be?
  (The code this referred to has been deleted, but the same thing is
  probably still happening).
*)

let known_valid_projections ~get_approx ~projections =
  Projection.Set.filter (fun projection ->
      let from = Projection.projecting_from projection in
      let approx = get_approx from in
      match projection with
      | Project_var project_var ->
<<<<<<< HEAD
        begin match A.check_approx_for_closure approx with
=======
        begin match T.check_approx_for_closure approx with
>>>>>>> 80deb559
        | Ok (value_closures, _approx_var, _approx_sym) ->
          Closure_id.Map.for_all (fun closure_id var ->
            match Closure_id.Map.find closure_id value_closures with
            | exception Not_found ->
              Misc.fatal_errorf "Missing closure %a for the projection %a in \
                                 the approximation %a"
                Closure_id.print closure_id
                Projection.print_project_var project_var
<<<<<<< HEAD
                A.print approx
=======
                T.print approx
>>>>>>> 80deb559
            | value_set_of_closures ->
              Var_within_closure.Map.mem var
                value_set_of_closures.bound_vars)
            project_var.var
        | Wrong -> false
        end
      | Project_closure project_closure ->
        begin match T.strict_check_approx_for_set_of_closures approx with
        | Ok (_var, value_set_of_closures) ->
          let closures_of_the_set =
            Variable.Map.keys value_set_of_closures.function_decls.funs
          in
          Closure_id.Set.for_all (fun closure_id ->
            Variable.Set.mem (Closure_id.unwrap closure_id)
              closures_of_the_set)
            project_closure.closure_id
        | Wrong -> false
        end
      | Move_within_set_of_closures move ->
<<<<<<< HEAD
        begin match A.check_approx_for_closure approx with
=======
        begin match T.check_approx_for_closure approx with
>>>>>>> 80deb559
        | Ok (value_closures, _approx_var, _approx_sym) ->
          (* We could check that [move_to] (the image of [move.move])
             is in [value_set_of_closures], but this is unnecessary,
             since [Closure_id]s are unique. *)
          Closure_id.Set.equal
            (Closure_id.Map.keys value_closures)
            (Closure_id.Map.keys move.move)
        | Wrong -> false
        end
      | Field (field_index, _) ->
<<<<<<< HEAD
        begin match A.check_approx_for_block approx with
=======
        begin match T.check_approx_for_block approx with
>>>>>>> 80deb559
        | Wrong -> false
        | Ok (_tag, fields) ->
          field_index >= 0 && field_index < Array.length fields
        end
      | Prim _ | Switch _ -> true (* CR mshinwell: FIXME *) )
    projections

let rec analyse_expr ~which_variables expr =
  let projections = ref Projection.Set.empty in
  let used_which_variables = ref Variable.Set.empty in
  let check_free_variable var =
    if Variable.Set.mem var which_variables then begin
      used_which_variables := Variable.Set.add var !used_which_variables
    end
  in
  let for_expr (expr : Flambda.Expr.t) =
    match expr with
    | Let_mutable { initial_value = var } ->
      check_free_variable var
    (* CR-soon mshinwell: We don't handle [Apply] on functions for the moment to
       avoid disabling unboxing optimizations whenever we see a recursive
       call.  We should improve this analysis.  Leo says this can be
       done by a similar thing to the unused argument analysis. *)
    | Apply { kind = Function; _ } -> ()
    | Apply { kind = Method { obj; _ }; func = meth; args; _ } ->
      check_free_variable meth;
      check_free_variable obj;
      List.iter check_free_variable args
    | Switch (var, _) -> check_free_variable var
    | Apply_cont (_, _, args) ->
      List.iter check_free_variable args
    | Let _ | Let_cont _ | Proved_unreachable -> ()
  in
  let for_named (named : Flambda.Named.t) =
    match named with
    | Var var -> check_free_variable var
    | Assign { new_value; _ } ->
      check_free_variable new_value
    | Project_var project_var
        when Variable.Set.mem project_var.closure which_variables ->
      projections :=
        Projection.Set.add (Project_var project_var) !projections
    | Project_closure project_closure
        when Variable.Set.mem project_closure.set_of_closures
          which_variables ->
      projections :=
        Projection.Set.add (Project_closure project_closure) !projections
    | Move_within_set_of_closures move
        when Variable.Set.mem move.closure which_variables ->
      projections :=
        Projection.Set.add (Move_within_set_of_closures move) !projections
    | Prim (Pfield field_index, [var], _dbg)
        when Variable.Set.mem var which_variables ->
      projections :=
        Projection.Set.add (Field (field_index, var)) !projections
    | Set_of_closures set_of_closures ->
      let aliasing_free_vars =
        Variable.Map.filter_map set_of_closures.free_vars
<<<<<<< HEAD
          ~f:(fun _ (free_var : Flambda.free_var) ->
=======
          ~f:(fun _ (free_var : Flambda.Free_var.t) ->
>>>>>>> 80deb559
            if not (Variable.Set.mem free_var.var which_variables) then
              None
            else
              Some free_var.var)
      in
      let aliasing_specialised_args =
        Variable.Map.filter_map set_of_closures.specialised_args
          ~f:(fun param (spec_to : Flambda.specialised_to) ->
            match spec_to.var with
            | Some var ->
              if not (Variable.Set.mem var which_variables) then
                None
              else
                Some var
            | None ->
              Misc.fatal_errorf "No equality to variable for specialised arg %a"
                Variable.print param)
      in
      let aliasing_vars =
        Variable.Map.disjoint_union
          aliasing_free_vars aliasing_specialised_args
      in
      if not (Variable.Map.is_empty aliasing_vars) then begin
        Variable.Map.iter (fun _ (fun_decl : Flambda.Function_declaration.t) ->
          (* We ignore projections from within nested sets of closures. *)
          let _, used =
            analyse_expr fun_decl.body
              ~which_variables:(Variable.Map.keys aliasing_vars)
          in
          Variable.Set.iter (fun var ->
            match Variable.Map.find var aliasing_vars with
            | exception Not_found -> assert false
            | var -> check_free_variable var)
            used)
          set_of_closures.function_decls.funs
      end
    | Prim (_, vars, _) ->
      List.iter check_free_variable vars
    | Symbol _ | Const _ | Allocated_const _ | Read_mutable _
    | Read_symbol_field _ | Project_var _ | Project_closure _
    | Move_within_set_of_closures _ -> ()
  in
  Flambda_iterators.iter_toplevel for_expr for_named expr;
  let projections = !projections in
  let used_which_variables = !used_which_variables in
  projections, used_which_variables

let from_expr ~get_approx ~which_variables expr =
  let projections, used_which_variables =
    analyse_expr ~which_variables expr
  in
  (* We must use approximation information to determine which projections
     are actually valid in the current environment, otherwise we might lift
     expressions too far.
     When analysing a continuation, the approximation information comes
     not from an environment, but the usage information collected during
     simplification. *)
  let projections = known_valid_projections ~get_approx ~projections in
  (* CR mshinwell: The following behaviour should not apply for
     continuations *)
  (* Don't extract projections whose [projecting_from] variable is also
     used boxed.  We could in the future consider being more sophisticated
     about this based on the uses in the body, but given we are not doing
     that yet, it seems safest in performance terms not to (e.g.) unbox a
     specialised argument whose boxed version is used. *)
  Projection.Set.filter (fun projection ->
      let projecting_from = Projection.projecting_from projection in
      not (Variable.Set.mem projecting_from used_which_variables))
    projections

let from_function's_free_vars ~env ~free_vars
<<<<<<< HEAD
      ~(function_decl : Flambda.function_declaration) =
=======
      ~(function_decl : Flambda.Function_declaration.t) =
>>>>>>> 80deb559
  let which_variables = Variable.Map.keys free_vars in
  let get_approx from =
    let outer_var =
      match Variable.Map.find from free_vars with
      | exception Not_found -> assert false
<<<<<<< HEAD
      | (outer_var : Flambda.free_var) ->
=======
      | (outer_var : Flambda.Free_var.t) ->
>>>>>>> 80deb559
        Freshening.apply_variable (E.freshening env) outer_var.var
    in
    E.find_exn env outer_var
  in
  from_expr ~get_approx ~which_variables function_decl.body

let from_function's_specialised_args ~env ~specialised_args
<<<<<<< HEAD
      ~(function_decl : Flambda.function_declaration) =
=======
      ~(function_decl : Flambda.Function_declaration.t) =
>>>>>>> 80deb559
  let which_variables = Variable.Map.keys specialised_args in
  let get_approx from =
    let outer_var =
      match Variable.Map.find from specialised_args with
      | exception Not_found -> assert false
      | (outer_var : Flambda.specialised_to) ->
        match outer_var.var with
        | Some var -> Freshening.apply_variable (E.freshening env) var
        | None ->
          Misc.fatal_errorf "No equality to variable for specialised arg %a"
            Variable.print from
    in
    E.find_exn env outer_var
  in
  from_expr ~get_approx ~which_variables function_decl.body

<<<<<<< HEAD
let from_continuation ~uses ~(handler : Flambda.continuation_handler) =
  let handler_params = Parameter.List.vars handler.params in
  let which_variables = Variable.Set.of_list handler_params in
  let param_approxs =
    Inline_and_simplify_aux.Continuation_uses.meet_of_args_approxs uses
=======
let from_continuation ~uses ~(handler : Flambda.Continuation_handler.t) =
  let handler_params = Parameter.List.vars handler.params in
  let which_variables = Variable.Set.of_list handler_params in
  let param_approxs =
    Simplify_aux.Continuation_uses.meet_of_args_approxs uses
>>>>>>> 80deb559
      ~num_params:(List.length handler_params)
  in
  let params_to_approxs =
    Variable.Map.of_list (List.combine handler_params param_approxs)
  in
(*
Format.eprintf "params_to_approxs:\n@;%a\n"
<<<<<<< HEAD
  (Variable.Map.print Simple_value_approx.print)
=======
  (Variable.Map.print Flambda_type.print)
>>>>>>> 80deb559
  params_to_approxs;
*)
  let get_approx from =
    match Variable.Map.find from params_to_approxs with
    | exception Not_found -> assert false
    | approx -> approx
  in
  from_expr ~get_approx ~which_variables handler.handler<|MERGE_RESOLUTION|>--- conflicted
+++ resolved
@@ -36,11 +36,7 @@
       let approx = get_approx from in
       match projection with
       | Project_var project_var ->
-<<<<<<< HEAD
-        begin match A.check_approx_for_closure approx with
-=======
         begin match T.check_approx_for_closure approx with
->>>>>>> 80deb559
         | Ok (value_closures, _approx_var, _approx_sym) ->
           Closure_id.Map.for_all (fun closure_id var ->
             match Closure_id.Map.find closure_id value_closures with
@@ -49,11 +45,7 @@
                                  the approximation %a"
                 Closure_id.print closure_id
                 Projection.print_project_var project_var
-<<<<<<< HEAD
-                A.print approx
-=======
                 T.print approx
->>>>>>> 80deb559
             | value_set_of_closures ->
               Var_within_closure.Map.mem var
                 value_set_of_closures.bound_vars)
@@ -73,11 +65,7 @@
         | Wrong -> false
         end
       | Move_within_set_of_closures move ->
-<<<<<<< HEAD
-        begin match A.check_approx_for_closure approx with
-=======
         begin match T.check_approx_for_closure approx with
->>>>>>> 80deb559
         | Ok (value_closures, _approx_var, _approx_sym) ->
           (* We could check that [move_to] (the image of [move.move])
              is in [value_set_of_closures], but this is unnecessary,
@@ -88,11 +76,7 @@
         | Wrong -> false
         end
       | Field (field_index, _) ->
-<<<<<<< HEAD
-        begin match A.check_approx_for_block approx with
-=======
         begin match T.check_approx_for_block approx with
->>>>>>> 80deb559
         | Wrong -> false
         | Ok (_tag, fields) ->
           field_index >= 0 && field_index < Array.length fields
@@ -151,11 +135,7 @@
     | Set_of_closures set_of_closures ->
       let aliasing_free_vars =
         Variable.Map.filter_map set_of_closures.free_vars
-<<<<<<< HEAD
-          ~f:(fun _ (free_var : Flambda.free_var) ->
-=======
           ~f:(fun _ (free_var : Flambda.Free_var.t) ->
->>>>>>> 80deb559
             if not (Variable.Set.mem free_var.var which_variables) then
               None
             else
@@ -227,21 +207,13 @@
     projections
 
 let from_function's_free_vars ~env ~free_vars
-<<<<<<< HEAD
-      ~(function_decl : Flambda.function_declaration) =
-=======
       ~(function_decl : Flambda.Function_declaration.t) =
->>>>>>> 80deb559
   let which_variables = Variable.Map.keys free_vars in
   let get_approx from =
     let outer_var =
       match Variable.Map.find from free_vars with
       | exception Not_found -> assert false
-<<<<<<< HEAD
-      | (outer_var : Flambda.free_var) ->
-=======
       | (outer_var : Flambda.Free_var.t) ->
->>>>>>> 80deb559
         Freshening.apply_variable (E.freshening env) outer_var.var
     in
     E.find_exn env outer_var
@@ -249,11 +221,7 @@
   from_expr ~get_approx ~which_variables function_decl.body
 
 let from_function's_specialised_args ~env ~specialised_args
-<<<<<<< HEAD
-      ~(function_decl : Flambda.function_declaration) =
-=======
       ~(function_decl : Flambda.Function_declaration.t) =
->>>>>>> 80deb559
   let which_variables = Variable.Map.keys specialised_args in
   let get_approx from =
     let outer_var =
@@ -270,19 +238,11 @@
   in
   from_expr ~get_approx ~which_variables function_decl.body
 
-<<<<<<< HEAD
-let from_continuation ~uses ~(handler : Flambda.continuation_handler) =
-  let handler_params = Parameter.List.vars handler.params in
-  let which_variables = Variable.Set.of_list handler_params in
-  let param_approxs =
-    Inline_and_simplify_aux.Continuation_uses.meet_of_args_approxs uses
-=======
 let from_continuation ~uses ~(handler : Flambda.Continuation_handler.t) =
   let handler_params = Parameter.List.vars handler.params in
   let which_variables = Variable.Set.of_list handler_params in
   let param_approxs =
     Simplify_aux.Continuation_uses.meet_of_args_approxs uses
->>>>>>> 80deb559
       ~num_params:(List.length handler_params)
   in
   let params_to_approxs =
@@ -290,11 +250,7 @@
   in
 (*
 Format.eprintf "params_to_approxs:\n@;%a\n"
-<<<<<<< HEAD
-  (Variable.Map.print Simple_value_approx.print)
-=======
   (Variable.Map.print Flambda_type.print)
->>>>>>> 80deb559
   params_to_approxs;
 *)
   let get_approx from =
