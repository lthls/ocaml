(**************************************************************************)
(*                                                                        *)
(*                                 OCaml                                  *)
(*                                                                        *)
(*                       Pierre Chambart, OCamlPro                        *)
(*           Mark Shinwell and Leo White, Jane Street Europe              *)
(*                                                                        *)
(*   Copyright 2013--2016 OCamlPro SAS                                    *)
(*   Copyright 2014--2016 Jane Street Group LLC                           *)
(*                                                                        *)
(*   All rights reserved.  This file is distributed under the terms of    *)
(*   the GNU Lesser General Public License version 2.1, with the          *)
(*   special exception on linking described in the file LICENSE.          *)
(*                                                                        *)
(**************************************************************************)

(* CR mshinwell: enhance to proper CSE of pure primitives *)

(** Representation of projections from closures and blocks. *)

(** The selection of one closure given a set of closures, required before
    a function defined by said set of closures can be applied.  See more
    detailed documentation below on [set_of_closures]. *)
<<<<<<< HEAD
type project_closure = {
  set_of_closures : Variable.t; (** must yield a set of closures *)
  closure_id : Closure_id.Set.t;
  (** Every closure_id from the set must come from a different set.
      A projection with multiple potential closure represents a
      conditionnal projection depending on the given set of closures.
      The set of closure is implicit as there can also be only one
      set defining a given closure_id *)
}
=======
module Project_closure : sig
  type t = {
    set_of_closures : Variable.t; (** must yield a set of closures *)
    closure_id : Closure_id.Set.t;
    (** Every closure_id from the set must come from a different set.
        A projection with multiple potential closure represents a
        conditionnal projection depending on the given set of closures.
        The set of closure is implicit as there can also be only one
        set defining a given closure_id *)
  }

  include Identifiable.S with type t := t
end
>>>>>>> 80deb559

(** The selection of one closure given another closure in the same set of
    closures.  See more detailed documentation below on [set_of_closures].
    The [move_to] closure must be part of the free variables of
    [start_from]. *)
<<<<<<< HEAD
type move_within_set_of_closures = {
  closure : Variable.t;  (** must yield a closure *)
  move : Closure_id.t Closure_id.Map.t;
  (** For each possible value of closures, get a different closure
      from the set. *)
}
=======
module Move_within_set_of_closures : sig
  type t = {
    closure : Variable.t;  (** must yield a closure *)
    move : Closure_id.t Closure_id.Map.t;
    (** For each possible value of closures, get a different closure
        from the set. *)
  }

  include Identifiable.S with type t := t
end
>>>>>>> 80deb559

(** The selection from a closure of a variable bound by said closure.
    In other words, access to a function's environment.  Also see more
    detailed documentation below on [set_of_closures]. *)
<<<<<<< HEAD
type project_var = {
  closure : Variable.t;  (** must yield a closure *)
  var : Var_within_closure.t Closure_id.Map.t;
  (** For each possible value of closure, get a different field of the
      closure. *)
}

val print_project_closure
   : Format.formatter
  -> project_closure
  -> unit

val print_move_within_set_of_closures
   : Format.formatter
  -> move_within_set_of_closures
  -> unit

val print_project_var
   : Format.formatter
  -> project_var
  -> unit
=======
module Project_var : sig
  type t = {
    closure : Variable.t;  (** must yield a closure *)
    var : Var_within_closure.t Closure_id.Map.t;
    (** For each possible value of closure, get a different field of the
        closure. *)
  }
>>>>>>> 80deb559

  include Identifiable.S with type t := t
end

type t =
  | Project_var of Project_var.t
  | Project_closure of Project_closure.t
  | Move_within_set_of_closures of Move_within_set_of_closures.t
  | Field of int * Variable.t
  | Prim of Lambda.primitive * Variable.t list
  | Switch of Variable.t

include Identifiable.S with type t := t

(** Return which variable the given projection projects from. *)
val projecting_from : t -> Variable.t

(** Change the variable that the given projection projects from. *)
val map_projecting_from : t -> f:(Variable.t -> Variable.t) -> t<|MERGE_RESOLUTION|>--- conflicted
+++ resolved
@@ -21,17 +21,6 @@
 (** The selection of one closure given a set of closures, required before
     a function defined by said set of closures can be applied.  See more
     detailed documentation below on [set_of_closures]. *)
-<<<<<<< HEAD
-type project_closure = {
-  set_of_closures : Variable.t; (** must yield a set of closures *)
-  closure_id : Closure_id.Set.t;
-  (** Every closure_id from the set must come from a different set.
-      A projection with multiple potential closure represents a
-      conditionnal projection depending on the given set of closures.
-      The set of closure is implicit as there can also be only one
-      set defining a given closure_id *)
-}
-=======
 module Project_closure : sig
   type t = {
     set_of_closures : Variable.t; (** must yield a set of closures *)
@@ -45,20 +34,11 @@
 
   include Identifiable.S with type t := t
 end
->>>>>>> 80deb559
 
 (** The selection of one closure given another closure in the same set of
     closures.  See more detailed documentation below on [set_of_closures].
     The [move_to] closure must be part of the free variables of
     [start_from]. *)
-<<<<<<< HEAD
-type move_within_set_of_closures = {
-  closure : Variable.t;  (** must yield a closure *)
-  move : Closure_id.t Closure_id.Map.t;
-  (** For each possible value of closures, get a different closure
-      from the set. *)
-}
-=======
 module Move_within_set_of_closures : sig
   type t = {
     closure : Variable.t;  (** must yield a closure *)
@@ -69,34 +49,10 @@
 
   include Identifiable.S with type t := t
 end
->>>>>>> 80deb559
 
 (** The selection from a closure of a variable bound by said closure.
     In other words, access to a function's environment.  Also see more
     detailed documentation below on [set_of_closures]. *)
-<<<<<<< HEAD
-type project_var = {
-  closure : Variable.t;  (** must yield a closure *)
-  var : Var_within_closure.t Closure_id.Map.t;
-  (** For each possible value of closure, get a different field of the
-      closure. *)
-}
-
-val print_project_closure
-   : Format.formatter
-  -> project_closure
-  -> unit
-
-val print_move_within_set_of_closures
-   : Format.formatter
-  -> move_within_set_of_closures
-  -> unit
-
-val print_project_var
-   : Format.formatter
-  -> project_var
-  -> unit
-=======
 module Project_var : sig
   type t = {
     closure : Variable.t;  (** must yield a closure *)
@@ -104,7 +60,6 @@
     (** For each possible value of closure, get a different field of the
         closure. *)
   }
->>>>>>> 80deb559
 
   include Identifiable.S with type t := t
 end
