(**************************************************************************)
(*                                                                        *)
(*                                 OCaml                                  *)
(*                                                                        *)
(*                       Pierre Chambart, OCamlPro                        *)
(*           Mark Shinwell and Leo White, Jane Street Europe              *)
(*                                                                        *)
(*   Copyright 2013--2016 OCamlPro SAS                                    *)
(*   Copyright 2014--2016 Jane Street Group LLC                           *)
(*                                                                        *)
(*   All rights reserved.  This file is distributed under the terms of    *)
(*   the GNU Lesser General Public License version 2.1, with the          *)
(*   special exception on linking described in the file LICENSE.          *)
(*                                                                        *)
(**************************************************************************)

[@@@ocaml.warning "+a-4-9-30-40-41-42"]

let pass_name = "remove-free-vars-equal-to-args"
let () = Pass_wrapper.register ~pass_name

let rewrite_one_function_decl ~(function_decl : Flambda.function_declaration)
      ~back_free_vars ~specialised_args =
  let params_for_equal_free_vars =
    List.fold_left (fun subst param ->
        match Variable.Map.find param specialised_args with
        | exception Not_found ->
          (* param is not specialised *)
          subst
        | (spec_to : Flambda.specialised_to) ->
<<<<<<< HEAD
          match spec_to.var with
          | Some outside_var ->
            begin match Variable.Map.find outside_var back_free_vars with
            | exception Not_found ->
              (* No free variables equal to the param *)
              subst
            | set ->
              (* Replace the free variables equal to a parameter *)
              Variable.Set.fold (fun free_var subst ->
                  Variable.Map.add free_var param subst)
                set subst
            end
          | None ->
            Misc.fatal_errorf "No equality to variable for specialised arg %a"
              Variable.print param)
      Variable.Map.empty function_decl.params
=======
          let outside_var = spec_to.var in
          match Variable.Map.find outside_var back_free_vars with
          | exception Not_found ->
            (* No free variables equal to the param *)
            subst
          | set ->
            (* Replace the free variables equal to a parameter *)
            Variable.Set.fold (fun free_var subst ->
                Variable.Map.add free_var param subst)
              set subst)
      Variable.Map.empty (Parameter.List.vars function_decl.params)
>>>>>>> 1a8af593
  in
  if Variable.Map.is_empty params_for_equal_free_vars then
    function_decl
  else
    let body =
      Flambda_utils.toplevel_substitution
        params_for_equal_free_vars
        function_decl.body
    in
    Flambda.create_function_declaration
      ~params:function_decl.params
      ~continuation_param:function_decl.continuation_param
      ~return_arity:function_decl.return_arity
      ~body:body
      ~stub:function_decl.stub
      ~dbg:function_decl.dbg
      ~inline:function_decl.inline
      ~specialise:function_decl.specialise
      ~is_a_functor:function_decl.is_a_functor

let rewrite_one_set_of_closures (set_of_closures : Flambda.set_of_closures) =
  let back_free_vars =
    Variable.Map.fold (fun var (outside_var : Flambda.free_var) map ->
        let set =
          match Variable.Map.find outside_var.var map with
          | exception Not_found -> Variable.Set.singleton var
          | set -> Variable.Set.add var set
        in
        Variable.Map.add outside_var.var set map)
      set_of_closures.free_vars Variable.Map.empty
  in
  let done_something = ref false in
  let funs =
    Variable.Map.map (fun function_decl ->
        let new_function_decl =
          rewrite_one_function_decl ~function_decl ~back_free_vars
            ~specialised_args:set_of_closures.specialised_args
        in
        if not (new_function_decl == function_decl) then begin
          done_something := true
        end;
        new_function_decl)
      set_of_closures.function_decls.funs
  in
  if not !done_something then
    None
  else
    let function_decls =
      Flambda.update_function_declarations
        set_of_closures.function_decls ~funs
    in
    let set_of_closures =
      Flambda.create_set_of_closures
        ~function_decls
        ~free_vars:set_of_closures.free_vars
        ~specialised_args:set_of_closures.specialised_args
        ~direct_call_surrogates:set_of_closures.direct_call_surrogates
    in
    Some set_of_closures

let run set_of_closures =
  Pass_wrapper.with_dump ~pass_name ~input:set_of_closures
    ~print_input:Flambda.print_set_of_closures
    ~print_output:Flambda.print_set_of_closures
    ~f:(fun () -> rewrite_one_set_of_closures set_of_closures)<|MERGE_RESOLUTION|>--- conflicted
+++ resolved
@@ -28,7 +28,6 @@
           (* param is not specialised *)
           subst
         | (spec_to : Flambda.specialised_to) ->
-<<<<<<< HEAD
           match spec_to.var with
           | Some outside_var ->
             begin match Variable.Map.find outside_var back_free_vars with
@@ -44,20 +43,7 @@
           | None ->
             Misc.fatal_errorf "No equality to variable for specialised arg %a"
               Variable.print param)
-      Variable.Map.empty function_decl.params
-=======
-          let outside_var = spec_to.var in
-          match Variable.Map.find outside_var back_free_vars with
-          | exception Not_found ->
-            (* No free variables equal to the param *)
-            subst
-          | set ->
-            (* Replace the free variables equal to a parameter *)
-            Variable.Set.fold (fun free_var subst ->
-                Variable.Map.add free_var param subst)
-              set subst)
       Variable.Map.empty (Parameter.List.vars function_decl.params)
->>>>>>> 1a8af593
   in
   if Variable.Map.is_empty params_for_equal_free_vars then
     function_decl
