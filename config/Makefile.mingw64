#**************************************************************************
#*                                                                        *
#*                                 OCaml                                  *
#*                                                                        *
#*            Xavier Leroy, projet Cristal, INRIA Rocquencourt            *
#*                                                                        *
#*   Copyright 1999 Institut National de Recherche en Informatique et     *
#*     en Automatique.                                                    *
#*                                                                        *
#*   All rights reserved.  This file is distributed under the terms of    *
#*   the GNU Lesser General Public License version 2.1, with the          *
#*   special exception on linking described in the file LICENSE.          *
#*                                                                        *
#**************************************************************************

# Configuration for Windows, Mingw compiler

######### General configuration

PREFIX=C:/ocamlmgw64

### Remove this to disable compiling ocamldebug
WITH_DEBUGGER=ocamldebugger

### Remove this to disable compiling ocamldoc
WITH_OCAMLDOC=ocamldoc

### Where to install the binaries
BINDIR=$(PREFIX)/bin

### Standard runtime system
BYTERUN=ocamlrun

### Where to install the standard library
LIBDIR=$(PREFIX)/lib

### Where to install the stub DLLs
STUBLIBDIR=$(LIBDIR)/stublibs

### Where to install the info files
DISTRIB=$(PREFIX)

### Where to install the man pages
MANDIR=$(PREFIX)/man

########## Toolchain and OS dependencies

TOOLCHAIN=mingw

### Toolchain prefix
TARGET=x86_64-w64-mingw32
HOST=$(TARGET)

TOOLPREF=$(TARGET)-

CCOMPTYPE=cc
O=o
A=a
S=s
SO=s.o
EXE=.exe
EMPTY=
OUTPUTEXE=-o $(EMPTY)
EXT_DLL=.dll
EXT_OBJ=.$(O)
OUTPUTOBJ=-o $(EMPTY)
EXT_LIB=.$(A)
EXT_ASM=.$(S)
PROGRAMS_MAN_SECTION=1
LIBRARIES_MAN_SECTION=3
HASHBANGSCRIPTS=false
PTHREAD_LINK=
PTHREAD_CAML_LINK=
X11_INCLUDES=
X11_LINK=
RPATH=
SUPPORTS_SHARED_LIBRARIES=true
SHAREDCCCOMPOPTS=
MKSHAREDLIBRPATH=
NATIVECCPROFOPTS=
ASM=$(TOOLPREF)as
ASPP=$(TOOLPREF)gcc -c
ASPPPROFFLAGS=
PROFILING=false
DYNLINKOPTS=
CC_PROFILE=
SYSTHREAD_SUPPORT=true
EXTRALIBS=
NATDYNLINK=true
NATDYNLINKOPTS=
CMXS=cmxs
RUNTIMED=false
ASM_CFI_SUPPORTED=false
WITH_FRAME_POINTERS=false
UNIX_OR_WIN32=win32
UNIXLIB=win32unix
GRAPHLIB=win32graph
FLAMBDA=false
WITH_PROFINFO=false
WITH_SPACETIME=false
ENABLE_CALL_COUNTS=false
LIBUNWIND_AVAILABLE=false
LIBUNWIND_LINK_FLAGS=
PROFINFO_WIDTH=0
FORCE_SAFE_STRING=false
DEFAULT_SAFE_STRING=true
WINDOWS_UNICODE=1
AFL_INSTRUMENT=false

########## Configuration for the bytecode compiler

### Which C compiler to use for the bytecode interpreter.
CC=$(TOOLPREF)gcc
CFLAGS=-O -mms-bitfields -Wall -Wno-unused -fno-tree-vrp
# -fno-tree-vrp is here to try to work around the Skylake/Kaby lake bug,
# and only works on GCC 4.2 and later.
CPPFLAGS=-DCAML_NAME_SPACE -DUNICODE -D_UNICODE -DWINDOWS_UNICODE=$(WINDOWS_UNICODE)
OCAMLC_CFLAGS=-O -mms-bitfields

<<<<<<< HEAD
### Additional compile-time options for $(BYTECC).  (For debug version.)
BYTECCDBGCOMPOPTS=-g

### Flag to use to rename object files.  (for debug version.)
NAME_OBJ_FLAG=-o

### Additional link-time options for $(BYTECC).  (For static linking.)
BYTECCLINKOPTS=
=======
BYTECCDBGCOMPOPTS=-g
>>>>>>> 0d68080b

LDFLAGS=-municode

### Libraries needed
BYTECCLIBS=-lws2_32 -lversion
NATIVECCLIBS=-lws2_32 -lversion

### How to invoke the C preprocessor
CPP=cpp

### Flexlink
FLEXLINK_CMD=flexlink
FLEXDLL_CHAIN=mingw64
# FLEXLINK_FLAGS must be safe to insert in an OCaml string
#   (see ocamlmklibconfig.ml in tools/Makefile)
FLEXLINK_FLAGS=-chain $(FLEXDLL_CHAIN) -stack 33554432
FLEXLINK=$(FLEXLINK_CMD) $(FLEXLINK_FLAGS)
FLEXDIR:=$(shell $(FLEXLINK) -where 2>/dev/null)
ifeq ($(FLEXDIR),)
IFLEXDIR=-I"../flexdll"
else
IFLEXDIR=-I"$(FLEXDIR)"
endif
# MKDLL, MKEXE and MKMAINDLL must ultimately be equivalent to
#   $(FLEXLINK_CMD) $(FLEXLINK_FLAGS) [-exe|-maindll]
# or OCAML_FLEXLINK overriding will not work (see utils/config.mlp)
MKDLL=$(FLEXLINK)
MKEXE=$(MKEXE_ANSI) $(if $(LDFLAGS),-link "$(LDFLAGS)")
MKEXEDEBUGFLAG=-g
MKMAINDLL=$(FLEXLINK) -maindll

### Native command to build ocamlrun.exe without flexlink
MKEXE_BOOT=$(CC) $(CFLAGS) $(LDFLAGS) $(OUTPUTEXE)$(1) $(2)

### Native command to build an ANSI executable
MKEXE_ANSI=$(FLEXLINK) -exe

### How to build a static library
MKLIB=rm -f $(1); $(TOOLPREF)ar rc $(1) $(2); $(RANLIB) $(1)
#ml let mklib out files opts =
#ml   Printf.sprintf "rm -f %s && %sar rcs %s %s %s"
#ml                  out toolpref opts out files;;

### Canonicalize the name of a system library
SYSLIB=-l$(1)
#ml let syslib x = "-l"^x;;

### The ranlib command
RANLIB=$(TOOLPREF)ranlib
RANLIBCMD=$(TOOLPREF)ranlib

### The ar command
ARCMD=$(TOOLPREF)ar

############# Configuration for the native-code compiler

### Name of architecture for the native-code compiler
ARCH=amd64

### Name of architecture model for the native-code compiler.
MODEL=default

### Name of operating system family for the native-code compiler.
SYSTEM=mingw64

OCAMLOPT_CFLAGS=-O -mms-bitfields

### Build partially-linked object file
PACKLD=$(TOOLPREF)ld -r -o # must have a space after '-o'

############# Configuration for the contributed libraries

OTHERLIBRARIES=win32unix str win32graph dynlink bigarray systhreads

############# for the testsuite makefiles
#ml let topdir = "" and wintopdir = "";;
OTOPDIR=$(WINTOPDIR)
CTOPDIR=$(TOPDIR)
CYGPATH=cygpath -m
DIFF=/usr/bin/diff -q --strip-trailing-cr
SET_LD_PATH=PATH="$(PATH):$(LD_PATH)"
MAX_TESTSUITE_DIR_RETRIES=1
FLAT_FLOAT_ARRAY=true<|MERGE_RESOLUTION|>--- conflicted
+++ resolved
@@ -117,18 +117,7 @@
 CPPFLAGS=-DCAML_NAME_SPACE -DUNICODE -D_UNICODE -DWINDOWS_UNICODE=$(WINDOWS_UNICODE)
 OCAMLC_CFLAGS=-O -mms-bitfields
 
-<<<<<<< HEAD
-### Additional compile-time options for $(BYTECC).  (For debug version.)
 BYTECCDBGCOMPOPTS=-g
-
-### Flag to use to rename object files.  (for debug version.)
-NAME_OBJ_FLAG=-o
-
-### Additional link-time options for $(BYTECC).  (For static linking.)
-BYTECCLINKOPTS=
-=======
-BYTECCDBGCOMPOPTS=-g
->>>>>>> 0d68080b
 
 LDFLAGS=-municode
 
