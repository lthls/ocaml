#**************************************************************************
#*                                                                        *
#*                                 OCaml                                  *
#*                                                                        *
#*            Xavier Leroy, projet Cristal, INRIA Rocquencourt            *
#*                                                                        *
#*   Copyright 1999 Institut National de Recherche en Informatique et     *
#*     en Automatique.                                                    *
#*                                                                        *
#*   All rights reserved.  This file is distributed under the terms of    *
#*   the GNU Lesser General Public License version 2.1, with the          *
#*   special exception on linking described in the file LICENSE.          *
#*                                                                        *
#**************************************************************************

# The main Makefile

# Hard bootstrap how-to:
# (only necessary if you remove or rename some primitive)
#
# make core     [old system -- you were in a stable state]
# make coreboot [optional -- check state stability]
# <add new primitives and remove uses of old primitives>
# make clean && make core
# if the above fails:
#     <debug your changes>
#     make clean && make core
# make coreboot [intermediate state with both old and new primitives]
# <remove old primitives>
# make clean && make runtime && make coreall
# make coreboot [new system -- now in a stable state]

include config/Makefile

# For users who don't read the INSTALL file
.PHONY: defaultentry
defaultentry:
ifeq "$(UNIX_OR_WIN32)" "unix"
	@echo "Please refer to the installation instructions in file INSTALL."
	@echo "If you've just unpacked the distribution, something like"
	@echo "	./configure"
	@echo "	make world.opt"
	@echo "	make install"
	@echo "should work.  But see the file INSTALL for more details."
else
	@echo "Please refer to the instructions in file README.win32.adoc."
endif

MKDIR=mkdir -p
ifeq "$(UNIX_OR_WIN32)" "win32"
LN = cp
else
LN = ln -sf
endif

CAMLRUN ?= boot/ocamlrun
CAMLYACC ?= boot/ocamlyacc
include stdlib/StdlibModules

MIDDLE_END_DIRS=\
  middle_end/analysis \
  middle_end/base_types \
  middle_end/cmx \
  middle_end/code_motion \
  middle_end/from_lambda \
  middle_end/inlining \
  middle_end/language \
  middle_end/removal \
  middle_end/simplify \
  middle_end/to_clambda \
  middle_end/unboxing \
  middle_end

MIDDLE_END_INCLUDES=\
  -I middle_end/analysis \
  -I middle_end/base_types \
  -I middle_end/cmx \
  -I middle_end/code_motion \
  -I middle_end/from_lambda \
  -I middle_end/inlining \
  -I middle_end/language \
  -I middle_end/removal \
  -I middle_end/simplify \
  -I middle_end/to_clambda \
  -I middle_end/unboxing \
  -I middle_end

CAMLC=$(CAMLRUN) boot/ocamlc -g -nostdlib -I boot -use-prims byterun/primitives
CAMLOPT=$(CAMLRUN) ./ocamlopt -g -nostdlib -I stdlib -I otherlibs/dynlink
ARCHES=amd64 i386 arm arm64 power s390x
INCLUDES=-I utils -I parsing -I typing -I bytecomp \
        $(MIDDLE_END_INCLUDES) -I asmcomp -I asmcomp/debug \
        -I driver -I toplevel

COMPFLAGS=-strict-sequence -principal -absname -w +a-4-9-41-42-44-45-48 \
	  -warn-error A \
          -bin-annot -safe-string -strict-formats $(INCLUDES)
LINKFLAGS=

ifeq "$(strip $(NATDYNLINKOPTS))" ""
OCAML_NATDYNLINKOPTS=
else
OCAML_NATDYNLINKOPTS = -ccopt "$(NATDYNLINKOPTS)"
endif

YACCFLAGS=-v --strict
CAMLLEX=$(CAMLRUN) boot/ocamllex
CAMLDEP=$(CAMLRUN) tools/ocamldep
DEPFLAGS=$(INCLUDES)

OCAMLDOC_OPT=$(WITH_OCAMLDOC:=.opt)

UTILS=utils/config.cmo utils/identifiable.cmo utils/misc.cmo \
  utils/numbers.cmo utils/arg_helper.cmo \
  utils/clflags.cmo utils/tbl.cmo utils/profile.cmo \
  utils/terminfo.cmo utils/ccomp.cmo utils/warnings.cmo \
  utils/consistbl.cmo \
  utils/strongly_connected_components.cmo \
  utils/targetint.cmo

PARSING=parsing/location.cmo parsing/longident.cmo \
  parsing/docstrings.cmo parsing/syntaxerr.cmo \
  parsing/ast_helper.cmo parsing/parser.cmo \
  parsing/lexer.cmo parsing/parse.cmo parsing/printast.cmo \
  parsing/pprintast.cmo \
  parsing/ast_mapper.cmo parsing/ast_iterator.cmo parsing/attr_helper.cmo \
  parsing/builtin_attributes.cmo parsing/ast_invariants.cmo parsing/depend.cmo

TYPING=typing/ident.cmo typing/path.cmo \
  typing/primitive.cmo typing/types.cmo \
  typing/btype.cmo typing/oprint.cmo \
  typing/subst.cmo typing/predef.cmo \
  typing/datarepr.cmo typing/cmi_format.cmo typing/env.cmo \
  typing/typedtree.cmo typing/printtyped.cmo typing/ctype.cmo \
  typing/printtyp.cmo typing/includeclass.cmo \
  typing/mtype.cmo typing/envaux.cmo typing/includecore.cmo \
  typing/typedtreeIter.cmo typing/typedtreeMap.cmo \
  typing/tast_mapper.cmo \
  typing/cmt_format.cmo typing/untypeast.cmo \
  typing/includemod.cmo typing/typetexp.cmo typing/printpat.cmo \
  typing/parmatch.cmo typing/stypes.cmo typing/typedecl.cmo typing/typeopt.cmo \
  typing/typecore.cmo typing/typeclass.cmo typing/typemod.cmo

COMP=\
  middle_end/base_types/debuginfo.cmo \
  middle_end/base_types/tag.cmo \
  middle_end/base_types/linkage_name.cmo \
  middle_end/base_types/compilation_unit.cmo \
  middle_end/base_types/variable.cmo \
  middle_end/base_types/continuation.cmo \
  middle_end/base_types/trap_id.cmo \
	bytecomp/lambda.cmo bytecomp/printlambda.cmo \
  bytecomp/semantics_of_primitives.cmo \
  bytecomp/switch.cmo bytecomp/matching.cmo \
  bytecomp/translobj.cmo bytecomp/translattribute.cmo \
  bytecomp/translcore.cmo \
  bytecomp/translclass.cmo bytecomp/translmod.cmo \
  bytecomp/simplif.cmo bytecomp/runtimedef.cmo \
  bytecomp/meta.cmo bytecomp/opcodes.cmo \
  bytecomp/bytesections.cmo bytecomp/dll.cmo \
  bytecomp/symtable.cmo \
  driver/pparse.cmo driver/main_args.cmo \
  driver/compenv.cmo driver/compmisc.cmo \
  driver/compdynlink.cmo driver/compplugin.cmo driver/makedepend.cmo


COMMON=$(UTILS) $(PARSING) $(TYPING) $(COMP)

BYTECOMP=bytecomp/instruct.cmo bytecomp/bytegen.cmo \
  bytecomp/printinstr.cmo bytecomp/emitcode.cmo \
  bytecomp/bytelink.cmo bytecomp/bytelibrarian.cmo bytecomp/bytepackager.cmo \
  driver/errors.cmo driver/compile.cmo

ARCH_SPECIFIC =\
  asmcomp/arch.ml asmcomp/proc.ml asmcomp/CSE.ml asmcomp/selection.ml \
  asmcomp/scheduling.ml asmcomp/reload.ml

INTEL_ASM=\
  asmcomp/x86_proc.cmo \
  asmcomp/x86_dsl.cmo \
  asmcomp/x86_gas.cmo \
  asmcomp/x86_masm.cmo

ARCH_SPECIFIC_ASMCOMP=
ifeq ($(ARCH),i386)
ARCH_SPECIFIC_ASMCOMP=$(INTEL_ASM)
endif
ifeq ($(ARCH),amd64)
ARCH_SPECIFIC_ASMCOMP=$(INTEL_ASM)
endif

MIDDLE_END_CMX_EARLY=\
  middle_end/cmx/export_info.cmo \
  # middle_end/cmx/export_info_for_pack.cmo

MIDDLE_END_CMX_LATE=\
  # middle_end/cmx/build_export_info.cmo

MIDDLE_END_TO_CLAMBDA=\
  # middle_end/to_clambda/closure_offsets.cmo \
  # middle_end/to_clambda/flambda_to_clambda.cmo \
  # middle_end/to_clambda/un_anf.cmo \
  # middle_end/to_clambda/un_cps.cmo

# ASMCOMP=\
  # $(ARCH_SPECIFIC_ASMCOMP) \
  asmcomp/arch.cmo \
  asmcomp/cmm.cmo asmcomp/printcmm.cmo \
  asmcomp/reg.cmo asmcomp/debug/reg_with_debug_info.cmo \
  asmcomp/debug/reg_availability_set.cmo \
  asmcomp/mach.cmo asmcomp/proc.cmo \
  asmcomp/clambda.cmo asmcomp/printclambda.cmo \
  $(MIDDLE_END_CMX_EARLY) \
  asmcomp/compilenv.cmo \
  asmcomp/closure.cmo \
  $(MIDDLE_END_CMX_LATE) \
  $(MIDDLE_END_TO_CLAMBDA) \
  asmcomp/afl_instrument.cmo \
  asmcomp/strmatch.cmo asmcomp/cmmgen.cmo \
  asmcomp/interval.cmo asmcomp/linscan.cmo \
  asmcomp/printmach.cmo asmcomp/selectgen.cmo \
  asmcomp/spacetime_profiling.cmo asmcomp/selection.cmo \
  asmcomp/comballoc.cmo \
  asmcomp/CSEgen.cmo asmcomp/CSE.cmo \
  asmcomp/trap_analysis.cmo asmcomp/liveness.cmo \
  asmcomp/spill.cmo asmcomp/split.cmo \
  asmcomp/interf.cmo asmcomp/coloring.cmo \
  asmcomp/reloadgen.cmo asmcomp/reload.cmo \
  asmcomp/deadcode.cmo \
  asmcomp/printlinear.cmo asmcomp/linearize.cmo \
  asmcomp/linear_invariants.cmo \
  asmcomp/debug/available_regs.cmo \
  asmcomp/schedgen.cmo asmcomp/scheduling.cmo \
  asmcomp/branch_relaxation_intf.cmo \
  asmcomp/branch_relaxation.cmo \
  asmcomp/emitaux.cmo asmcomp/emit.cmo asmcomp/asmgen.cmo \
  asmcomp/asmlink.cmo asmcomp/asmlibrarian.cmo asmcomp/asmpackager.cmo \
  driver/opterrors.cmo driver/optcompile.cmo

ASMCOMP=\
  $(ARCH_SPECIFIC_ASMCOMP) \
  asmcomp/arch.cmo \
  asmcomp/cmm.cmo asmcomp/printcmm.cmo \
  asmcomp/reg.cmo asmcomp/mach.cmo asmcomp/proc.cmo \
  asmcomp/clambda.cmo asmcomp/printclambda.cmo \
  $(MIDDLE_END_CMX_EARLY) \
  asmcomp/compilenv.cmo \
  asmcomp/interval.cmo \
  asmcomp/printmach.cmo \
  driver/opterrors.cmo driver/optcompile.cmo

MIDDLE_END_ANALYSIS=\
  # middle_end/analysis/alias_analysis.cmo \
  # middle_end/analysis/extract_projections.cmo \
  # middle_end/analysis/find_recursive_functions.cmo \
  # middle_end/analysis/inconstant_idents.cmo \
  # middle_end/analysis/invariant_params.cmo \
  # middle_end/analysis/place_continuations.cmo \
  # middle_end/analysis/reachability.cmo

MIDDLE_END_BASE_TYPES=\
  middle_end/base_types/id_types.cmo \
  middle_end/base_types/closure_element.cmo \
  middle_end/base_types/closure_id.cmo \
  middle_end/base_types/closure_origin.cmo \
  middle_end/base_types/export_id.cmo \
  middle_end/base_types/immediate.cmo \
  middle_end/base_types/mutable_variable.cmo \
  middle_end/base_types/num_continuation_uses.cmo \
  middle_end/base_types/parameter.cmo \
  middle_end/base_types/set_of_closures_id.cmo \
  middle_end/base_types/set_of_closures_origin.cmo \
  middle_end/base_types/symbol.cmo \
  middle_end/base_types/var_within_closure.cmo \
  middle_end/base_types/name.cmo

MIDDLE_END_CODE_MOTION=\
#  middle_end/code_motion/lift_constants.cmo \
  middle_end/code_motion/lift_let_cont.cmo \
  middle_end/code_motion/lift_to_toplevel.cmo \
  middle_end/code_motion/share_constants.cmo \
  middle_end/code_motion/sink_lets.cmo

MIDDLE_END_FROM_LAMBDA=\
  middle_end/from_lambda/prepare_lambda.cmo \
  middle_end/from_lambda/ilambda.cmo \
  middle_end/from_lambda/lambda_to_flambda_primitives.cmo \
  middle_end/from_lambda/closure_conversion_aux.cmo \
  middle_end/from_lambda/closure_conversion.cmo \
  middle_end/from_lambda/cps_conversion.cmo

MIDDLE_END_INLINING=\
  # middle_end/inlining/continuation_approx.cmo \
  # middle_end/inlining/continuation_inlining.cmo \
  # middle_end/inlining/continuation_specialisation.cmo \
  # middle_end/inlining/continuation_with_specialised_args.cmo \
  # middle_end/inlining/inlining_cost.cmo \
  # middle_end/inlining/inlining_decision.cmo \
  # middle_end/inlining/inlining_stats.cmo \
  # middle_end/inlining/inlining_stats_types.cmo \
  # middle_end/inlining/inlining_transforms.cmo

MIDDLE_END_LANGUAGE=\
  middle_end/language/flambda_kind.cmo \
  middle_end/language/simple.cmo \
  middle_end/language/flambda_arity.cmo \
  middle_end/language/flambda_primitive.cmo \
  middle_end/language/allocated_const.cmo \
  middle_end/language/flambda_type0_intf.cmo \
  middle_end/language/flambda_type0.cmo \
  middle_end/language/flambda0.cmo \
  middle_end/language/flambda_type.cmo \
  middle_end/language/invariant_env.cmo \
  middle_end/language/flambda.cmo \
  middle_end/language/flambda_static0.cmo \
  middle_end/language/flambda_static.cmo \
  middle_end/language/flambda_utils.cmo

MIDDLE_END_REMOVAL=\
  # middle_end/removal/initialize_symbol_to_let_symbol.cmo \
  # middle_end/removal/ref_to_variables.cmo \
  # middle_end/removal/remove_free_vars_equal_to_args.cmo \
  # middle_end/removal/remove_unused_arguments.cmo \
  # middle_end/removal/remove_unused_closure_vars.cmo \
  # middle_end/removal/remove_unused_continuation_params.cmo \
  # middle_end/removal/remove_unused_program_constructs.cmo \
  # middle_end/removal/unrecursify.cmo

MIDDLE_END_SIMPLIFY=\
  middle_end/simplify/freshening.cmo \
  middle_end/simplify/simplify_env_and_result.cmo \
  middle_end/simplify/simplify_aux.cmo \
  middle_end/simplify/simplify_simple.cmo \
  middle_end/simplify/simplify_generic_array.cmo \
  middle_end/simplify/simplify_unary_primitive.cmo \
  middle_end/simplify/simplify_binary_primitive.cmo \
  middle_end/simplify/simplify_ternary_primitive.cmo \
  middle_end/simplify/simplify_variadic_primitive.cmo \
  middle_end/simplify/simplify_primitive.cmo \
  middle_end/simplify/simplify_named.cmo \
  middle_end/simplify/simplify_expr.cmo \
  middle_end/simplify/simplify_program.cmo \
  middle_end/simplify/simplify.cmo

MIDDLE_END_UNBOXING=\
  # middle_end/unboxing/augment_specialised_args.cmo \
  # middle_end/unboxing/unbox_closures.cmo \
  # middle_end/unboxing/unbox_continuation_params.cmo \
  # middle_end/unboxing/unbox_free_vars_of_closures.cmo \
  # middle_end/unboxing/unbox_one_variable.cmo \
  # middle_end/unboxing/unbox_returns.cmo \
  # middle_end/unboxing/unbox_specialised_args.cmo

MIDDLE_END_TOPLEVEL=\
  middle_end/middle_end.cmo

MIDDLE_END=\
  $(MIDDLE_END_BASE_TYPES) \
  $(MIDDLE_END_LANGUAGE) \
  $(MIDDLE_END_ANALYSIS) \
  $(MIDDLE_END_CODE_MOTION) \
  $(MIDDLE_END_FROM_LAMBDA) \
  $(MIDDLE_END_INLINING) \
  $(MIDDLE_END_REMOVAL) \
  $(MIDDLE_END_SIMPLIFY) \
  $(MIDDLE_END_UNBOXING) \
  $(MIDDLE_END_TOPLEVEL)

TOPLEVEL=toplevel/genprintval.cmo toplevel/toploop.cmo \
  toplevel/trace.cmo toplevel/topdirs.cmo toplevel/topmain.cmo

OPTTOPLEVEL=toplevel/genprintval.cmo toplevel/opttoploop.cmo \
  toplevel/opttopdirs.cmo toplevel/opttopmain.cmo
BYTESTART=driver/main.cmo

OPTSTART=driver/optmain.cmo

TOPLEVELSTART=toplevel/topstart.cmo

OPTTOPLEVELSTART=toplevel/opttopstart.cmo

PERVASIVES=$(STDLIB_MODULES) outcometree topdirs toploop

LIBFILES=stdlib.cma std_exit.cmo *.cmi camlheader

MAXSAVED=boot/Saved/Saved.prev/Saved.prev/Saved.prev/Saved.prev/Saved.prev

COMPLIBDIR=$(LIBDIR)/compiler-libs

INSTALL_BINDIR=$(DESTDIR)$(BINDIR)
INSTALL_LIBDIR=$(DESTDIR)$(LIBDIR)
INSTALL_COMPLIBDIR=$(DESTDIR)$(COMPLIBDIR)
INSTALL_STUBLIBDIR=$(DESTDIR)$(STUBLIBDIR)
INSTALL_MANDIR=$(DESTDIR)$(MANDIR)
INSTALL_FLEXDLL=$(INSTALL_LIBDIR)/flexdll

RUNTOP=./byterun/ocamlrun ./ocaml \
  -nostdlib -I stdlib \
  -noinit $(TOPFLAGS) \
  -I otherlibs/$(UNIXLIB)
NATRUNTOP=./ocamlnat$(EXE) -nostdlib -I stdlib -noinit $(TOPFLAGS)
ifeq "$(UNIX_OR_WIN32)" "unix"
EXTRAPATH=
else
EXTRAPATH = PATH="otherlibs/win32unix:$(PATH)"
endif

BOOT_FLEXLINK_CMD=

ifeq "$(UNIX_OR_WIN32)" "win32"
FLEXDLL_SUBMODULE_PRESENT := $(wildcard flexdll/Makefile)
ifeq "$(FLEXDLL_SUBMODULE_PRESENT)" ""
  BOOT_FLEXLINK_CMD=
  FLEXDLL_DIR=
else
  BOOT_FLEXLINK_CMD = FLEXLINK_CMD="../boot/ocamlrun ../flexdll/flexlink.exe"
  CAMLOPT := OCAML_FLEXLINK="boot/ocamlrun flexdll/flexlink.exe" $(CAMLOPT)
  FLEXDLL_DIR=$(if $(wildcard flexdll/flexdll_*.$(O)),+flexdll)
endif
else
  FLEXDLL_DIR=
endif

# The configuration file

# SUBST generates the sed substitution for the variable *named* in $1
# SUBST_QUOTE does the same, adding double-quotes around non-empty strings
#   (see FLEXDLL_DIR which must empty if FLEXDLL_DIR is empty but an OCaml
#    string otherwise)
SUBST_ESCAPE=$(subst ",\\",$(subst \,\\,$(if $2,$2,$($1))))
SUBST=-e 's|%%$1%%|$(call SUBST_ESCAPE,$1,$2)|'
SUBST_QUOTE2=-e 's|%%$1%%|$(if $2,"$2")|'
SUBST_QUOTE=$(call SUBST_QUOTE2,$1,$(call SUBST_ESCAPE,$1,$2))
FLEXLINK_LDFLAGS=$(if $(LDFLAGS), -link "$(LDFLAGS)")
utils/config.ml: utils/config.mlp config/Makefile Makefile
	sed $(call SUBST,AFL_INSTRUMENT) \
	    $(call SUBST,ARCH) \
	    $(call SUBST,ARCMD) \
	    $(call SUBST,ASM) \
	    $(call SUBST,ASM_CFI_SUPPORTED) \
	    $(call SUBST,BYTECCLIBS) \
	    $(call SUBST,BYTERUN) \
	    $(call SUBST,CC) \
	    $(call SUBST,CCOMPTYPE) \
	    $(call SUBST,CC_PROFILE) \
	    $(call SUBST,OUTPUTOBJ) \
	    $(call SUBST,EXT_ASM) \
	    $(call SUBST,EXT_DLL) \
	    $(call SUBST,EXE) \
	    $(call SUBST,EXT_LIB) \
	    $(call SUBST,EXT_OBJ) \
	    $(call SUBST,FLAMBDA) \
	    $(call SUBST,FLEXLINK_FLAGS) \
	    $(call SUBST_QUOTE,FLEXDLL_DIR) \
	    $(call SUBST,HOST) \
	    $(call SUBST,LIBDIR) \
	    $(call SUBST,LIBUNWIND_AVAILABLE) \
	    $(call SUBST,LIBUNWIND_LINK_FLAGS) \
	    $(call SUBST,MKDLL) \
	    $(call SUBST,MKEXE) \
	    $(call SUBST,FLEXLINK_LDFLAGS) \
	    $(call SUBST,MKMAINDLL) \
	    $(call SUBST,MODEL) \
	    $(call SUBST,NATIVECCLIBS) \
	    $(call SUBST,OCAMLC_CFLAGS) \
	    $(call SUBST,OCAMLC_CPPFLAGS) \
	    $(call SUBST,OCAMLOPT_CFLAGS) \
	    $(call SUBST,OCAMLOPT_CPPFLAGS) \
	    $(call SUBST,PACKLD) \
	    $(call SUBST,PROFILING) \
	    $(call SUBST,PROFINFO_WIDTH) \
	    $(call SUBST,RANLIBCMD) \
	    $(call SUBST,FORCE_SAFE_STRING) \
	    $(call SUBST,DEFAULT_SAFE_STRING) \
	    $(call SUBST,WINDOWS_UNICODE) \
	    $(call SUBST,SYSTEM) \
	    $(call SUBST,SYSTHREAD_SUPPORT) \
	    $(call SUBST,TARGET) \
	    $(call SUBST,WITH_FRAME_POINTERS) \
	    $(call SUBST,WITH_PROFINFO) \
	    $(call SUBST,WITH_SPACETIME) \
	    $(call SUBST,ENABLE_CALL_COUNTS) \
	    $(call SUBST,FLAT_FLOAT_ARRAY) \
	    $(call SUBST,BAN_OBJ_DOT_TRUNCATE) \
	    $< > $@

ifeq "$(UNIX_OR_WIN32)" "unix"
.PHONY: reconfigure
reconfigure:
	./configure $(CONFIGURE_ARGS)
endif

.PHONY: partialclean
partialclean::
	rm -f utils/config.ml

.PHONY: beforedepend
beforedepend:: utils/config.ml

# Start up the system from the distribution compiler
.PHONY: coldstart
coldstart:
	$(MAKE) -C byterun $(BOOT_FLEXLINK_CMD) all
	cp byterun/ocamlrun$(EXE) boot/ocamlrun$(EXE)
	$(MAKE) -C yacc $(BOOT_FLEXLINK_CMD) all
	cp yacc/ocamlyacc$(EXE) boot/ocamlyacc$(EXE)
	$(MAKE) -C stdlib $(BOOT_FLEXLINK_CMD) \
	  COMPILER="../boot/ocamlc -use-prims ../byterun/primitives" all
	cd stdlib; cp $(LIBFILES) ../boot
	cd boot; $(LN) ../byterun/libcamlrun.$(A) .

# Recompile the core system using the bootstrap compiler
.PHONY: coreall
coreall:
	$(MAKE) ocamlc
	$(MAKE) ocamllex ocamlyacc ocamltools library

# Build the core system: the minimum needed to make depend and bootstrap
.PHONY: core
core:
	$(MAKE) coldstart
	$(MAKE) coreall

# Save the current bootstrap compiler
.PHONY: backup
backup:
	$(MKDIR) boot/Saved
	if test -d $(MAXSAVED); then rm -r $(MAXSAVED); fi
	mv boot/Saved boot/Saved.prev
	mkdir boot/Saved
	mv boot/Saved.prev boot/Saved/Saved.prev
	cp boot/ocamlrun$(EXE) boot/Saved
	cd boot; mv ocamlc ocamllex ocamlyacc$(EXE) ocamldep Saved
	cd boot; cp $(LIBFILES) Saved

# Restore the saved bootstrap compiler if a problem arises
.PHONY: restore
restore:
	cd boot; mv Saved/* .; rmdir Saved; mv Saved.prev Saved

# Check if fixpoint reached
.PHONY: compare
compare:
	@if $(CAMLRUN) tools/cmpbyt boot/ocamlc ocamlc \
         && $(CAMLRUN) tools/cmpbyt boot/ocamllex lex/ocamllex \
         && $(CAMLRUN) tools/cmpbyt boot/ocamldep tools/ocamldep; \
	then echo "Fixpoint reached, bootstrap succeeded."; \
	else echo "Fixpoint not reached, try one more bootstrapping cycle."; \
	fi

# Promote the newly compiled system to the rank of cross compiler
# (Runs on the old runtime, produces code for the new runtime)
.PHONY: promote-cross
promote-cross:
	$(CAMLRUN) tools/stripdebug ocamlc boot/ocamlc
	$(CAMLRUN) tools/stripdebug lex/ocamllex boot/ocamllex
	cp yacc/ocamlyacc$(EXE) boot/ocamlyacc$(EXE)
	$(CAMLRUN) tools/stripdebug tools/ocamldep boot/ocamldep
	cd stdlib; cp $(LIBFILES) ../boot

# Promote the newly compiled system to the rank of bootstrap compiler
# (Runs on the new runtime, produces code for the new runtime)
.PHONY: promote
promote: promote-cross
	cp byterun/ocamlrun$(EXE) boot/ocamlrun$(EXE)

# Remove old bootstrap compilers
.PHONY: cleanboot
cleanboot:
	rm -rf boot/Saved/Saved.prev/*

# Compile the native-code compiler
.PHONY: opt-core
opt-core: runtimeopt
	$(MAKE) ocamlopt
	$(MAKE) libraryopt

.PHONY: opt
opt:
	$(MAKE) runtimeopt
	$(MAKE) ocamlopt
	$(MAKE) libraryopt
	$(MAKE) otherlibrariesopt ocamltoolsopt

# Native-code versions of the tools
.PHONY: opt.opt
opt.opt:
	$(MAKE) checkstack
	$(MAKE) runtime
	$(MAKE) core
	$(MAKE) ocaml
	$(MAKE) opt-core
	$(MAKE) ocamlc.opt
	$(MAKE) otherlibraries $(WITH_DEBUGGER) $(WITH_OCAMLDOC) ocamltest
	$(MAKE) ocamlopt.opt
	$(MAKE) otherlibrariesopt
	$(MAKE) ocamllex.opt ocamltoolsopt ocamltoolsopt.opt $(OCAMLDOC_OPT) \
	  ocamltest.opt

# Core bootstrapping cycle
.PHONY: coreboot
coreboot:
# Save the original bootstrap compiler
	$(MAKE) backup
# Promote the new compiler but keep the old runtime
# This compiler runs on boot/ocamlrun and produces bytecode for
# byterun/ocamlrun
	$(MAKE) promote-cross
# Rebuild ocamlc and ocamllex (run on byterun/ocamlrun)
	$(MAKE) partialclean
	$(MAKE) ocamlc ocamllex ocamltools
# Rebuild the library (using byterun/ocamlrun ./ocamlc)
	$(MAKE) library-cross
# Promote the new compiler and the new runtime
	$(MAKE) CAMLRUN=byterun/ocamlrun promote
# Rebuild the core system
	$(MAKE) partialclean
	$(MAKE) core
# Check if fixpoint reached
	$(MAKE) compare

# Recompile the system using the bootstrap compiler

.PHONY: all
all: runtime
	$(MAKE) coreall
	$(MAKE) ocaml
	$(MAKE) otherlibraries $(WITH_DEBUGGER) $(WITH_OCAMLDOC) ocamltest

# Bootstrap and rebuild the whole system.
# The compilation of ocaml will fail if the runtime has changed.
# Never mind, just do make bootstrap to reach fixpoint again.
.PHONY: bootstrap
bootstrap: coreboot
	$(MAKE) all
	$(MAKE) compare

# Compile everything the first time

.PHONY: world
world: coldstart
	$(MAKE) all

# Compile also native code compiler and libraries, fast
.PHONY: world.opt
world.opt: coldstart
	$(MAKE) opt.opt

# FlexDLL sources missing error messages
# Different git mechanism displayed depending on whether this source tree came
# from a git clone or a source tarball.

flexdll/Makefile:
	@echo In order to bootstrap FlexDLL, you need to place the sources in
	@echo flexdll.
	@echo This can either be done by downloading a source tarball from
	@echo \  http://alain.frisch.fr/flexdll.html
	@if [ -d .git ]; then \
	  echo or by checking out the flexdll submodule with; \
	  echo \  git submodule update --init; \
	else \
	  echo or by cloning the git repository; \
	  echo \  git clone https://github.com/alainfrisch/flexdll.git; \
	fi
	@false

.PHONY: flexdll
flexdll: flexdll/Makefile flexlink
	$(MAKE) -C flexdll \
	     OCAML_CONFIG_FILE=../config/Makefile \
             MSVC_DETECT=0 CHAINS=$(FLEXDLL_CHAIN) NATDYNLINK=false support

# Bootstrapping flexlink - leaves a bytecode image of flexlink.exe in flexdll/
.PHONY: flexlink
flexlink: flexdll/Makefile
	$(MAKE) -C byterun BOOTSTRAPPING_FLEXLINK=yes ocamlrun$(EXE)
	cp byterun/ocamlrun$(EXE) boot/ocamlrun$(EXE)
	$(MAKE) -C stdlib COMPILER=../boot/ocamlc stdlib.cma std_exit.cmo
	cd stdlib && cp stdlib.cma std_exit.cmo *.cmi ../boot
	$(MAKE) -C flexdll MSVC_DETECT=0 OCAML_CONFIG_FILE=../config/Makefile \
	  CHAINS=$(FLEXDLL_CHAIN) NATDYNLINK=false \
	  OCAMLOPT="../boot/ocamlrun ../boot/ocamlc -I ../boot" \
	  flexlink.exe
	$(MAKE) -C byterun clean
	$(MAKE) partialclean

.PHONY: flexlink.opt
flexlink.opt:
	cd flexdll && \
	mv flexlink.exe flexlink && \
	$(MAKE) OCAML_FLEXLINK="../boot/ocamlrun ./flexlink" MSVC_DETECT=0 \
	           OCAML_CONFIG_FILE=../config/Makefile \
	           OCAMLOPT="../ocamlopt.opt -I ../stdlib" flexlink.exe && \
	mv flexlink.exe flexlink.opt && \
	mv flexlink flexlink.exe

.PHONY: install-flexdll
install-flexdll:
	cat stdlib/camlheader flexdll/flexlink.exe > \
	  "$(INSTALL_BINDIR)/flexlink.exe"
ifneq "$(filter-out mingw,$(TOOLCHAIN))" ""
	cp flexdll/default$(filter-out _i386,_$(ARCH)).manifest \
    "$(INSTALL_BINDIR)/"
endif
	if test -n "$(wildcard flexdll/flexdll_*.$(O))" ; then \
	  $(MKDIR) "$(INSTALL_FLEXDLL)" ; \
	  cp flexdll/flexdll_*.$(O) "$(INSTALL_FLEXDLL)" ; \
	fi

# Installation
.PHONY: install
install:
	$(MKDIR) "$(INSTALL_BINDIR)"
	$(MKDIR) "$(INSTALL_LIBDIR)"
	$(MKDIR) "$(INSTALL_STUBLIBDIR)"
	$(MKDIR) "$(INSTALL_COMPLIBDIR)"
	cp VERSION "$(INSTALL_LIBDIR)"
	$(MAKE) -C byterun install
	cp ocaml "$(INSTALL_BINDIR)/ocaml$(EXE)"
	cp ocamlc "$(INSTALL_BINDIR)/ocamlc.byte$(EXE)"
	$(MAKE) -C stdlib install
	cp lex/ocamllex "$(INSTALL_BINDIR)/ocamllex.byte$(EXE)"
	cp yacc/ocamlyacc$(EXE) "$(INSTALL_BINDIR)/ocamlyacc$(EXE)"
	cp utils/*.cmi utils/*.cmt utils/*.cmti utils/*.mli \
	   parsing/*.cmi parsing/*.cmt parsing/*.cmti parsing/*.mli \
	   typing/*.cmi typing/*.cmt typing/*.cmti typing/*.mli \
	   bytecomp/*.cmi bytecomp/*.cmt bytecomp/*.cmti bytecomp/*.mli \
	   driver/*.cmi driver/*.cmt driver/*.cmti driver/*.mli \
	   toplevel/*.cmi toplevel/*.cmt toplevel/*.cmti toplevel/*.mli \
	   "$(INSTALL_COMPLIBDIR)"
	cp compilerlibs/ocamlcommon.cma compilerlibs/ocamlbytecomp.cma \
	   compilerlibs/ocamltoplevel.cma $(BYTESTART) $(TOPLEVELSTART) \
	   "$(INSTALL_COMPLIBDIR)"
	cp expunge "$(INSTALL_LIBDIR)/expunge$(EXE)"
	cp toplevel/topdirs.cmi toplevel/topdirs.cmt toplevel/topdirs.cmti \
           toplevel/topdirs.mli "$(INSTALL_LIBDIR)"
	$(MAKE) -C tools install
ifeq "$(UNIX_OR_WIN32)" "unix" # Install manual pages only on Unix
	$(MKDIR) "$(INSTALL_MANDIR)/man$(PROGRAMS_MAN_SECTION)"
	-$(MAKE) -C man install
endif
	for i in $(OTHERLIBRARIES); do \
	  $(MAKE) -C otherlibs/$$i install || exit $$?; \
	done
# Transitional: findlib 1.7.3 is confused if leftover num.cm? files remain
# from an previous installation of OCaml before otherlibs/num was removed.
	rm -f "$(INSTALL_LIBDIR)"/num.cm?
# End transitional
	if test -n "$(WITH_OCAMLDOC)"; then \
	  $(MAKE) -C ocamldoc install; \
	fi
	if test -n "$(WITH_DEBUGGER)"; then \
	  $(MAKE) -C debugger install; \
	fi
ifeq "$(UNIX_OR_WIN32)" "win32"
	if test -n "$(FLEXDLL_SUBMODULE_PRESENT)"; then \
	  $(MAKE) install-flexdll; \
	fi
endif
	cp config/Makefile "$(INSTALL_LIBDIR)/Makefile.config"
	if test -f ocamlopt; then $(MAKE) installopt; else \
	   cd "$(INSTALL_BINDIR)"; \
	   $(LN) ocamlc.byte$(EXE) ocamlc$(EXE); \
	   $(LN) ocamllex.byte$(EXE) ocamllex$(EXE); \
	fi

# Installation of the native-code compiler
.PHONY: installopt
installopt:
	$(MAKE) -C asmrun install
	cp ocamlopt "$(INSTALL_BINDIR)/ocamlopt.byte$(EXE)"
	$(MAKE) -C stdlib installopt
<<<<<<< HEAD
	for DIR in $(MIDDLE_END_DIRS); do \
    cp $DIR/*.mli $DIR/*.cmi $DIR/*.cmt $DIR/*.cmti "$(INSTALL_COMPLIBDIR)"; \
  done
=======
	cp middle_end/*.cmi middle_end/*.cmt middle_end/*.cmti \
	    middle_end/*.mli \
	    "$(INSTALL_COMPLIBDIR)"
	cp middle_end/base_types/*.cmi middle_end/base_types/*.cmt \
	    middle_end/base_types/*.cmti middle_end/base_types/*.mli \
	    "$(INSTALL_COMPLIBDIR)"
>>>>>>> 7a7bf058
	cp asmcomp/*.cmi asmcomp/*.cmt asmcomp/*.cmti asmcomp/*.mli \
	    "$(INSTALL_COMPLIBDIR)"
	cp compilerlibs/ocamloptcomp.cma $(OPTSTART) "$(INSTALL_COMPLIBDIR)"
	if test -n "$(WITH_OCAMLDOC)"; then \
	  $(MAKE) -C ocamldoc installopt; \
	fi
	for i in $(OTHERLIBRARIES); do \
	  $(MAKE) -C otherlibs/$$i installopt || exit $$?; \
	done
	if test -f ocamlopt.opt ; then $(MAKE) installoptopt; else \
	   cd "$(INSTALL_BINDIR)"; \
	   $(LN) ocamlc.byte$(EXE) ocamlc$(EXE); \
	   $(LN) ocamlopt.byte$(EXE) ocamlopt$(EXE); \
	   $(LN) ocamllex.byte$(EXE) ocamllex$(EXE); \
	fi
	$(MAKE) -C tools installopt
	if test -f ocamlopt.opt -a -f flexdll/flexlink.opt ; then \
	  cp -f flexdll/flexlink.opt "$(INSTALL_BINDIR)/flexlink$(EXE)" ; \
	fi

.PHONY: installoptopt
installoptopt:
	cp ocamlc.opt "$(INSTALL_BINDIR)/ocamlc.opt$(EXE)"
	cp ocamlopt.opt "$(INSTALL_BINDIR)/ocamlopt.opt$(EXE)"
	cp lex/ocamllex.opt "$(INSTALL_BINDIR)/ocamllex.opt$(EXE)"
	cd "$(INSTALL_BINDIR)"; \
	   $(LN) ocamlc.opt$(EXE) ocamlc$(EXE); \
	   $(LN) ocamlopt.opt$(EXE) ocamlopt$(EXE); \
	   $(LN) ocamllex.opt$(EXE) ocamllex$(EXE)
	cp utils/*.cmx parsing/*.cmx typing/*.cmx bytecomp/*.cmx \
	   driver/*.cmx asmcomp/*.cmx "$(INSTALL_COMPLIBDIR)"
	cp compilerlibs/ocamlcommon.cmxa compilerlibs/ocamlcommon.$(A) \
	   compilerlibs/ocamlbytecomp.cmxa compilerlibs/ocamlbytecomp.$(A) \
	   compilerlibs/ocamloptcomp.cmxa compilerlibs/ocamloptcomp.$(A) \
	   $(BYTESTART:.cmo=.cmx) $(BYTESTART:.cmo=.$(O)) \
	   $(OPTSTART:.cmo=.cmx) $(OPTSTART:.cmo=.$(O)) \
	   "$(INSTALL_COMPLIBDIR)"
	if test -f ocamlnat$(EXE) ; then \
	  cp ocamlnat$(EXE) "$(INSTALL_BINDIR)/ocamlnat$(EXE)"; \
	  cp toplevel/opttopdirs.cmi "$(INSTALL_LIBDIR)"; \
	  cp compilerlibs/ocamlopttoplevel.cmxa \
	     compilerlibs/ocamlopttoplevel.$(A) \
	     $(OPTTOPLEVELSTART:.cmo=.cmx) $(OPTTOPLEVELSTART:.cmo=.$(O)) \
	     "$(INSTALL_COMPLIBDIR)"; \
	fi
	cd "$(INSTALL_COMPLIBDIR)" && \
	   $(RANLIB) ocamlcommon.$(A) ocamlbytecomp.$(A) ocamloptcomp.$(A)

# Installation of the *.ml sources of compiler-libs
.PHONY: install-compiler-sources
install-compiler-sources:
	cp utils/*.ml parsing/*.ml typing/*.ml bytecomp/*.ml driver/*.ml \
	   toplevel/*.ml asmcomp/*.ml $(INSTALL_COMPLIBDIR)
	for DIR in $(MIDDLE_END_DIRS); do \
    cp $DIR/*.ml $(INSTALL_COMPLIBDIR); \
  done

# Run all tests

.PHONY: tests
tests: opt.opt ocamltest
	cd testsuite; $(MAKE) clean && $(MAKE) all

# Make clean in the test suite

.PHONY: clean
clean::
	$(MAKE) -C testsuite clean

# Build the manual latex files from the etex source files
# (see manual/README.md)
.PHONY: manual-pregen
manual-pregen: opt.opt
	cd manual; $(MAKE) clean && $(MAKE) pregen-etex

# The clean target
clean:: partialclean

# Shared parts of the system

compilerlibs/ocamlcommon.cma: $(COMMON)
	$(CAMLC) -a -linkall -o $@ $^
partialclean::
	rm -f compilerlibs/ocamlcommon.cma

# The bytecode compiler

compilerlibs/ocamlbytecomp.cma: $(BYTECOMP)
	$(CAMLC) -a -o $@ $^
partialclean::
	rm -f compilerlibs/ocamlbytecomp.cma

ocamlc: compilerlibs/ocamlcommon.cma compilerlibs/ocamlbytecomp.cma $(BYTESTART)
	$(CAMLC) $(LINKFLAGS) -compat-32 -o $@ $^

partialclean::
	rm -rf ocamlc

# The native-code compiler

compilerlibs/ocamloptcomp.cma: $(MIDDLE_END) $(ASMCOMP)
	$(CAMLC) -a -o $@ $^

partialclean::
	rm -f compilerlibs/ocamloptcomp.cma

ocamlopt: compilerlibs/ocamlcommon.cma compilerlibs/ocamloptcomp.cma \
          $(OPTSTART)
	$(CAMLC) $(LINKFLAGS) -o $@ $^

partialclean::
	rm -f ocamlopt

# The toplevel

compilerlibs/ocamltoplevel.cma: $(TOPLEVEL)
	$(CAMLC) -a -o $@ $^
partialclean::
	rm -f compilerlibs/ocamltoplevel.cma

ocaml_dependencies := \
  compilerlibs/ocamlcommon.cma \
  compilerlibs/ocamlbytecomp.cma \
  compilerlibs/ocamltoplevel.cma $(TOPLEVELSTART)

.INTERMEDIATE: ocaml.tmp
ocaml.tmp: $(ocaml_dependencies)
	$(CAMLC) $(LINKFLAGS) -linkall -o $@ $^

ocaml: expunge ocaml.tmp
	- $(CAMLRUN) $^ $@ $(PERVASIVES)

partialclean::
	rm -f ocaml

.PHONY: runtop
runtop:
	$(MAKE) coldstart
	$(MAKE) ocamlc
	$(MAKE) otherlibraries
	$(MAKE) ocaml
	@rlwrap --help 2>/dev/null && $(EXTRAPATH) rlwrap $(RUNTOP) ||\
	  $(EXTRAPATH) $(RUNTOP)

.PHONY: natruntop
natruntop:
	$(MAKE) core
	$(MAKE) opt
	$(MAKE) opt.opt
	$(MAKE) ocamlnat
	@rlwrap --help 2>/dev/null && $(EXTRAPATH) rlwrap $(NATRUNTOP) ||\
	  $(EXTRAPATH) $(NATRUNTOP)

# Native dynlink

otherlibs/dynlink/dynlink.cmxa: otherlibs/dynlink/natdynlink.ml
	$(MAKE) -C otherlibs/dynlink allopt

# The parser

parsing/parser.mli parsing/parser.ml: parsing/parser.mly
	$(CAMLYACC) $(YACCFLAGS) $<

partialclean::
	rm -f parsing/parser.mli parsing/parser.ml parsing/parser.output

beforedepend:: parsing/parser.mli parsing/parser.ml

# The lexer

parsing/lexer.ml: parsing/lexer.mll
	$(CAMLLEX) $<

partialclean::
	rm -f parsing/lexer.ml

beforedepend:: parsing/lexer.ml

# Shared parts of the system compiled with the native-code compiler

compilerlibs/ocamlcommon.cmxa: $(COMMON:.cmo=.cmx)
	$(CAMLOPT) -a -linkall -o $@ $^
partialclean::
	rm -f compilerlibs/ocamlcommon.cmxa compilerlibs/ocamlcommon.$(A)

# The bytecode compiler compiled with the native-code compiler

compilerlibs/ocamlbytecomp.cmxa: $(BYTECOMP:.cmo=.cmx)
	$(CAMLOPT) -a $(OCAML_NATDYNLINKOPTS) -o $@ $^
partialclean::
	rm -f compilerlibs/ocamlbytecomp.cmxa compilerlibs/ocamlbytecomp.$(A)

ocamlc.opt: compilerlibs/ocamlcommon.cmxa compilerlibs/ocamlbytecomp.cmxa \
            $(BYTESTART:.cmo=.cmx)
	$(CAMLOPT) $(LINKFLAGS) -o $@ $^ -cclib "$(BYTECCLIBS)"

partialclean::
	rm -f ocamlc.opt

# The native-code compiler compiled with itself

compilerlibs/ocamloptcomp.cmxa: $(MIDDLE_END:.cmo=.cmx) $(ASMCOMP:.cmo=.cmx)
	$(CAMLOPT) -a -o $@ $^
partialclean::
	rm -f compilerlibs/ocamloptcomp.cmxa compilerlibs/ocamloptcomp.$(A)

ocamlopt.opt: compilerlibs/ocamlcommon.cmxa compilerlibs/ocamloptcomp.cmxa \
              $(OPTSTART:.cmo=.cmx)
	$(CAMLOPT) $(LINKFLAGS) -o $@ $^

partialclean::
	rm -f ocamlopt.opt

$(COMMON:.cmo=.cmx) $(BYTECOMP:.cmo=.cmx) $(MIDDLE_END:.cmo=.cmx) \
$(ASMCOMP:.cmo=.cmx): ocamlopt

# The predefined exceptions and primitives

byterun/primitives:
	$(MAKE) -C byterun primitives

bytecomp/runtimedef.ml: byterun/primitives byterun/caml/fail.h
	(echo 'let builtin_exceptions = [|'; \
	 cat byterun/caml/fail.h | tr -d '\r' | \
	 sed -n -e 's|.*/\* \("[A-Za-z_]*"\) \*/$$|  \1;|p'; \
	 echo '|]'; \
	 echo 'let builtin_primitives = [|'; \
	 sed -e 's/.*/  "&";/' byterun/primitives; \
	 echo '|]') > $@

partialclean::
	rm -f bytecomp/runtimedef.ml

beforedepend:: bytecomp/runtimedef.ml

# Choose the right machine-dependent files

asmcomp/arch.ml: asmcomp/$(ARCH)/arch.ml
	cd asmcomp; $(LN) $(ARCH)/arch.ml .

asmcomp/proc.ml: asmcomp/$(ARCH)/proc.ml
	cd asmcomp; $(LN) $(ARCH)/proc.ml .

asmcomp/selection.ml: asmcomp/$(ARCH)/selection.ml
	cd asmcomp; $(LN) $(ARCH)/selection.ml .

asmcomp/CSE.ml: asmcomp/$(ARCH)/CSE.ml
	cd asmcomp; $(LN) $(ARCH)/CSE.ml .

asmcomp/reload.ml: asmcomp/$(ARCH)/reload.ml
	cd asmcomp; $(LN) $(ARCH)/reload.ml .

asmcomp/scheduling.ml: asmcomp/$(ARCH)/scheduling.ml
	cd asmcomp; $(LN) $(ARCH)/scheduling.ml .

# Preprocess the code emitters

asmcomp/emit.ml: asmcomp/$(ARCH)/emit.mlp tools/cvt_emit
	echo \# 1 \"$(ARCH)/emit.mlp\" > $@
	$(CAMLRUN) tools/cvt_emit < $< >> $@ \
	|| { rm -f $@; exit 2; }

partialclean::
	rm -f asmcomp/emit.ml

beforedepend:: asmcomp/emit.ml

tools/cvt_emit: tools/cvt_emit.mll
	$(MAKE) -C tools cvt_emit

# The "expunge" utility

expunge: compilerlibs/ocamlcommon.cma compilerlibs/ocamlbytecomp.cma \
         toplevel/expunge.cmo
	$(CAMLC) $(LINKFLAGS) -o $@ $^

partialclean::
	rm -f expunge

# The runtime system for the bytecode compiler

.PHONY: runtime
runtime: stdlib/libcamlrun.$(A)

.PHONY: makeruntime
makeruntime:
	$(MAKE) -C byterun $(BOOT_FLEXLINK_CMD) all
byterun/libcamlrun.$(A): makeruntime ;
stdlib/libcamlrun.$(A): byterun/libcamlrun.$(A)
	cd stdlib; $(LN) ../byterun/libcamlrun.$(A) .
clean::
	$(MAKE) -C byterun clean
	rm -f stdlib/libcamlrun.$(A)

otherlibs_all := bigarray dynlink graph raw_spacetime_lib \
  str systhreads threads unix win32graph win32unix
subdirs := asmrun byterun debugger lex ocamldoc ocamltest stdlib tools \
  $(addprefix otherlibs/, $(otherlibs_all))

.PHONY: alldepend
ifeq "$(TOOLCHAIN)" "msvc"
alldepend:
	$(error Dependencies cannot be regenerated using the MSVC ports)
else
alldepend: depend
	for dir in $(subdirs); do \
	  $(MAKE) -C $$dir depend || exit; \
	done
endif

# The runtime system for the native-code compiler

.PHONY: runtimeopt
runtimeopt: stdlib/libasmrun.$(A)

.PHONY: makeruntimeopt
makeruntimeopt:
	$(MAKE) -C asmrun $(BOOT_FLEXLINK_CMD) all
asmrun/libasmrun.$(A): makeruntimeopt ;
stdlib/libasmrun.$(A): asmrun/libasmrun.$(A)
	cp $< $@
clean::
	$(MAKE) -C asmrun clean
	rm -f stdlib/libasmrun.$(A)

# The standard library

.PHONY: library
library: ocamlc
	$(MAKE) -C stdlib $(BOOT_FLEXLINK_CMD) all

.PHONY: library-cross
library-cross:
	$(MAKE) -C stdlib $(BOOT_FLEXLINK_CMD) CAMLRUN=../byterun/ocamlrun all

.PHONY: libraryopt
libraryopt:
	$(MAKE) -C stdlib $(BOOT_FLEXLINK_CMD) allopt

partialclean::
	$(MAKE) -C stdlib clean

# The lexer and parser generators

.PHONY: ocamllex
ocamllex: ocamlyacc ocamlc
	$(MAKE) -C lex all

.PHONY: ocamllex.opt
ocamllex.opt: ocamlopt
	$(MAKE) -C lex allopt

partialclean::
	$(MAKE) -C lex clean

.PHONY: ocamlyacc
ocamlyacc:
	$(MAKE) -C yacc $(BOOT_FLEXLINK_CMD) all

clean::
	$(MAKE) -C yacc clean

# OCamldoc

.PHONY: ocamldoc
ocamldoc: ocamlc ocamlyacc ocamllex otherlibraries
	$(MAKE) -C ocamldoc all

.PHONY: ocamldoc.opt
ocamldoc.opt: ocamlc.opt ocamlyacc ocamllex
	$(MAKE) -C ocamldoc opt.opt

# OCamltest
ocamltest: ocamlc ocamlyacc ocamllex
	$(MAKE) -C ocamltest

ocamltest.opt: ocamlc.opt ocamlyacc ocamllex
	$(MAKE) -C ocamltest ocamltest.opt$(EXE)

partialclean::
	$(MAKE) -C ocamltest clean

# Documentation

.PHONY: html_doc
html_doc: ocamldoc
	$(MAKE) -C ocamldoc $@
	@echo "documentation is in ./ocamldoc/stdlib_html/"

partialclean::
	$(MAKE) -C ocamldoc clean

# The extra libraries

.PHONY: otherlibraries
otherlibraries: ocamltools
	for i in $(OTHERLIBRARIES); do \
	  ($(MAKE) -C otherlibs/$$i all) || exit $$?; \
	done

.PHONY: otherlibrariesopt
otherlibrariesopt:
	for i in $(OTHERLIBRARIES); do \
	  ($(MAKE) -C otherlibs/$$i allopt) || exit $$?; \
	done

partialclean::
	for i in $(OTHERLIBRARIES); do \
	  ($(MAKE) -C otherlibs/$$i partialclean); \
	done

clean::
	for i in $(OTHERLIBRARIES); do \
	  ($(MAKE) -C otherlibs/$$i clean); \
	done

# The replay debugger

.PHONY: ocamldebugger
ocamldebugger: ocamlc ocamlyacc ocamllex otherlibraries
	$(MAKE) -C debugger all

partialclean::
	$(MAKE) -C debugger clean

# Check that the stack limit is reasonable (Unix-only)
.PHONY: checkstack
checkstack:
ifeq "$(UNIX_OR_WIN32)" "unix"
	if $(MKEXE) $(OUTPUTEXE)tools/checkstack$(EXE) tools/checkstack.c; \
	  then tools/checkstack$(EXE); \
	fi
	rm -f tools/checkstack$(EXE)
else
	@
endif

# Lint @since and @deprecated annotations

VERSIONS=$(shell git tag|grep '^[0-9]*.[0-9]*.[0-9]*$$'|grep -v '^[12].')
.PHONY: lintapidiff
lintapidiff:
	$(MAKE) -C tools lintapidiff.opt
	git ls-files -- 'otherlibs/*/*.mli' 'stdlib/*.mli' |\
	    grep -Ev internal\|obj\|spacetime\|stdLabels\|moreLabels |\
	    tools/lintapidiff.opt $(VERSIONS)

# Make clean in the test suite

clean::
	cd testsuite; $(MAKE) clean

# The middle end (whose .cma library is currently only used for linking
# the "ocamlobjinfo" program, since we cannot depend on the whole native code
# compiler for "make world" and the list of dependencies for
# middle_end/cmx/export_info.cmo is long).

compilerlibs/ocamlmiddleend.cma: $(MIDDLE_END)
	$(CAMLC) -a -o $@ $^
compilerlibs/ocamlmiddleend.cmxa: $(MIDDLE_END:%.cmo=%.cmx)
	$(CAMLOPT) -a -o $@ $^
partialclean::
	rm -f compilerlibs/ocamlmiddleend.cma \
	      compilerlibs/ocamlmiddleend.cmxa \
	      compilerlibs/ocamlmiddleend.$(A)

# Tools

.PHONY: ocamltools
ocamltools: ocamlc ocamlyacc ocamllex asmcomp/cmx_format.cmi \
            asmcomp/printclambda.cmo compilerlibs/ocamlmiddleend.cma \
            middle_end/cmx/export_info.cmo
	$(MAKE) -C tools all

.PHONY: ocamltoolsopt
ocamltoolsopt: ocamlopt
	$(MAKE) -C tools opt

.PHONY: ocamltoolsopt.opt
ocamltoolsopt.opt: ocamlc.opt ocamlyacc ocamllex.opt asmcomp/cmx_format.cmi \
                   asmcomp/printclambda.cmx compilerlibs/ocamlmiddleend.cmxa \
                   middle_end/cmx/export_info.cmx
	$(MAKE) -C tools opt.opt

partialclean::
	$(MAKE) -C tools clean

## Test compilation of backend-specific parts

partialclean::
	rm -f $(ARCH_SPECIFIC)

beforedepend:: $(ARCH_SPECIFIC)

# This rule provides a quick way to check that machine-dependent
# files compiles fine for a foreign architecture (passed as ARCH=xxx).

.PHONY: check_arch
check_arch:
	@echo "========= CHECKING asmcomp/$(ARCH) =============="
	@rm -f $(ARCH_SPECIFIC) asmcomp/emit.ml asmcomp/*.cm*
	@$(MAKE) compilerlibs/ocamloptcomp.cma \
	            >/dev/null
	@rm -f $(ARCH_SPECIFIC) asmcomp/emit.ml asmcomp/*.cm*

.PHONY: check_all_arches
check_all_arches:
	@STATUS=0; \
	 for i in $(ARCHES); do \
	   $(MAKE) --no-print-directory check_arch ARCH=$$i || STATUS=1; \
	 done; \
	 exit $$STATUS

# Compiler Plugins

DYNLINK_DIR=otherlibs/dynlink

driver/compdynlink.mlbyte: $(DYNLINK_DIR)/dynlink.ml driver/compdynlink.mli
	grep -v 'REMOVE_ME for ../../debugger/dynlink.ml' \
	     $(DYNLINK_DIR)/dynlink.ml >driver/compdynlink.mlbyte

ifeq ($(NATDYNLINK),true)
driver/compdynlink.mlopt: $(DYNLINK_DIR)/natdynlink.ml driver/compdynlink.mli
	cp $(DYNLINK_DIR)/natdynlink.ml driver/compdynlink.mlopt
else
driver/compdynlink.mlopt: driver/compdynlink.mlno driver/compdynlink.mli
	cp driver/compdynlink.mlno driver/compdynlink.mlopt
endif

driver/compdynlink.mli: $(DYNLINK_DIR)/dynlink.mli
	cp $(DYNLINK_DIR)/dynlink.mli driver/compdynlink.mli

driver/compdynlink.cmo: driver/compdynlink.mlbyte driver/compdynlink.cmi
	$(CAMLC) $(COMPFLAGS) -c -impl $<

driver/compdynlink.cmx: driver/compdynlink.mlopt driver/compdynlink.cmi
	$(CAMLOPT) $(COMPFLAGS) -c -impl $<

beforedepend:: driver/compdynlink.mlbyte driver/compdynlink.mlopt \
               driver/compdynlink.mli
partialclean::
	rm -f driver/compdynlink.mlbyte
	rm -f driver/compdynlink.mli
	rm -f driver/compdynlink.mlopt

# The native toplevel

compilerlibs/ocamlopttoplevel.cmxa: $(OPTTOPLEVEL:.cmo=.cmx)
	$(CAMLOPT) -a -o $@ $^
partialclean::
	rm -f compilerlibs/ocamlopttoplevel.cmxa

# When the native toplevel executable has an extension (e.g. ".exe"),
# provide a phony 'ocamlnat' synonym

ifneq ($(EXE),)
.PHONY: ocamlnat
ocamlnat: ocamlnat$(EXE)
endif

ocamlnat$(EXE): compilerlibs/ocamlcommon.cmxa compilerlibs/ocamloptcomp.cmxa \
    compilerlibs/ocamlbytecomp.cmxa \
    compilerlibs/ocamlopttoplevel.cmxa \
    $(OPTTOPLEVELSTART:.cmo=.cmx)
	$(CAMLOPT) $(LINKFLAGS) -linkall -o $@ $^

partialclean::
	rm -f ocamlnat$(EXE)

toplevel/opttoploop.cmx: otherlibs/dynlink/dynlink.cmxa

# The numeric opcodes

bytecomp/opcodes.ml: byterun/caml/instruct.h tools/make_opcodes
	$(CAMLRUN) tools/make_opcodes -opcodes < $< > $@

tools/make_opcodes: tools/make_opcodes.mll
	$(MAKE) -C tools make_opcodes

partialclean::
	rm -f bytecomp/opcodes.ml

beforedepend:: bytecomp/opcodes.ml

# Default rules

.SUFFIXES: .ml .mli .cmo .cmi .cmx

.ml.cmo:
	$(CAMLC) $(COMPFLAGS) -c $<

.mli.cmi:
	$(CAMLC) $(COMPFLAGS) -c $<

.ml.cmx:
	$(CAMLOPT) $(COMPFLAGS) -c $<

partialclean::
	for d in utils parsing typing bytecomp asmcomp $(MIDDLE_END_DIRS) \
	         middle_end/base_types asmcomp/debug driver toplevel tools; do \
	  rm -f $$d/*.cm[ioxt] $$d/*.cmti $$d/*.annot $$d/*.$(S) \
	    $$d/*.$(O) $$d/*.$(SO) $d/*~; \
	done
	rm -f *~

.PHONY: depend
depend: beforedepend
	(for d in utils parsing typing bytecomp asmcomp $(MIDDLE_END_DIRS) \
	 middle_end/base_types asmcomp/debug driver toplevel; \
	 do $(CAMLDEP) -slash $(DEPFLAGS) $$d/*.mli $$d/*.ml || exit; \
	 done) > .depend
	$(CAMLDEP) -slash $(DEPFLAGS) -native \
		-impl driver/compdynlink.mlopt >> .depend
	$(CAMLDEP) -slash $(DEPFLAGS) -bytecode \
		-impl driver/compdynlink.mlbyte >> .depend

.PHONY: distclean
distclean: clean
	rm -f boot/ocamlrun boot/ocamlrun$(EXE) boot/camlheader \
	      boot/ocamlyacc boot/*.cm* boot/libcamlrun.$(A)
	rm -f config/Makefile byterun/caml/m.h byterun/caml/s.h
	rm -f tools/*.bak
	rm -f ocaml ocamlc
	rm -f testsuite/_log

include .depend<|MERGE_RESOLUTION|>--- conflicted
+++ resolved
@@ -770,18 +770,9 @@
 	$(MAKE) -C asmrun install
 	cp ocamlopt "$(INSTALL_BINDIR)/ocamlopt.byte$(EXE)"
 	$(MAKE) -C stdlib installopt
-<<<<<<< HEAD
 	for DIR in $(MIDDLE_END_DIRS); do \
-    cp $DIR/*.mli $DIR/*.cmi $DIR/*.cmt $DIR/*.cmti "$(INSTALL_COMPLIBDIR)"; \
-  done
-=======
-	cp middle_end/*.cmi middle_end/*.cmt middle_end/*.cmti \
-	    middle_end/*.mli \
-	    "$(INSTALL_COMPLIBDIR)"
-	cp middle_end/base_types/*.cmi middle_end/base_types/*.cmt \
-	    middle_end/base_types/*.cmti middle_end/base_types/*.mli \
-	    "$(INSTALL_COMPLIBDIR)"
->>>>>>> 7a7bf058
+          cp $DIR/*.mli $DIR/*.cmi $DIR/*.cmt $DIR/*.cmti "$(INSTALL_COMPLIBDIR)"; \
+        done
 	cp asmcomp/*.cmi asmcomp/*.cmt asmcomp/*.cmti asmcomp/*.mli \
 	    "$(INSTALL_COMPLIBDIR)"
 	cp compilerlibs/ocamloptcomp.cma $(OPTSTART) "$(INSTALL_COMPLIBDIR)"
