(**************************************************************************)
(*                                                                        *)
(*                                 OCaml                                  *)
(*                                                                        *)
(*                       Pierre Chambart, OCamlPro                        *)
(*           Mark Shinwell and Leo White, Jane Street Europe              *)
(*                                                                        *)
(*   Copyright 2013--2016 OCamlPro SAS                                    *)
(*   Copyright 2014--2016 Jane Street Group LLC                           *)
(*                                                                        *)
(*   All rights reserved.  This file is distributed under the terms of    *)
(*   the GNU Lesser General Public License version 2.1, with the          *)
(*   special exception on linking described in the file LICENSE.          *)
(*                                                                        *)
(**************************************************************************)

[@@@ocaml.warning "+a-4-9-30-40-41-42"]

type for_one_or_more_units = {
  fun_offset_table : int Closure_id.Map.t;
  fv_offset_table : int Var_within_closure.Map.t;
  closures : Flambda.Function_declarations.t Closure_id.Map.t;
  constant_sets_of_closures : Set_of_closures_id.Set.t;
  arity_table : int Closure_id.Map.t;
}

type t = {
  current_unit : for_one_or_more_units;
  imported_units : for_one_or_more_units;
  traps : Continuation.t Trap_id.Map.t;
  exn_handlers : Continuation.Set.t;
}

type ('a, 'b) declaration_position =
  | Current_unit of 'a
  | Imported_unit of 'b
  | Not_declared

let get_fun_arity t (closure_id:Closure_id.t) =
  let arity_table =
    if Closure_id.in_compilation_unit closure_id (Compilenv.current_unit ())
    then t.current_unit.arity_table
    else t.imported_units.arity_table
  in
  try Closure_id.Map.find closure_id arity_table
  with Not_found ->
    Misc.fatal_errorf "Flambda_to_clambda: missing arity for closure %a"
      Closure_id.print closure_id

let get_fun_offset t closure_id =
  let fun_offset_table =
    if Closure_id.in_compilation_unit closure_id (Compilenv.current_unit ())
    then t.current_unit.fun_offset_table
    else t.imported_units.fun_offset_table
  in
  try Closure_id.Map.find closure_id fun_offset_table
  with Not_found ->
    Misc.fatal_errorf "Flambda_to_clambda: missing offset for closure %a"
      Closure_id.print closure_id

let get_fv_offset t var_within_closure =
  let fv_offset_table =
    if Var_within_closure.in_compilation_unit var_within_closure
        (Compilenv.current_unit ())
    then t.current_unit.fv_offset_table
    else t.imported_units.fv_offset_table
  in
  try Var_within_closure.Map.find var_within_closure fv_offset_table
  with Not_found ->
    Misc.fatal_errorf "Flambda_to_clambda: missing offset for variable %a"
      Var_within_closure.print var_within_closure

let function_declaration_position t closure_id =
  try
    Current_unit (Closure_id.Map.find closure_id t.current_unit.closures)
  with Not_found ->
    try
      Imported_unit (Closure_id.Map.find closure_id t.imported_units.closures)
    with Not_found -> Not_declared

let is_function_constant t closure_id =
  match function_declaration_position t closure_id with
  | Current_unit { set_of_closures_id } ->
    Set_of_closures_id.Set.mem set_of_closures_id
      t.current_unit.constant_sets_of_closures
  | Imported_unit { set_of_closures_id } ->
    Set_of_closures_id.Set.mem set_of_closures_id
      t.imported_units.constant_sets_of_closures
  | Not_declared ->
    Misc.fatal_errorf "Flambda_to_clambda: missing closure %a"
      Closure_id.print closure_id

(* Instrumentation of closure and field accesses to try to catch compiler
   bugs. *)

let check_closure ulam named : Clambda.ulambda =
  if not !Clflags.clambda_checks then ulam
  else
    let desc =
      Primitive.simple ~name:"caml_check_value_is_closure"
        ~arity:2 ~alloc:false
    in
    let str = Format.asprintf "%a" Flambda.print_named named in
    let str_const =
      Compilenv.new_structured_constant (Uconst_string str) ~shared:true
    in
    Uprim (Pccall desc,
           [ulam; Clambda.Uconst (Uconst_ref (str_const, None))],
           Debuginfo.none)

let check_field ulam pos named_opt : Clambda.ulambda =
  if not !Clflags.clambda_checks then ulam
  else
    let desc =
      Primitive.simple ~name:"caml_check_field_access"
        ~arity:3 ~alloc:false
    in
    let str =
      match named_opt with
      | None -> "<none>"
      | Some named -> Format.asprintf "%a" Flambda.print_named named
    in
    let str_const =
      Compilenv.new_structured_constant (Uconst_string str) ~shared:true
    in
    Uprim (Pccall desc, [ulam; Clambda.Uconst (Uconst_int pos);
        Clambda.Uconst (Uconst_ref (str_const, None))],
      Debuginfo.none)

module Env : sig
  type t

  val empty : t

  val add_subst : t -> Variable.t -> Clambda.ulambda -> t
  val find_subst_exn : t -> Variable.t -> Clambda.ulambda

  val add_fresh_ident : t -> Variable.t -> Ident.t * t
  val ident_for_var_exn : t -> Variable.t -> Ident.t

  val add_fresh_mutable_ident : t -> Mutable_variable.t -> Ident.t * t
  val ident_for_mutable_var_exn : t -> Mutable_variable.t -> Ident.t

  val add_allocated_const : t -> Symbol.t -> Allocated_const.t -> t
  val allocated_const_for_symbol : t -> Symbol.t -> Allocated_const.t option

  val keep_only_symbols : t -> t

  val add_return_continuation : t -> Continuation.t -> t

  type expanded_continuation =
    | Normal of Continuation.t
    | Return_continuation

  val expand_continuation_aliases : t -> Continuation.t -> expanded_continuation
end = struct
  type expanded_continuation =
    | Normal of Continuation.t
    | Return_continuation

  type t =
    { subst : Clambda.ulambda Variable.Map.t;
      var : Ident.t Variable.Map.t;
      mutable_var : Ident.t Mutable_variable.Map.t;
      toplevel : bool;
      allocated_constant_for_symbol : Allocated_const.t Symbol.Map.t;
      continuations : expanded_continuation Continuation.Map.t;
    }

  let empty =
    { subst = Variable.Map.empty;
      var = Variable.Map.empty;
      mutable_var = Mutable_variable.Map.empty;
      toplevel = false;
      allocated_constant_for_symbol = Symbol.Map.empty;
      continuations = Continuation.Map.empty;
    }

  let add_subst t id subst =
    { t with subst = Variable.Map.add id subst t.subst }

  let find_subst_exn t id = Variable.Map.find id t.subst

  let ident_for_var_exn t id = Variable.Map.find id t.var

  let add_fresh_ident t var =
    let id = Ident.create (Variable.unique_name var) in
    id, { t with var = Variable.Map.add var id t.var }

  let ident_for_mutable_var_exn t mut_var =
    Mutable_variable.Map.find mut_var t.mutable_var

  let add_fresh_mutable_ident t mut_var =
    let id = Mutable_variable.unique_ident mut_var in
    let mutable_var = Mutable_variable.Map.add mut_var id t.mutable_var in
    id, { t with mutable_var; }

  let add_allocated_const t sym cons =
    { t with
      allocated_constant_for_symbol =
        Symbol.Map.add sym cons t.allocated_constant_for_symbol;
    }

  let allocated_const_for_symbol t sym =
    try
      Some (Symbol.Map.find sym t.allocated_constant_for_symbol)
    with Not_found -> None

  let keep_only_symbols t =
    { empty with
      allocated_constant_for_symbol = t.allocated_constant_for_symbol;
    }

  let expand_continuation_aliases t cont =
    match Continuation.Map.find cont t.continuations with
    | exception Not_found -> Normal cont
    | cont -> cont

  let add_return_continuation t cont =
    { t with
      continuations =
        Continuation.Map.add cont Return_continuation t.continuations;
    }
end

let find_var env var =
  try Env.ident_for_var_exn env var
  with Not_found ->
    Misc.fatal_errorf "Flambda_to_clambda: unbound variable %a@."
      Variable.print var

let subst_var env var : Clambda.ulambda =
  try Env.find_subst_exn env var
  with Not_found -> Uvar (find_var env var)

let subst_vars env vars = List.map (subst_var env) vars

let build_uoffset ulam offset : Clambda.ulambda =
  if offset = 0 then ulam
  else Uoffset (ulam, offset)

let to_clambda_allocated_constant (const : Allocated_const.t)
      : Clambda.ustructured_constant =
  match const with
  | Float f -> Uconst_float f
  | Int32 i -> Uconst_int32 i
  | Int64 i -> Uconst_int64 i
  | Nativeint i -> Uconst_nativeint i
  | Immutable_string s | String s -> Uconst_string s
  | Immutable_float_array a | Float_array a -> Uconst_float_array a

let to_uconst_symbol env symbol : Clambda.ustructured_constant option =
  match Env.allocated_const_for_symbol env symbol with
  | Some ((Float _ | Int32 _ | Int64 _ | Nativeint _) as const) ->
    Some (to_clambda_allocated_constant const)
  | None  (* CR-soon mshinwell: Try to make this an error. *)
  | Some _ -> None

let to_clambda_symbol' env sym : Clambda.uconstant =
  let lbl = Linkage_name.to_string (Symbol.label sym) in
  Uconst_ref (lbl, to_uconst_symbol env sym)

let to_clambda_symbol env sym : Clambda.ulambda =
  Uconst (to_clambda_symbol' env sym)

let to_clambda_const env (const : Flambda.constant_defining_value_block_field)
      : Clambda.uconstant =
  match const with
  | Symbol symbol -> to_clambda_symbol' env symbol
  | Const (Int i) -> Uconst_int i
  | Const (Char c) -> Uconst_int (Char.code c)
  | Const (Const_pointer i) -> Uconst_ptr i

let test_closure_code_pointer t uclosure closure_id : Clambda.ulambda =
  let code_pointer_field =
    (* If the arity is zero or one, the code pointer is at offset 0
       othewise it is at offset 2.
       Offset 0 is the indirect call code pointer 'caml_curry_n', and
       offset 1 is the arity *)
    if get_fun_arity t closure_id <= 1 then 0 else 2
  in
  let code_pointer_from_the_closure_value =
    Clambda.Uprim (Pfield code_pointer_field, [uclosure], Debuginfo.none)
  in
  let code_pointer : Clambda.ulambda =
    Uconst(Uconst_ref (Compilenv.function_label closure_id, None))
  in
  Uprim (Pintcomp Ceq,
         [code_pointer;
          code_pointer_from_the_closure_value],
         Debuginfo.none)

let switch_numconsts_for_if = Numbers.Int.Set.of_list [0; 1]

let switch_looks_like_if ~scrutinee:_ ~(switch : Flambda.switch) =
  if not (Numbers.Int.Set.equal switch.numconsts switch_numconsts_for_if) then
    None
  else
    match switch.consts, switch.failaction with
    | [0, ifnot_cont; 1, ifso_cont], None
    | [1, ifso_cont; 0, ifnot_cont], None
    | [0, ifnot_cont], Some ifso_cont
    | [1, ifso_cont], Some ifnot_cont ->
      Some (ifso_cont, ifnot_cont)
    | _ -> None
      (* CR mshinwell: This breaks on e.g.
         (switch (2) ty/2606
           case int 1: goto k728
           case int 0: goto k727
           default: goto k724)
         For the moment we allow it. *)
(*
      Misc.fatal_errorf "Malformed Flambda.switch: %a"
        Flambda.print (Flambda.Switch (scrutinee, switch))
*)

(* CR mshinwell: combine with to_clambda_direct_apply? *)
let to_clambda_apply env cont ~continuation_arity arg : Clambda.ulambda =
  let dbg = Debuginfo.none in
  let cont = Env.expand_continuation_aliases env cont in
  (* Detect when a function that returns multiple results is being called. *)
  assert (continuation_arity >= 1);
  if continuation_arity < 2 then
    match cont with
    | Normal cont -> Ustaticfail (Continuation.to_int cont, [arg])
    | Return_continuation -> Uprim (Preturn, [arg], dbg)
  else
    match cont with
    | Normal cont ->
      let vars_and_indexes =
        Array.to_list (Array.init continuation_arity (fun index ->
          let var = Ident.create (Printf.sprintf "result%d" index) in
          var, index))
      in
      let call_cont : Clambda.ulambda =
        let vars =
          List.map (fun (var, _index) : Clambda.ulambda -> Uvar var)
            vars_and_indexes
        in
        Ustaticfail (Continuation.to_int cont, vars)
      in
      let apply_result = Ident.create "result" in
      Ulet (Immutable, Pgenval, apply_result, arg,
        List.fold_right (fun (var, index) expr : Clambda.ulambda ->
            Ulet (Immutable, Pgenval, var,
              Uprim (Punboxed_tuple_field index, [Clambda.Uvar apply_result],
                dbg),
              expr))
          vars_and_indexes
          call_cont)
    | Return_continuation ->
      (* If a multiple-result set is going straight to the return continuation
         of the current function, there's no point in fishing out all the
         results and then packaging them up again. *)
      Uprim (Preturn, [arg], Debuginfo.none)

let apply_cont_returning_unit env cont : Clambda.ulambda =
  let cont = Env.expand_continuation_aliases env cont in
  match cont with
  | Normal cont -> Ustaticfail (Continuation.to_int cont, [])
  | Return_continuation ->
    Uprim (Preturn, [Clambda.Uconst (Uconst_int 0)], Debuginfo.none)

<<<<<<< HEAD
let rec to_clambda (t : t) env (flam : Flambda.t) : Clambda.ulambda =
=======
let rec to_clambda (t : t) env (flam : Flambda.Expr.t) : Clambda.ulambda =
>>>>>>> 80deb559
  match flam with
  | Let { var; defining_expr; body; _ } ->
    (* TODO: synthesize proper value_kind *)
    let id, env_body = Env.add_fresh_ident env var in
    Ulet (Immutable, Pgenval, id, to_clambda_named t env var defining_expr,
      to_clambda t env_body body)
  | Let_mutable { var = mut_var; initial_value = var; body; contents_kind } ->
    let id, env_body = Env.add_fresh_mutable_ident env mut_var in
    let def = subst_var env var in
    Ulet (Mutable, contents_kind, id, def, to_clambda t env_body body)
  | Apply { kind = Function; func; continuation; args;
      call_kind = Direct { closure_id = direct_func; return_arity; };
      dbg = dbg; } ->
    (* The closure _parameter_ of the function is added by cmmgen.
       At the call site, for a direct call, the closure argument must be
       explicitly added (by [to_clambda_direct_apply]); there is no special
       handling of such in the direct call primitive.
       For an indirect call, we do not need to do anything here; Cmmgen will
       do the equivalent of the previous paragraph when it generates a direct
       call to [caml_apply]. *)
    let ulam =
      to_clambda_direct_apply t func args direct_func dbg env
        ~return_arity
    in
    to_clambda_apply env continuation ~continuation_arity:return_arity ulam
  | Apply { kind = Function; func; continuation; args; call_kind = Indirect;
      dbg = dbg } ->
    let callee = subst_var env func in
    let ulam : Clambda.ulambda =
      Ugeneric_apply (check_closure callee (Flambda.Var func),
        subst_vars env args, dbg)
    in
    to_clambda_apply env continuation ~continuation_arity:1 ulam
  | Apply { kind = Method { kind; obj; }; func; continuation;
      args; call_kind = _; dbg = dbg; } ->
    let ulam : Clambda.ulambda =
      Usend (kind, subst_var env func, subst_var env obj,
        subst_vars env args, dbg)
    in
    to_clambda_apply env continuation ~continuation_arity:1 ulam
  | Switch (scrutinee, sw) ->
    let arg = subst_var env scrutinee in
    (* CR mshinwell: More transformations here to satisfy Cmmgen? *)
    begin match switch_looks_like_if ~scrutinee ~switch:sw with
    | Some (ifso_cont, ifnot_cont) ->
      let ifso = apply_cont_returning_unit env ifso_cont in
      let ifnot = apply_cont_returning_unit env ifnot_cont in
      Uifthenelse (arg, ifso, ifnot)
    | None ->
(*
Format.eprintf "Compiling switch:@ \n%a\n%!" Flambda.print flam;
*)
      let result =
        to_clambda_switch t env arg sw.consts sw.numconsts sw.failaction
in
(*
Format.eprintf "Compiled Flambda switch:@ \n%a@ \nto Clambda switch:@ \n%a\n%!"
  Flambda.print flam
  Printclambda.clambda result;
*)
result
    end
  | Apply_cont (cont, trap_action, args) ->
    if Continuation.Set.mem cont t.exn_handlers then begin
      Misc.fatal_errorf "Continuation %a is an exception handler and cannot \
          be called using [Apply_cont]"
        Continuation.print cont
    end;
    let cont = Env.expand_continuation_aliases env cont in
    let args = List.map (subst_var env) args in
    let expr : Clambda.ulambda =
      match cont with
      | Normal cont -> Ustaticfail (Continuation.to_int cont, args)
      | Return_continuation ->
        let dbg = Debuginfo.none in
        match args with
        | [] -> Uprim (Preturn, [Clambda.Uconst (Uconst_int 0)], dbg)
        | [arg] -> Uprim (Preturn, [arg], dbg)
        | args ->
          let unboxed_tuple = Ident.create "multi_result" in
          Ulet (Immutable, Pgenval, unboxed_tuple,
            Uprim (Pmake_unboxed_tuple, args, dbg),
            Uprim (Preturn, [Clambda.Uvar unboxed_tuple], dbg))
    in
    let trap_action : Clambda.ulambda option =
      match trap_action with
      | None -> None
      | Some (Push { id = _; exn_handler; }) ->
        Some (Clambda.Upushtrap (Continuation.to_int exn_handler))
      | Some (Pop { id = _; exn_handler; }) ->
        Some (Clambda.Upoptrap (Continuation.to_int exn_handler))
    in
    begin match trap_action with
    | None -> expr
    | Some trap_action -> Usequence (trap_action, expr)
    end
  | Let_cont { body; handlers = Nonrecursive { name; handler = {
      params; is_exn_handler; handler; _ }; }; } ->
    if Continuation.Set.mem name t.exn_handlers && not is_exn_handler then begin
      Misc.fatal_errorf "Continuation %a is an exception handler but is not \
          marked as such in the [Let_cont] that defines it"
        Continuation.print name
    end;
    if is_exn_handler && List.length params <> 1 then begin
      Misc.fatal_errorf "Continuation %a is an exception handler but does not \
          have exactly one parameter"
        Continuation.print name
    end;
    let env_handler, params =
      List.fold_right (fun param (env, ids) ->
          let var = Parameter.var param in
          let id, env = Env.add_fresh_ident env var in
          env, id :: ids)
        params (env, [])
    in
    let handler = to_clambda t env_handler handler in
    let name = Continuation.to_int name in
    let kind : Clambda.catch_kind =
      if is_exn_handler then Exn_handler
      else Normal Nonrecursive
    in
    Ucatch (kind, [name, params, handler], to_clambda t env body)
  | Let_cont { body; handlers = Recursive handlers; } ->
    let conts =
      Continuation.Map.fold (fun name (handler : Flambda.continuation_handler)
                conts ->
          let env_handler, ids =
            List.fold_right (fun param (env, ids) ->
                let var = Parameter.var param in
                let id, env = Env.add_fresh_ident env var in
                env, id :: ids)
              handler.params (env, [])
          in
          let is_exn_handler = handler.is_exn_handler in
          let handler = to_clambda t env_handler handler.handler in
          (* We check both of these in case they are inconsistent. *)
          if is_exn_handler || Continuation.Set.mem name t.exn_handlers
          then begin
            Misc.fatal_errorf "Continuation %a is an exception handler, so \
                it cannot be involved in a [Recursive] [Let_cont]"
              Continuation.print name
          end;
          (Continuation.to_int name, ids, handler) :: conts)
        handlers
        []
    in
    Ucatch (Normal Recursive, conts, to_clambda t env body)
  | Proved_unreachable -> Uunreachable

and to_clambda_named (t : t) env var (named : Flambda.named) : Clambda.ulambda =
  match named with
  | Var var -> subst_var env var
  | Symbol sym -> to_clambda_symbol env sym
  | Const (Const_pointer n) -> Uconst (Uconst_ptr n)
  | Const (Int n) -> Uconst (Uconst_int n)
  | Const (Char c) -> Uconst (Uconst_int (Char.code c))
  | Allocated_const _ ->
    Misc.fatal_errorf "[Allocated_const] should have been lifted to a \
        [Let_symbol] construction before [Flambda_to_clambda]: %a = %a"
      Variable.print var
      Flambda.print_named named
  | Read_mutable mut_var ->
    begin try Uvar (Env.ident_for_mutable_var_exn env mut_var)
    with Not_found ->
      Misc.fatal_errorf "Unbound mutable variable %a in [Read_mutable]: %a"
        Mutable_variable.print mut_var
        Flambda.print_named named
    end
  | Assign { being_assigned; new_value } ->
    let id =
      try Env.ident_for_mutable_var_exn env being_assigned
      with Not_found ->
        Misc.fatal_errorf "Unbound mutable variable %a in [Assign]: %a"
          Mutable_variable.print being_assigned
          Flambda.print_named named
    in
    Uassign (id, subst_var env new_value)
  | Read_symbol_field (symbol, field) ->
    Uprim (Pfield field, [to_clambda_symbol env symbol], Debuginfo.none)
  | Set_of_closures set_of_closures ->
    to_clambda_set_of_closures t env set_of_closures
  | Project_closure { set_of_closures; closure_id } ->
    to_clambda_project_closure t env named set_of_closures closure_id
  | Move_within_set_of_closures { closure; move } ->
    to_clambda_move_within_set_of_closures t env named closure move
  | Project_var project_var ->
    to_clambda_project_var t env named project_var
  | Prim (Pfield index, [block], dbg) ->
    Uprim (Pfield index, [check_field (subst_var env block) index None], dbg)
  | Prim (Psetfield (index, maybe_ptr, init), [block; new_value], dbg) ->
    Uprim (Psetfield (index, maybe_ptr, init), [
        check_field (subst_var env block) index None;
        subst_var env new_value;
      ], dbg)
  | Prim (Popaque, args, dbg) ->
    Uprim (Pidentity, subst_vars env args, dbg)
  | Prim (p, args, dbg) ->
    Uprim (p, subst_vars env args, dbg)

and to_clambda_project_var t env named (project_var:Flambda.project_var)
  : Clambda.ulambda =
  match Closure_id.Map.bindings project_var.var with
  | [] -> Uunreachable
  | first_closure :: other_closures ->
    let uclosure =
      check_closure (subst_var env project_var.closure)
        (Flambda.Var project_var.closure)
    in
    let make_project_var (closure_id, var) : Clambda.ulambda =
      let fun_offset = get_fun_offset t closure_id in
      let var_offset = get_fv_offset t var in
      let pos = var_offset - fun_offset in
      Uprim (Pfield pos,
        [check_field uclosure
           pos (Some named)],
        Debuginfo.none)
    in
    (* CR pchambart: In most cases, This could be static.
       This is kept as a complete if tree right now to simplify testing *)
    List.fold_left (fun body ((closure_id, _) as projection) ->
      Clambda.Uifthenelse(
        test_closure_code_pointer t uclosure closure_id,
        make_project_var projection,
        body))
      (make_project_var first_closure)
      other_closures

and to_clambda_move_within_set_of_closures t env named closure move
  : Clambda.ulambda =
  match Closure_id.Map.bindings move with
  | [] -> Uunreachable
  | first_closure :: other_closures ->
    let uclosure = check_closure (subst_var env closure) (Flambda.Var closure) in
    let make_move (start_from, move_to) : Clambda.ulambda =
      check_closure
        (build_uoffset uclosure
           ((get_fun_offset t move_to) - (get_fun_offset t start_from)))
        named
    in
    (* CR pchambart: In most cases, This could be static.
       This is kept as a complete if tree right now to simplify testing *)
    List.fold_left (fun body ((closure_id, _) as projection) ->
      Clambda.Uifthenelse(
        test_closure_code_pointer t uclosure closure_id,
        make_move projection,
        body))
      (make_move first_closure)
      other_closures

and to_clambda_project_closure t env named set_of_closures closure_id
  : Clambda.ulambda =
  let uset_of_closures =
    check_closure (subst_var env set_of_closures)
      (Var set_of_closures)
  in
  match Closure_id.Set.elements closure_id with
  | [] -> Uunreachable
  | [closure_id] ->
    (* Note that we must use [build_uoffset] to ensure that we do not generate
       a [Uoffset] construction in the event that the offset is zero, otherwise
       we might break pattern matches in Cmmgen (in particular for the
       compilation of "let rec"). *)
    check_closure (
      build_uoffset
        uset_of_closures
        (get_fun_offset t closure_id))
      named
  | first_closure_id :: other_closure_ids ->
    (* A projection from multiple potential set of closures is
       compiled as an if tree. The set is recognized by the code
       pointer of the first function of the set (at offset 0). *)
    let make_project_closure closure_id =
      build_uoffset
        uset_of_closures
        (get_fun_offset t closure_id)
    in
    let test_set_of_closures closure_id : Clambda.ulambda =
      let code_pointer_of_the_first_function_of_the_set,
          arity_of_the_first_function_of_the_set =
        let function_declarations =
          match function_declaration_position t closure_id with
          | Current_unit declarations
          | Imported_unit declarations ->
            declarations
          | Not_declared ->
            Misc.fatal_errorf "Flambda_to_clambda: missing closure %a"
              Closure_id.print closure_id
        in
<<<<<<< HEAD
        let (first_closure_var, ({ params } : Flambda.function_declaration)) =
=======
        let (first_closure_var, ({ params } : Flambda.Function_declaration.t)) =
>>>>>>> 80deb559
          (* The set fields order follow is the comparison function order *)
          Variable.Map.min_binding function_declarations.funs
        in
        let first_closure_id = Closure_id.wrap first_closure_var in
        Clambda.Uconst(Uconst_ref
          (Compilenv.function_label first_closure_id, None)),
          List.length params
      in
      let code_pointer_from_the_set_of_closure_value =
        (* If the arity is zero or one, the code pointer is at offset 0
           othewise it is at offset 2 *)
        let code_pointer_field =
          if arity_of_the_first_function_of_the_set <= 1 then 0 else 2
        in
        Clambda.Uprim (Pfield code_pointer_field, [uset_of_closures],
          Debuginfo.none)
      in
      Uprim (Pintcomp Ceq,
             [code_pointer_of_the_first_function_of_the_set;
              code_pointer_from_the_set_of_closure_value],
             Debuginfo.none)
    in
    let ulam =
      List.fold_left (fun body closure_id : Clambda.ulambda ->
        Uifthenelse(
          test_set_of_closures closure_id,
          make_project_closure closure_id,
          body))
        (make_project_closure first_closure_id)
        other_closure_ids
    in
    check_closure ulam named

and to_clambda_switch _t env arg cases possible_values default
      : Clambda.ulambda =
  let min_possible_value = Numbers.Int.Set.min_elt possible_values in
  let max_possible_value = Numbers.Int.Set.max_elt possible_values in
  (* CR mshinwell: Think about how to do this properly. *)
  if min_possible_value >= 0 && max_possible_value < 256 then
    let indexes, actions =
      let possible_values =
        if Numbers.Int.Set.cardinal possible_values = 0 then 0
        else Numbers.Int.Set.max_elt possible_values + 1
      in
      let index = Array.make possible_values 0 in
      let store = Flambda_utils.Switch_storer.mk_store () in
      begin match default with
      | Some def when List.length cases < possible_values ->
        ignore (store.act_store def)
      | _ -> ()
      end;
      List.iter (fun (key, cont) -> index.(key) <- store.act_store cont) cases;
      let actions =
        Array.map (fun cont : Clambda.ulambda ->
            apply_cont_returning_unit env cont)
          (store.act_get ())
      in
      match actions with
      | [| |] -> [| |], [| |]  (* May happen when [default] is [None]. *)
      | _ -> index, actions
    in
    Uswitch (arg,
      { us_index_consts = indexes;
        us_actions_consts = actions;
        us_index_blocks = [| |];
        us_actions_blocks = [| |];
      }, Debuginfo.none)  (* debug info will be added by a later GPR *)
  else
    let default : Clambda.ulambda =
      match default with
      | None -> Uunreachable
      | Some cont -> apply_cont_returning_unit env cont
    in
    List.fold_right (fun (possible_value, cont) expr : Clambda.ulambda ->
        Uifthenelse (
          Uprim (Pintcomp Ceq, [
              Clambda.Uconst (Uconst_int possible_value);
              arg;
            ], Debuginfo.none),
          apply_cont_returning_unit env cont,
          expr))
      cases
      default

and to_clambda_direct_apply t func args direct_func dbg env
      ~return_arity : Clambda.ulambda =
  let closed = is_function_constant t direct_func in
  let label = Compilenv.function_label direct_func in
  let uargs =
    let uargs = subst_vars env args in
    (* Remove the closure argument if the closure is closed.  (Note that the
       closure argument is always a variable, so we can be sure we are not
       dropping any side effects.) *)
    if closed then uargs else uargs @ [subst_var env func]
  in
  Udirect_apply (label, uargs, return_arity, dbg)

(* Describe how to build a runtime closure block that corresponds to the
   given Flambda set of closures.

   For instance the closure for the following set of closures:

     let rec fun_a x =
       if x <= 0 then 0 else fun_b (x-1) v1
     and fun_b x y =
       if x <= 0 then 0 else v1 + v2 + y + fun_a (x-1)

   will be represented in memory as:

     [ closure header; fun_a;
       1; infix header; fun caml_curry_2;
       2; fun_b; v1; v2 ]

   fun_a and fun_b will take an additional parameter 'env' to
   access their closure.  It will be arranged such that in the body
   of each function the env parameter points to its own code
   pointer.  For example, in fun_b it will be shifted by 3 words.

   Hence accessing v1 in the body of fun_a is accessing the
   6th field of 'env' and in the body of fun_b the 1st field.
*)
and to_clambda_set_of_closures t env
      (({ function_decls; free_vars } : Flambda.set_of_closures)
        as set_of_closures) : Clambda.ulambda =
  let all_functions = Variable.Map.bindings function_decls.funs in
  let env_var = Ident.create "env" in
  let to_clambda_function
        (closure_id, (function_decl : Flambda.Function_declaration.t))
        : Clambda.ufunction =
    let closure_id = Closure_id.wrap closure_id in
    let fun_offset =
      Closure_id.Map.find closure_id t.current_unit.fun_offset_table
    in
    let env =
      (* Inside the body of the function, we cannot access variables
         declared outside, so start with a suitably clean environment.
         Note that we must not forget the information about which allocated
         constants contain which unboxed values. *)
      let env = Env.keep_only_symbols env in
      let env =
        Env.add_return_continuation env function_decl.continuation_param
      in
      (* Add the Clambda expressions for the free variables of the function
         to the environment. *)
      let add_env_free_variable id _ env =
        let var_offset =
          try
            Var_within_closure.Map.find
              (Var_within_closure.wrap id) t.current_unit.fv_offset_table
          with Not_found ->
            Misc.fatal_errorf "Clambda.to_clambda_set_of_closures: offset for \
                free variable %a is unknown.  Set of closures: %a"
              Variable.print id
              Flambda.print_set_of_closures set_of_closures
        in
        let pos = var_offset - fun_offset in
        Env.add_subst env id
          (Uprim (Pfield pos, [Clambda.Uvar env_var], Debuginfo.none))
      in
      let env = Variable.Map.fold add_env_free_variable free_vars env in
      (* Add the Clambda expressions for all functions defined in the current
         set of closures to the environment.  The various functions may be
         retrieved by moving within the runtime closure, starting from the
         current function's closure. *)
      let add_env_function pos env (id, _) =
        let offset =
          Closure_id.Map.find (Closure_id.wrap id)
            t.current_unit.fun_offset_table
        in
        let exp : Clambda.ulambda = Uoffset (Uvar env_var, offset - pos) in
        Env.add_subst env id exp
      in
      List.fold_left (add_env_function fun_offset) env all_functions
    in
    let env_body, params =
      List.fold_right (fun var (env, params) ->
          let id, env = Env.add_fresh_ident env (Parameter.var var) in
          env, id :: params)
        function_decl.params (env, [])
    in
    { label = Compilenv.function_label closure_id;
      arity = Flambda_utils.function_arity function_decl;
      params = params @ [env_var];
      body = to_clambda t env_body function_decl.body;
      dbg = function_decl.dbg;
      env = Some env_var;
    }
  in
  let funs = List.map to_clambda_function all_functions in
  let free_vars =
    Variable.Map.bindings (Variable.Map.map (
      fun (free_var : Flambda.free_var) ->
        subst_var env free_var.var) free_vars)
  in
  Uclosure (funs, List.map snd free_vars)

and to_clambda_closed_set_of_closures t env symbol
      ({ function_decls; } : Flambda.set_of_closures)
      : Clambda.ustructured_constant =
  let functions = Variable.Map.bindings function_decls.funs in
  let to_clambda_function (id, (function_decl : Flambda.Function_declaration.t))
        : Clambda.ufunction =
    (* All that we need in the environment, for translating one closure from
       a closed set of closures, is the substitutions for variables bound to
       the various closures in the set.  Such closures will always be
       referenced via symbols. *)
    let env =
      List.fold_left (fun env (var, _) ->
          let closure_id = Closure_id.wrap var in
          let symbol = Compilenv.closure_symbol closure_id in
          Env.add_subst env var (to_clambda_symbol env symbol))
        (Env.keep_only_symbols env)
        functions
    in
    let env =
      Env.add_return_continuation env function_decl.continuation_param
    in
    let env_body, params =
      List.fold_right (fun var (env, params) ->
          let id, env = Env.add_fresh_ident env (Parameter.var var) in
          env, id :: params)
        function_decl.params (env, [])
    in
    { label = Compilenv.function_label (Closure_id.wrap id);
      arity = Flambda_utils.function_arity function_decl;
      params;
      body = to_clambda t env_body function_decl.body;
      dbg = function_decl.dbg;
      env = None;
    }
  in
  let ufunct = List.map to_clambda_function functions in
  let closure_lbl = Linkage_name.to_string (Symbol.label symbol) in
  Uconst_closure (ufunct, closure_lbl, [])

let to_clambda_initialize_symbol t env symbol fields
      : Clambda.ulambda * Continuation.t =
  let fields =
    List.mapi (fun index (expr, cont) ->
        index, to_clambda t env expr, cont)
      fields
  in
  let build_setfield index id : Clambda.ulambda =
    (* Note that this will never cause a write barrier hit, owing to
       the [Initialization]. *)
    Uprim (Psetfield (index, Pointer, Root_initialization),
      [to_clambda_symbol env symbol; Clambda.Uvar id],
      Debuginfo.none)
  in
  match fields with
  | [] -> assert false  (* See below. *)
  | (first_pos, first, first_cont)::rest ->
    let acc, prev_pos, prev_cont =
      List.fold_left (fun (acc, prev_pos, prev_cont) (pos, field, cont) ->
          let prev_cont = Continuation.to_int prev_cont in
          let id = Ident.create "prev_field" in
          Clambda.Ucatch (Normal Nonrecursive,
              [prev_cont, [id], Usequence (build_setfield prev_pos id, field)],
              acc),
            pos, cont)
        (first, first_pos, first_cont)
        rest
    in
    let id = Ident.create "prev_field" in
    let return_cont = Continuation.create () in
    Clambda.Ucatch (Normal Nonrecursive,
        [Continuation.to_int prev_cont, [id],
          Usequence (build_setfield prev_pos id,
            Ustaticfail (Continuation.to_int return_cont, []))],
        acc),
      return_cont

let accumulate_structured_constants t env symbol
      (c : Flambda.constant_defining_value) acc =
  match c with
  | Allocated_const c ->
    Symbol.Map.add symbol (to_clambda_allocated_constant c) acc
  | Block (tag, fields) ->
    let fields = List.map (to_clambda_const env) fields in
    Symbol.Map.add symbol (Clambda.Uconst_block (Tag.to_int tag, fields)) acc
  | Set_of_closures set_of_closures ->
    let to_clambda_set_of_closures =
      to_clambda_closed_set_of_closures t env symbol set_of_closures
    in
    Symbol.Map.add symbol to_clambda_set_of_closures acc
  | Project_closure _ -> acc

let to_clambda_program t env constants (program : Flambda.program) =
  let rec loop env constants (program : Flambda.program_body)
        : Clambda.ulambda * Clambda.ustructured_constant Symbol.Map.t =
    match program with
    | Let_symbol (symbol, alloc, program) ->
      (* Useful only for unboxing. Since floats and boxed integers will
         never be part of a Let_rec_symbol, handling only the Let_symbol
         is sufficient. *)
      let env =
        match alloc with
        | Allocated_const const -> Env.add_allocated_const env symbol const
        | _ -> env
      in
      let constants =
        accumulate_structured_constants t env symbol alloc constants
      in
      loop env constants program
    | Let_rec_symbol (defs, program) ->
      let constants =
        List.fold_left (fun constants (symbol, alloc) ->
            accumulate_structured_constants t env symbol alloc constants)
          constants defs
      in
      loop env constants program
    | Initialize_symbol (symbol, _tag, fields, program) ->
      (* The tag is ignored here: It is used separately to generate the
         preallocated block. Only the initialisation code is generated
         here. *)
      let e2, constants = loop env constants program in
      begin match fields with
      | [] -> e2, constants
      | fields ->
        let e1, cont = to_clambda_initialize_symbol t env symbol fields in
        Ucatch (Normal Nonrecursive, [Continuation.to_int cont, [], e2], e1),
          constants
      end
    | Effect (expr, cont, program) ->
      let e1 = to_clambda t env expr in
      let e2, constants = loop env constants program in
      let cont = Continuation.to_int cont in
      let unused = Ident.create "unused" in
      Ucatch (Normal Nonrecursive, [cont, [unused], e2], e1), constants
    | End _ ->
      Uconst (Uconst_ptr 0), constants
  in
  loop env constants program.program_body

(* CR mshinwell: we don't need "traps" now that Pop contains the continuation *)
let collect_traps program =
  let traps = ref Trap_id.Map.empty in
  let exn_handlers = ref Continuation.Set.empty in
  Flambda_iterators.iter_exprs_at_toplevel_of_program program
    ~f:(fun ~continuation_arity:_ _cont expr ->
    Flambda_iterators.iter (fun (expr : Flambda.expr) ->
        match expr with
        | Apply_cont (_, Some (Push { id; exn_handler; }), _) ->
          traps := Trap_id.Map.add id exn_handler !traps;
          exn_handlers := Continuation.Set.add exn_handler !exn_handlers
        | _ -> ())
      (fun _named -> ())
      expr);
  !traps, !exn_handlers

type result = {
  expr : Clambda.ulambda;
  preallocated_blocks : Clambda.preallocated_block list;
  structured_constants : Clambda.ustructured_constant Symbol.Map.t;
  exported : Export_info.t;
}

let closure_arities program =
  let table = ref Closure_id.Map.empty in
  Flambda_iterators.iter_on_set_of_closures_of_program program
    ~f:(fun ~constant:_ { function_decls = { funs } } ->
        Variable.Map.iter
<<<<<<< HEAD
          (fun closure_var ({ params }:Flambda.function_declaration) ->
=======
          (fun closure_var ({ params }:Flambda.Function_declaration.t) ->
>>>>>>> 80deb559
             table :=
               Closure_id.Map.add (Closure_id.wrap closure_var)
                 (List.length params)
                 !table)
          funs);
  !table

let import_arities ({sets_of_closures}:Export_info.t) =
  let table = ref Closure_id.Map.empty in
<<<<<<< HEAD
  Set_of_closures_id.Map.iter (fun _ ({ funs } : Flambda.function_declarations) ->
      Variable.Map.iter
        (fun closure_var ({ params }:Flambda.function_declaration) ->
=======
  Set_of_closures_id.Map.iter (fun _ ({ funs } : Flambda.Function_declarations.t) ->
      Variable.Map.iter
        (fun closure_var ({ params }:Flambda.Function_declaration.t) ->
>>>>>>> 80deb559
           table :=
             Closure_id.Map.add (Closure_id.wrap closure_var)
               (List.length params)
               !table)
        funs)
    sets_of_closures;
  !table

let convert (program, exported) : result =
  let current_unit =
    let offsets = Closure_offsets.compute program in
    { fun_offset_table = offsets.function_offsets;
      fv_offset_table = offsets.free_variable_offsets;
      closures = Flambda_utils.make_closure_map program;
      constant_sets_of_closures =
        Flambda_utils.all_lifted_constant_sets_of_closures program;
      arity_table = closure_arities program;
    }
  in
  let imported_units =
    let imported = Compilenv.approx_env () in
    { fun_offset_table = imported.offset_fun;
      fv_offset_table = imported.offset_fv;
      closures = imported.closures;
      constant_sets_of_closures = imported.constant_sets_of_closures;
      arity_table = import_arities imported;
    }
  in
  let traps, exn_handlers = collect_traps program in
  let t = { current_unit; imported_units; traps; exn_handlers; } in
  let preallocated_blocks =
    List.map (fun (symbol, tag, fields) ->
        { Clambda.
          symbol = Linkage_name.to_string (Symbol.label symbol);
          exported = true;
          tag = Tag.to_int tag;
          size = List.length fields;
        })
      (Flambda_utils.initialize_symbols program)
  in
  let expr, structured_constants =
    to_clambda_program t Env.empty Symbol.Map.empty program
  in
  let offset_fun, offset_fv =
    Closure_offsets.compute_reexported_offsets program
      ~current_unit_offset_fun:current_unit.fun_offset_table
      ~current_unit_offset_fv:current_unit.fv_offset_table
      ~imported_units_offset_fun:imported_units.fun_offset_table
      ~imported_units_offset_fv:imported_units.fv_offset_table
  in
  let exported =
    Export_info.add_clambda_info exported
      ~offset_fun
      ~offset_fv
      ~constant_sets_of_closures:current_unit.constant_sets_of_closures
  in
  { expr; preallocated_blocks; structured_constants; exported; }<|MERGE_RESOLUTION|>--- conflicted
+++ resolved
@@ -361,11 +361,7 @@
   | Return_continuation ->
     Uprim (Preturn, [Clambda.Uconst (Uconst_int 0)], Debuginfo.none)
 
-<<<<<<< HEAD
-let rec to_clambda (t : t) env (flam : Flambda.t) : Clambda.ulambda =
-=======
 let rec to_clambda (t : t) env (flam : Flambda.Expr.t) : Clambda.ulambda =
->>>>>>> 80deb559
   match flam with
   | Let { var; defining_expr; body; _ } ->
     (* TODO: synthesize proper value_kind *)
@@ -654,11 +650,7 @@
             Misc.fatal_errorf "Flambda_to_clambda: missing closure %a"
               Closure_id.print closure_id
         in
-<<<<<<< HEAD
-        let (first_closure_var, ({ params } : Flambda.function_declaration)) =
-=======
         let (first_closure_var, ({ params } : Flambda.Function_declaration.t)) =
->>>>>>> 80deb559
           (* The set fields order follow is the comparison function order *)
           Variable.Map.min_binding function_declarations.funs
         in
@@ -1021,11 +1013,7 @@
   Flambda_iterators.iter_on_set_of_closures_of_program program
     ~f:(fun ~constant:_ { function_decls = { funs } } ->
         Variable.Map.iter
-<<<<<<< HEAD
-          (fun closure_var ({ params }:Flambda.function_declaration) ->
-=======
           (fun closure_var ({ params }:Flambda.Function_declaration.t) ->
->>>>>>> 80deb559
              table :=
                Closure_id.Map.add (Closure_id.wrap closure_var)
                  (List.length params)
@@ -1035,15 +1023,9 @@
 
 let import_arities ({sets_of_closures}:Export_info.t) =
   let table = ref Closure_id.Map.empty in
-<<<<<<< HEAD
-  Set_of_closures_id.Map.iter (fun _ ({ funs } : Flambda.function_declarations) ->
-      Variable.Map.iter
-        (fun closure_var ({ params }:Flambda.function_declaration) ->
-=======
   Set_of_closures_id.Map.iter (fun _ ({ funs } : Flambda.Function_declarations.t) ->
       Variable.Map.iter
         (fun closure_var ({ params }:Flambda.Function_declaration.t) ->
->>>>>>> 80deb559
            table :=
              Closure_id.Map.add (Closure_id.wrap closure_var)
                (List.length params)
