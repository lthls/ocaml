(**************************************************************************)
(*                                                                        *)
(*                                 OCaml                                  *)
(*                                                                        *)
(*                       Pierre Chambart, OCamlPro                        *)
(*           Mark Shinwell and Leo White, Jane Street Europe              *)
(*                                                                        *)
(*   Copyright 2013--2016 OCamlPro SAS                                    *)
(*   Copyright 2014--2016 Jane Street Group LLC                           *)
(*                                                                        *)
(*   All rights reserved.  This file is distributed under the terms of    *)
(*   the GNU Lesser General Public License version 2.1, with the          *)
(*   special exception on linking described in the file LICENSE.          *)
(*                                                                        *)
(**************************************************************************)

[@@@ocaml.warning "+a-4-9-30-40-41-42"]

module Env : sig
  type t

  val new_descr : t -> Export_info.descr -> Export_id.t
  val record_descr : t -> Export_id.t -> Export_info.descr -> unit
  val get_descr : t -> Export_info.approx -> Export_info.descr option

  val add_approx : t -> Variable.t -> Export_info.approx -> t
  val add_approx_maps : t -> Export_info.approx Variable.Map.t list -> t
  val find_approx : t -> Variable.t -> Export_info.approx

  val get_symbol_descr : t -> Symbol.t -> Export_info.descr option

  val new_unit_descr : t -> Export_id.t

  module Global : sig
    (* "Global" as in "without local variable bindings". *)
    type t

    val create_empty : unit -> t

    val add_symbol : t -> Symbol.t -> Export_id.t -> t
    val new_symbol : t -> Symbol.t -> Export_id.t * t

    val symbol_to_export_id_map : t -> Export_id.t Symbol.Map.t
    val export_id_to_descr_map : t -> Export_info.descr Export_id.Map.t
  end

  (** Creates a new environment, sharing the mapping from export IDs to
      export descriptions with the given global environment. *)
  val empty_of_global : Global.t -> t
end = struct
  let fresh_id () = Export_id.create (Compilenv.current_unit ())

  module Global = struct
    type t =
      { sym : Export_id.t Symbol.Map.t;
        (* Note that [ex_table]s themselves are shared (hence [ref] and not
           [mutable]). *)
        ex_table : Export_info.descr Export_id.Map.t ref;
      }

    let create_empty () =
      { sym = Symbol.Map.empty;
        ex_table = ref Export_id.Map.empty;
      }

    let add_symbol t sym export_id =
      if Symbol.Map.mem sym t.sym then begin
        Misc.fatal_errorf "Build_export_info.Env.Global.add_symbol: cannot \
            rebind symbol %a in environment"
          Symbol.print sym
      end;
      { t with sym = Symbol.Map.add sym export_id t.sym }

    let new_symbol t sym =
      let export_id = fresh_id () in
      export_id, add_symbol t sym export_id

    let symbol_to_export_id_map t = t.sym
    let export_id_to_descr_map t = !(t.ex_table)
  end

  (* CR-someday mshinwell: The half-mutable nature of [t] with sharing of
     the [ex_table] is kind of nasty.  Consider making it immutable. *)
  type t =
    { var : Export_info.approx Variable.Map.t;
      sym : Export_id.t Symbol.Map.t;
      ex_table : Export_info.descr Export_id.Map.t ref;
    }

  let empty_of_global (env : Global.t) =
    { var = Variable.Map.empty;
      sym = env.sym;
      ex_table = env.ex_table;
    }

  let extern_id_descr export_id =
    let export = Compilenv.approx_env () in
    try Some (Export_info.find_description export export_id)
    with Not_found -> None

  let extern_symbol_descr sym =
    if Compilenv.is_predefined_exception sym
    then None
    else
      let export = Compilenv.approx_for_global (Symbol.compilation_unit sym) in
      try
        let id = Symbol.Map.find sym export.symbol_id in
        let descr = Export_info.find_description export id in
        Some descr
      with
      | Not_found -> None

  let get_id_descr t export_id =
    try Some (Export_id.Map.find export_id !(t.ex_table))
    with Not_found -> extern_id_descr export_id

  let get_symbol_descr t sym =
    try
      let export_id = Symbol.Map.find sym t.sym in
      Some (Export_id.Map.find export_id !(t.ex_table))
    with
    | Not_found -> extern_symbol_descr sym

  let get_descr t (approx : Export_info.approx) =
    match approx with
    | Value_unknown -> None
    | Value_id export_id -> get_id_descr t export_id
    | Value_symbol sym -> get_symbol_descr t sym

  let record_descr t id (descr : Export_info.descr) =
    if Export_id.Map.mem id !(t.ex_table) then begin
      Misc.fatal_errorf "Build_export_info.Env.record_descr: cannot rebind \
          export ID %a in environment"
        Export_id.print id
    end;
    t.ex_table := Export_id.Map.add id descr !(t.ex_table)

  let new_descr t (descr : Export_info.descr) =
    let id = fresh_id () in
    record_descr t id descr;
    id

  let new_unit_descr t =
    new_descr t (Value_constptr 0)

  let add_approx t var approx =
    if Variable.Map.mem var t.var then begin
      Misc.fatal_errorf "Build_export_info.Env.add_approx: cannot rebind \
          variable %a in environment"
        Variable.print var
    end;
    { t with var = Variable.Map.add var approx t.var; }

  let add_approx_map t vars_to_approxs =
    Variable.Map.fold (fun var approx t -> add_approx t var approx)
      vars_to_approxs
      t

  let add_approx_maps t vars_to_approxs_list =
    List.fold_left add_approx_map t vars_to_approxs_list

  let find_approx t var : Export_info.approx =
    try Variable.Map.find var t.var with
    | Not_found -> Value_unknown
end

module Result : sig
  type t

  val create : unit -> t

  val add_continuation_use_approx
     : t
    -> Continuation.t
    -> args_approxs:Export_info.approx list
    -> t

  val find_continuation_use_args_approxs
     : t
    -> Continuation.t
    -> num_args:int
    -> Export_info.approx list
end = struct
  type t = {
    continuation_uses : Export_info.approx list Continuation.Map.t;
  }

  let create () =
    { continuation_uses = Continuation.Map.empty;
    }

  let add_continuation_use_approx t cont ~args_approxs =
    let args_approxs =
      match Continuation.Map.find cont t.continuation_uses with
      | exception Not_found -> args_approxs
      | existing_args_approxs ->
        assert (List.length existing_args_approxs = List.length args_approxs);
        List.map2 Export_info.join_approx existing_args_approxs args_approxs
    in
    let continuation_uses =
      Continuation.Map.add cont args_approxs t.continuation_uses
    in
    { continuation_uses; }

  let find_continuation_use_args_approxs t cont ~num_args =
    try
      let args_approxs = Continuation.Map.find cont t.continuation_uses in
      assert (num_args = List.length args_approxs);
      args_approxs
    with Not_found ->
      Array.to_list (Array.make num_args Export_info.Value_unknown)
end

let descr_of_constant (c : Flambda.const) : Export_info.descr =
  match c with
  (* [Const_pointer] is an immediate value of a type whose values may be
     boxed (typically a variant type with both constant and non-constant
     constructors). *)
  | Int i -> Value_int i
  | Char c -> Value_char c
  | Const_pointer i -> Value_constptr i

let descr_of_allocated_constant (c : Allocated_const.t) : Export_info.descr =
  match c with
  | Float f -> Value_float f
  | Int32 i -> Value_boxed_int (Int32, i)
  | Int64 i -> Value_boxed_int (Int64, i)
  | Nativeint i -> Value_boxed_int (Nativeint, i)
  | String s ->
    let v_string : Export_info.value_string =
      { size = String.length s; contents = Unknown_or_mutable; }
    in
    Value_string v_string
  | Immutable_string s ->
    let v_string : Export_info.value_string =
      { size = String.length s; contents = Contents s; }
    in
    Value_string v_string
  | Immutable_float_array fs ->
    Value_float_array {
      contents = Contents (Array.map (fun x -> Some x) (Array.of_list fs));
      size = List.length fs;
    }
  | Float_array fs ->
    Value_float_array {
      contents = Unknown_or_mutable;
      size = List.length fs;
    }

<<<<<<< HEAD
let rec approx_of_expr (env : Env.t) (r : Result.t) (flam : Flambda.t)
=======
let rec approx_of_expr (env : Env.t) (r : Result.t) (flam : Flambda.Expr.t)
>>>>>>> 80deb559
      : Result.t =
  match flam with
  | Let { var; defining_expr; body; _ } ->
    let approx = descr_of_named env defining_expr in
    let env = Env.add_approx env var approx in
    approx_of_expr env r body
  | Let_mutable { body; _ } ->
    approx_of_expr env r body
  | Apply { kind = Function; continuation; func; call_kind; _ } ->
    begin match call_kind with
    | Indirect -> r
    | Direct { closure_id = closure_id'; return_arity; } ->
      match Env.get_descr env (Env.find_approx env func) with
      | Some (Value_closure
          { closure_id; set_of_closures = { results; _ }; }) ->
        assert (Closure_id.equal closure_id closure_id');
        assert (Closure_id.Map.mem closure_id results);
        let args_approxs = Closure_id.Map.find closure_id results in
        if return_arity <> List.length args_approxs then begin
          Misc.fatal_errorf "Direct application of closure ID %a \
              claims return arity to be %d, but continuation %a is \
              expecting %d arguments"
            Closure_id.print closure_id
            return_arity
            Continuation.print continuation
            (List.length args_approxs)
        end;
        Result.add_continuation_use_approx r continuation ~args_approxs
      | _ -> r
    end
  | Let_cont { body; handlers = Nonrecursive { name; handler; }; } ->
    let r = approx_of_expr env r body in
    let num_params = List.length handler.params in
    let args_approxs =
      Result.find_continuation_use_args_approxs r name ~num_args:num_params
    in
    assert (List.length args_approxs = num_params);
    let env =
      List.fold_left (fun env (param, approx) ->
          Env.add_approx env param approx)
        env
        (List.combine (Parameter.List.vars handler.params) args_approxs)
    in
    approx_of_expr env r handler.handler
  | Let_cont { body; handlers = Recursive handlers; } ->
    let r =
      Continuation.Map.fold (fun cont (handler : Flambda.continuation_handler)
              r ->
          let num_params = List.length handler.params in
          (* CR mshinwell: Do better than this? *)
          let args_approxs =
            Array.to_list (Array.make num_params Export_info.Value_unknown)
          in
          Result.add_continuation_use_approx r cont ~args_approxs)
        handlers
        r
    in
    let r = approx_of_expr env r body in
    Continuation.Map.fold (fun cont (handler : Flambda.continuation_handler)
            r ->
        let num_params = List.length handler.params in
        let args_approxs =
          Result.find_continuation_use_args_approxs r cont ~num_args:num_params
        in
        assert (List.length args_approxs = num_params);
        let env =
          List.fold_left (fun env (param, approx) ->
              Env.add_approx env (Parameter.var param) approx)
            env
            (List.combine handler.params args_approxs)
        in
        approx_of_expr env r handler.handler)
      handlers
      r
  | Apply_cont (cont, _trap, args) ->
    let args_approxs = List.map (fun arg -> Env.find_approx env arg) args in
    Result.add_continuation_use_approx r cont ~args_approxs
  | Apply { kind = Method _; _ } | Switch _ | Proved_unreachable -> r

and descr_of_named (env : Env.t) (named : Flambda.named)
      : Export_info.approx =
  match named with
  | Var var -> Env.find_approx env var
  | Symbol sym -> Value_symbol sym
  | Read_mutable _ -> Value_unknown
  | Assign _ -> Value_id (Env.new_unit_descr env)
  | Read_symbol_field (sym, i) ->
    begin match Env.get_symbol_descr env sym with
    | Some (Value_block (_, fields)) when Array.length fields > i -> fields.(i)
    | _ -> Value_unknown
    end
  | Const const ->
    Value_id (Env.new_descr env (descr_of_constant const))
  | Allocated_const const ->
    Value_id (Env.new_descr env (descr_of_allocated_constant const))
  | Prim (Pmakeblock (tag, Immutable, _value_kind), args, _dbg) ->
    let approxs = List.map (Env.find_approx env) args in
    let descr : Export_info.descr =
      Value_block (Tag.create_exn tag, Array.of_list approxs)
    in
    Value_id (Env.new_descr env descr)
  | Prim (Pfield i, [arg], _) ->
    begin match Env.get_descr env (Env.find_approx env arg) with
    | Some (Value_block (_, fields)) when Array.length fields > i -> fields.(i)
    | _ -> Value_unknown
    end
  | Prim (Pgetglobal id, _, _) ->
    Value_symbol (Compilenv.symbol_for_global' id)
  | Prim _ -> Value_unknown
  | Set_of_closures set ->
    let descr : Export_info.descr =
      Value_set_of_closures (describe_set_of_closures env set)
    in
    Value_id (Env.new_descr env descr)
  | Project_closure { set_of_closures; closure_id; } ->
    begin match Env.get_descr env (Env.find_approx env set_of_closures) with
    | Some (Value_set_of_closures set_of_closures) ->
      if not (Closure_id.Set.for_all
                (fun closure_id ->
                   Closure_id.Map.mem closure_id set_of_closures.results)
                closure_id) then begin
        Misc.fatal_errorf "Could not build export description for \
            [Project_closure]: closure ID %a not in set of closures"
          Closure_id.Set.print closure_id
      end;
      begin match Closure_id.Set.get_singleton closure_id with
      | None -> Value_unknown
      | Some closure_id ->
        Value_id (Env.new_descr env
          (Value_closure { closure_id = closure_id;
                           set_of_closures; }))
      end
    | _ ->
      (* It would be nice if this were [assert false], but owing to the fact
         that this pass may propagate less information than for example
         [Inline_and_simplify], we might end up here. *)
      Value_unknown
    end
  | Move_within_set_of_closures { closure; move; } ->
    begin match Env.get_descr env (Env.find_approx env closure) with
    | Some (Value_closure { set_of_closures; closure_id; }) -> begin
        match Closure_id.Map.get_singleton move with
        | None -> Value_unknown
        | Some (start_from, move_to) ->
            assert (Closure_id.equal closure_id start_from);
            let descr : Export_info.descr =
              Value_closure { closure_id = move_to; set_of_closures; }
            in
            Value_id (Env.new_descr env descr)
      end
    | _ -> Value_unknown
    end
  | Project_var { closure; var } ->
    begin match Env.get_descr env (Env.find_approx env closure) with
    | Some (Value_closure { set_of_closures = { bound_vars; _ }; closure_id; }) -> begin
      match Closure_id.Map.get_singleton var with
      | None -> Value_unknown
      | Some (closure_id', var) ->
        assert (Closure_id.equal closure_id closure_id');
        if not (Var_within_closure.Map.mem var bound_vars) then begin
          Misc.fatal_errorf "Project_var from %a (closure ID %a) of \
               variable %a that is not bound by the closure.  \
               Variables bound by the closure are: %a"
            Variable.print closure
            Closure_id.print closure_id
            Var_within_closure.print var
            (Var_within_closure.Map.print (fun _ _ -> ())) bound_vars
        end;
        Var_within_closure.Map.find var bound_vars
      end
    | _ -> Value_unknown
    end

and describe_set_of_closures env (set : Flambda.set_of_closures)
      : Export_info.value_set_of_closures =
  let bound_vars_approx =
    Variable.Map.map (fun (external_var : Flambda.free_var) ->
        Env.find_approx env external_var.var)
      set.free_vars
  in
  let specialised_args_approx =
    Variable.Map.mapi (fun param (spec_to : Flambda.specialised_to) ->
        match spec_to.var with
        | Some var -> Env.find_approx env var
        | None ->
          Misc.fatal_errorf "No equality to variable for specialised arg %a"
            Variable.print param)
      set.specialised_args
  in
  let closures_approx =
    (* To build an approximation of the results, we need an
       approximation of the functions. The first one we can build is
       one where every function returns something unknown.
    *)
    (* CR-someday pchambart: we could improve a bit on that by building a
       recursive approximation of the closures: The value_closure
       description contains a [value_set_of_closures]. We could replace
       this field by a [Expr_id.t] or an [approx].
       mshinwell: Deferred for now.
    *)
    let initial_value_set_of_closures =
      { Export_info.
        set_of_closures_id = set.function_decls.set_of_closures_id;
        bound_vars = Var_within_closure.wrap_map bound_vars_approx;
        results =
          Closure_id.wrap_map
            (Variable.Map.map (fun
<<<<<<< HEAD
                    (function_decl : Flambda.function_declaration) ->
=======
                    (function_decl : Flambda.Function_declaration.t) ->
>>>>>>> 80deb559
                let approxs =
                  Array.init function_decl.return_arity (fun _ ->
                    Export_info.Value_unknown)
                in
                Array.to_list approxs)
              set.function_decls.funs);
        aliased_symbol = None;
      }
    in
    Variable.Map.mapi (fun fun_var _function_decl ->
        let descr : Export_info.descr =
          Value_closure
            { closure_id = Closure_id.wrap fun_var;
              set_of_closures = initial_value_set_of_closures;
            }
        in
        Export_info.Value_id (Env.new_descr env descr))
      set.function_decls.funs
  in
  let closure_env =
    Env.add_approx_maps env
      [closures_approx; bound_vars_approx; specialised_args_approx]
  in
  let results =
<<<<<<< HEAD
    let result_approx _var (function_decl : Flambda.function_declaration) =
=======
    let result_approx _var (function_decl : Flambda.Function_declaration.t) =
>>>>>>> 80deb559
      let r =
        approx_of_expr closure_env (Result.create ()) function_decl.body
      in
      Result.find_continuation_use_args_approxs r
        function_decl.continuation_param
        ~num_args:function_decl.return_arity
    in
    Variable.Map.mapi result_approx set.function_decls.funs
  in
  { set_of_closures_id = set.function_decls.set_of_closures_id;
    bound_vars = Var_within_closure.wrap_map bound_vars_approx;
    results = Closure_id.wrap_map results;
    aliased_symbol = None;
  }

and approx_of_continuation_uses_in_expr env flam ~continuation =
  let r = approx_of_expr env (Result.create ()) flam in
  let args_approxs =
    Result.find_continuation_use_args_approxs r continuation
      ~num_args:1
  in
  match args_approxs with
  | [approx] -> approx
  | _ ->
    Misc.fatal_errorf "Expected only one continuation argument to %a but got %d"
      Continuation.print continuation
      (List.length args_approxs)

let approx_of_constant_defining_value_block_field env
      (c : Flambda.constant_defining_value_block_field) : Export_info.approx =
  match c with
  | Symbol s -> Value_symbol s
  | Const c -> Value_id (Env.new_descr env (descr_of_constant c))

let describe_constant_defining_value env export_id symbol
      (const : Flambda.constant_defining_value) =
  let env =
    (* Assignments of variables to export IDs are local to each constant
       defining value. *)
    Env.empty_of_global env
  in
  match const with
  | Allocated_const alloc_const ->
    let descr = descr_of_allocated_constant alloc_const in
    Env.record_descr env export_id descr
  | Block (tag, fields) ->
    let approxs =
      List.map (approx_of_constant_defining_value_block_field env) fields
    in
    Env.record_descr env export_id (Value_block (tag, Array.of_list approxs))
  | Set_of_closures set_of_closures ->
    let descr : Export_info.descr =
      Value_set_of_closures
        { (describe_set_of_closures env set_of_closures) with
          aliased_symbol = Some symbol;
        }
    in
    Env.record_descr env export_id descr
  | Project_closure (sym, closure_id) ->
    begin match Env.get_symbol_descr env sym with
    | Some (Value_set_of_closures set_of_closures) ->
      if not (Closure_id.Map.mem closure_id set_of_closures.results) then begin
        Misc.fatal_errorf "Could not build export description for \
            [Project_closure] constant defining value: closure ID %a not in \
            set of closures"
          Closure_id.print closure_id
      end;
      let descr =
        Export_info.Value_closure
          { closure_id = closure_id; set_of_closures; }
      in
      Env.record_descr env export_id descr
    | None ->
      Misc.fatal_errorf
        "Cannot project symbol %a to closure_id %a.  \
          No available export description@."
        Symbol.print sym
        Closure_id.print closure_id
    | Some (Value_closure _) ->
      Misc.fatal_errorf
        "Cannot project symbol %a to closure_id %a.  \
          The symbol is a closure instead of a set of closures.@."
        Symbol.print sym
        Closure_id.print closure_id
    | Some _ ->
      Misc.fatal_errorf
        "Cannot project symbol %a to closure_id %a.  \
          The symbol is not a set of closures.@."
        Symbol.print sym
        Closure_id.print closure_id
    end

let describe_program (env : Env.Global.t) (program : Flambda.program) =
  let rec loop env (program : Flambda.program_body) =
    match program with
    | Let_symbol (symbol, constant_defining_value, program) ->
      let id, env = Env.Global.new_symbol env symbol in
      describe_constant_defining_value env id symbol constant_defining_value;
      loop env program
    | Let_rec_symbol (defs, program) ->
      let env, defs =
        List.fold_left (fun (env, defs) (symbol, def) ->
            let id, env = Env.Global.new_symbol env symbol in
            env, ((id, symbol, def) :: defs))
          (env, []) defs
      in
      (* [Project_closure]s are separated to be handled last.  They are the
         only values that need a description for their argument. *)
      let project_closures, other_constants =
        List.partition (function
            | _, _, Flambda.Project_closure _ -> true
            | _ -> false)
          defs
      in
      List.iter (fun (id, symbol, def) ->
          describe_constant_defining_value env id symbol def)
        other_constants;
      List.iter (fun (id, symbol, def) ->
          describe_constant_defining_value env id symbol def)
        project_closures;
      loop env program
    | Initialize_symbol (symbol, tag, fields, program) ->
      let id =
        let env =
          (* Assignments of variables to export IDs are local to each
             [Initialize_symbol] construction. *)
          Env.empty_of_global env
        in
        let field_approxs =
          List.map (fun (field, continuation) ->
              approx_of_continuation_uses_in_expr env field ~continuation)
            fields
        in
        let descr : Export_info.descr =
          Value_block (tag, Array.of_list field_approxs)
        in
        Env.new_descr env descr
      in
      let env = Env.Global.add_symbol env symbol id in
      loop env program
    | Effect (_expr, _cont, program) -> loop env program
    | End symbol -> symbol, env
  in
  loop env program.program_body

let build_export_info ~(backend : (module Backend_intf.S))
      (program : Flambda.program) : Export_info.t =
(*
Format.eprintf "EXPORT INFO@;%a@;%!" Flambda.print_program program;
*)
  if !Clflags.opaque then
    Export_info.empty
  else
    (* CR-soon pchambart: Should probably use that instead of the ident of
       the module as global identifier.
       mshinwell: Is "that" the variable "_global_symbol"?
       Yes it is.  We are just assuming that the symbol produced from
       the identifier of the module is the right one. *)
    let _global_symbol, env =
      describe_program (Env.Global.create_empty ()) program
    in
    let sets_of_closures =
      Flambda_utils.all_function_decls_indexed_by_set_of_closures_id program
    in
    let closures =
      Flambda_utils.all_function_decls_indexed_by_closure_id program
    in
    let invariant_params =
      Set_of_closures_id.Map.map
        (fun { Flambda. function_decls; _ } ->
           Invariant_params.Functions.invariant_params_in_recursion
             ~backend function_decls)
        (Flambda_utils.all_sets_of_closures_map program)
    in
    let unnested_values =
      Env.Global.export_id_to_descr_map env
    in
    let invariant_params =
      let export = Compilenv.approx_env () in
      Export_id.Map.fold (fun _eid (descr:Export_info.descr)
                           (invariant_params) ->
          match descr with
          | Value_closure { set_of_closures }
          | Value_set_of_closures set_of_closures ->
            let { Export_info.set_of_closures_id } = set_of_closures in
            begin match
              Set_of_closures_id.Map.find set_of_closures_id
                export.invariant_params
            with
            | exception Not_found ->
              invariant_params
            | (set:Variable.Set.t Variable.Map.t) ->
              Set_of_closures_id.Map.add set_of_closures_id set invariant_params
            end
          | _ ->
            invariant_params)
        unnested_values invariant_params
    in
    let values =
      Export_info.nest_eid_map unnested_values
    in
let export_info =
    Export_info.create ~values
      ~symbol_id:(Env.Global.symbol_to_export_id_map env)
      ~offset_fun:Closure_id.Map.empty
      ~offset_fv:Var_within_closure.Map.empty
      ~sets_of_closures ~closures
      ~constant_sets_of_closures:Set_of_closures_id.Set.empty
      ~invariant_params
in
(*
Format.eprintf "Export info@;%a@;%!"
  Export_info.print_all (export_info, [global_symbol]);
*)
export_info<|MERGE_RESOLUTION|>--- conflicted
+++ resolved
@@ -247,11 +247,7 @@
       size = List.length fs;
     }
 
-<<<<<<< HEAD
-let rec approx_of_expr (env : Env.t) (r : Result.t) (flam : Flambda.t)
-=======
 let rec approx_of_expr (env : Env.t) (r : Result.t) (flam : Flambda.Expr.t)
->>>>>>> 80deb559
       : Result.t =
   match flam with
   | Let { var; defining_expr; body; _ } ->
@@ -459,11 +455,7 @@
         results =
           Closure_id.wrap_map
             (Variable.Map.map (fun
-<<<<<<< HEAD
-                    (function_decl : Flambda.function_declaration) ->
-=======
                     (function_decl : Flambda.Function_declaration.t) ->
->>>>>>> 80deb559
                 let approxs =
                   Array.init function_decl.return_arity (fun _ ->
                     Export_info.Value_unknown)
@@ -488,11 +480,7 @@
       [closures_approx; bound_vars_approx; specialised_args_approx]
   in
   let results =
-<<<<<<< HEAD
-    let result_approx _var (function_decl : Flambda.function_declaration) =
-=======
     let result_approx _var (function_decl : Flambda.Function_declaration.t) =
->>>>>>> 80deb559
       let r =
         approx_of_expr closure_env (Result.create ()) function_decl.body
       in
