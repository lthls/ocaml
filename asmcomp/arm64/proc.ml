--- conflicted
+++ resolved
@@ -257,17 +257,9 @@
 let destroyed_at_oper = function
   | Iop(Icall_ind | Icall_imm _) | Iop(Iextcall { alloc = true; }) ->
       all_phys_regs
-<<<<<<< HEAD
-  | Iop(Iextcall { alloc ; stack_ofs; }) ->
-      assert (stack_ofs >= 0);
-      if alloc || stack_ofs > 0 then all_phys_regs
-      else destroyed_at_c_call
-  | Iop(Ialloc _) ->
-=======
   | Iop(Iextcall { alloc = false; }) ->
       destroyed_at_c_call
   | Iop(Ialloc _) | Iop(Ipoll _) ->
->>>>>>> 758fc7dd
       [| reg_x8 |]
   | Iop( Iintoffloat | Ifloatofint
        | Iload(Single, _, _) | Istore(Single, _, _)) ->
