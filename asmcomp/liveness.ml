--- conflicted
+++ resolved
@@ -71,16 +71,12 @@
         let across_after = Reg.diff_set_array after i.res in
         let across =
           match op with
-<<<<<<< HEAD
           | Icall_ind { trap_stack; _ }
           | Icall_imm { trap_stack; _ }
           | Iextcall { trap_stack; _ }
           | Iintop (Icheckbound { trap_stack; _ })
-          | Iintop_imm (Icheckbound { trap_stack; _ }, _) ->
-=======
-          | Icall_ind _ | Icall_imm _ | Iextcall _ | Ialloc _
-          | Iintop (Icheckbound _) | Iintop_imm(Icheckbound _, _) ->
->>>>>>> 1a8af593
+          | Iintop_imm (Icheckbound { trap_stack; _ }, _)
+          | Ialloc { trap_stack; _ } ->
               (* The function call may raise an exception, branching to the
                  nearest enclosing try ... with. Similarly for bounds checks
                  and allocation (for the latter: finalizers may throw
