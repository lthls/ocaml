--- conflicted
+++ resolved
@@ -337,16 +337,8 @@
       let_stack := []
     | Ustaticfail (static_exn, args) ->
       ignore_int static_exn;
-<<<<<<< HEAD
-      ignore_ulambda_list args;
-      let_stack := []
+      examine_argument_list args
     | Ucatch (_kind, conts, body) ->
-=======
-      examine_argument_list args
-    | Ucatch (static_exn, idents, body, handler) ->
-      ignore_int static_exn;
-      ignore_ident_list idents;
->>>>>>> ea4e0095
       let_stack := [];
       loop body;
       let_stack := [];
