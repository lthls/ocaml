--- conflicted
+++ resolved
@@ -380,7 +380,6 @@
 val raise_kind: raise_kind -> string
 val lam_of_loc : loc_kind -> Location.t -> lambda
 
-<<<<<<< HEAD
 type rhs_kind =
   | RHS_block of int
   | RHS_floatblock of int
@@ -388,11 +387,10 @@
   | RHS_function of int * int * lfunction
 
 val size_of_lambda : lambda -> rhs_kind
-=======
+
 val merge_inline_attributes
    : inline_attribute
   -> inline_attribute
   -> inline_attribute option
->>>>>>> ea4e0095
 
 val reset: unit -> unit