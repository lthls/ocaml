--- conflicted
+++ resolved
@@ -314,13 +314,7 @@
   { sw_numconsts: int;                  (* Number of integer cases *)
     sw_consts: (int * lambda) list;     (* Integer cases *)
     sw_numblocks: int;                  (* Number of tag block cases *)
-<<<<<<< HEAD
-    (* CR mshinwell: [sw_block] needs to have the number of fields for each
-       constructor *)
-    sw_blocks: (int * lambda) list;     (* Tag block cases *)
-=======
     sw_blocks: (lambda_switch_block_key * lambda) list;  (* Tag block cases *)
->>>>>>> e1b2da3a
     sw_failaction : lambda option}      (* Action to take if failure *)
 
 and lambda_switch_block_key =
